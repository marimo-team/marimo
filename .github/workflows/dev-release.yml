--- conflicted
+++ resolved
@@ -45,21 +45,8 @@
       - name: 📦 Build frontend
         run: make fe
 
-<<<<<<< HEAD
       - name: 🥚 Install Hatch
         uses: pypa/hatch@install
-=======
-      - name: 🐍 Setup Python 3.10
-        uses: actions/setup-python@v5
-        with:
-          python-version: '3.10'
-          cache: 'pip'
-
-      - name: 🐍 Setup uv
-        uses: yezz123/setup-uv@v4
-        with:
-          uv-venv: marimo-venv
->>>>>>> 4ad847d4
 
       # patch __init__.py version to be of the form
       # X.Y.<Z+1>-dev{n-commits-since-last-tag}
