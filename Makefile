--- conflicted
+++ resolved
@@ -53,13 +53,7 @@
 # 🔧 Install/build lsp if anything in lsp/ has changed
 marimo/_lsp: $(shell find lsp)
 	cd lsp; pnpm install; cd ..; ./scripts/buildlsp.sh
-
-<<<<<<< HEAD
-.PHONY: py
-# editable python install; only need to run once
-py:
-	pip install -e ".[dev]"
-
+  
 .PHONY: dev
 dev:
 	@echo "Starting development servers..."
@@ -68,18 +62,9 @@
 	marimo edit --no-token --headless /tmp & \
 	cd frontend && pnpm dev && cd ..)
 
-.PHONY: check
-# run all checks
-check: fe-check py-check
-
-.PHONY: check-test
-# run all checks and tests
-check-test: check fe-test py-test e2e
-=======
 #############
 # Testing   #
 #############
->>>>>>> 8d31d187
 
 .PHONY: test
 # 🧪 Run all tests (frontend, Python, end-to-end)
