--- conflicted
+++ resolved
@@ -6,15 +6,8 @@
 
 ## Cache computations with `@mo.cache`
 
-<<<<<<< HEAD
 Use [`mo.cache`](#marimo.cache) to cache the return values of
 expensive functions, based on their arguments:
-=======
-You may use `mo.cache` to cache expensive computations, in a "notebook aware" manner.
-That is, re-running the cell won't flush the cache if the function is the same.
-However, the cache will also automatically become invalidated if relevant
-state, ui, external references, or code changes occur.
->>>>>>> 8bee1e92
 
 ```python
 import mo
@@ -43,23 +36,12 @@
 already computed.
 
 Additionally, `mo.cache` knows to invalidate the cache if the function closes
-over a UI element or state object whose value has changed.
 
-<<<<<<< HEAD
 `mo.cache` is slightly slower than `functools.cache`, but in most applications
 the overhead is negligible.
 :::
 
 ## Save/load from disk with `mo.persistent_cache`
-=======
- 1. if you are looking to leverage memoization for dynamic programming, use
-    `functools.cache`.
- 2. if you are actively working on a notebook, and just want to speed up and
-    expensive function- use `mo.cache`.
- 3. if you are using State/ UI or any marimo specific objects, use `mo.cache`.
- 4. if your function has external references, consider refactoring your code to
-    use `functools.cache`, or use `mo.cache`.
->>>>>>> 8bee1e92
 
 Use `mo.persistent_cache` to cache variables to disk. The next time your
 run your notebook, the cached variables will be loaded from disk instead of
