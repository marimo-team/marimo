# Chat 💬

These examples show how to make chatbots with marimo, using [`mo.ui.chat`](https://docs.marimo.io/api/inputs/chat.html#marimo.ui.chat).

- `custom.py` shows how to make a custom chatbot
- `openai_example.py` shows how to make a chatbot powered by OpenAI models
- `anthropic_example.py` shows how to make a chatbot powered by Anthropic models
- `gemini.py` shows how to make a chatbot powered by Google models like Gemini
<<<<<<< HEAD
- `mlx_chat.py` shows a simple chatbot using local on-device models with Apple's [MLX](https://github.com/ml-explore/mlx), a machine learning framework from Apple that is similar to JAX and PyTorch. This specific example uses the [mlx-lm](https://github.com/ml-explore/mlx-examples/tree/main/llms) library. Note that Apple Silicon chips are required for using MLX. 
=======
- `llm_datasette.py` shows how to make a chatbot powered by Simon W's LLM library
>>>>>>> 6a33a267

Chatbot's in marimo are _reactive_: when the chatbot responds with a message,
all other cells referencing the chatbot are automatically run or marked
stale, with the chatbot's response stored in the object's `value` attribute.
You can use this to make notebooks that respond to the chatbot's response
in arbitrary ways. For example, you can make agentic notebooks!

Once you understand the basics, for a more interesting example, check out
[our notebook that lets you talk to any GitHub repo](../../third_party/sage/),
powered by [storia-ai/sage](https://github.com/storia-ai/sage). This example demonstrates advanced usage
of `ui.chat`, using `langchain` to construct a RAG-powered chatbot, served by
an async generator callback function.

## Running examples

The requirements of each notebook are serialized in them as a top-level
comment. Here are the steps to open an example notebook:

1. [Install marimo](https://docs.marimo.io/getting_started/index.html#installation)
2. [Install `uv`](https://github.com/astral-sh/uv/?tab=readme-ov-file#installation)
3. Open an example with `marimo edit --sandbox <notebook.py>`.

> [!TIP]
> The [`--sandbox` flag](https://docs.marimo.io/guides/editor_features/package_management.html) opens the notebook in an isolated virtual environment,
> automatically installing the notebook's dependencies 📦

You can also open notebooks without `uv`, with just `marimo edit <notebook.py>`;
however, you'll need to install the requirements yourself.<|MERGE_RESOLUTION|>--- conflicted
+++ resolved
@@ -6,11 +6,8 @@
 - `openai_example.py` shows how to make a chatbot powered by OpenAI models
 - `anthropic_example.py` shows how to make a chatbot powered by Anthropic models
 - `gemini.py` shows how to make a chatbot powered by Google models like Gemini
-<<<<<<< HEAD
 - `mlx_chat.py` shows a simple chatbot using local on-device models with Apple's [MLX](https://github.com/ml-explore/mlx), a machine learning framework from Apple that is similar to JAX and PyTorch. This specific example uses the [mlx-lm](https://github.com/ml-explore/mlx-examples/tree/main/llms) library. Note that Apple Silicon chips are required for using MLX. 
-=======
 - `llm_datasette.py` shows how to make a chatbot powered by Simon W's LLM library
->>>>>>> 6a33a267
 
 Chatbot's in marimo are _reactive_: when the chatbot responds with a message,
 all other cells referencing the chatbot are automatically run or marked
