# /// script
# requires-python = ">=3.9"
# dependencies = [
#     "marimo",
#     "matplotlib",
#     "numpy",
# ]
# ///

import marimo

<<<<<<< HEAD
__generated_with = "0.17.0"
=======
__generated_with = "0.17.4"
>>>>>>> 9da9ca6e
app = marimo.App()


@app.cell(hide_code=True)
def _(mo):
    mo.md("""
    # The Mandelbrot Set
    """)
    return


@app.cell(hide_code=True)
def _(mo):
<<<<<<< HEAD
    mo.md(
        r"""
=======
    mo.md(r"""
>>>>>>> 9da9ca6e
    This program computes uses an iterative algorithm to visualize the
    [_Mandelbrot set_](https://mathworld.wolfram.com/MandelbrotSet.html),
    the set of complex numbers $c$ for which the sequence defined by the
    iteration

    \[
    z_n = z_{n-1}^2 + c, \quad z_0 = 0
    \]

    is bounded in absolute value.


    In the visualization, every point not in the set is colored by the
    number of iterations the algorithm required to disprove its membership in
    the set. In any iteration, points in the darkest region may
    be in the computed set; once the number of iterations is very high, we
    can be confident that the dark region is the desired Mandelbrot set.
<<<<<<< HEAD
    """
    )
=======
    """)
>>>>>>> 9da9ca6e
    return


@app.cell(hide_code=True)
def _(mo, n_max):
    mo.md(
        f"""
    You can play with the number of iterations to see when points are 
    eliminated from the set:

    - _Number of iterations_: {n_max}
    """
    )
    return


@app.cell(hide_code=True)
def _(mo, reset_plot_scale, x_offset, y_offset, zoom):
    mo.md(
        f"""
    **Plot controls.**

    Here are some controls to play with the plot. ( {reset_plot_scale} )

    - _Zoom_: {zoom}
    - _Pan left/right_: {x_offset}
    - _Pan down/up_: {y_offset}
    """
    )
    return


@app.cell
def _(compute_mandelbrot, n_max, x_offset, y_offset, zoom):
    compute_mandelbrot(n_max.value, 2., 601, 401,
                       zoom=zoom.value,
                       x_offset=x_offset.value,
                       y_offset=y_offset.value)
    return


@app.cell
def _(mo):
    n_max = mo.ui.slider(2, 256, step=1, value=30)
    return (n_max,)


@app.cell
def _(mo):
    reset_plot_scale = mo.ui.button(label="Click to reset")
    return (reset_plot_scale,)


@app.cell
def _(mo, reset_plot_scale):
    reset_plot_scale

    zoom = mo.ui.slider(1, 10, step=0.1)
    x_offset = mo.ui.slider(-3, 3, value=0, step=0.01)
    y_offset = mo.ui.slider(-3, 3, value=0, step=0.01)
    return x_offset, y_offset, zoom


@app.cell
def _(np, plt):
    import functools

    @functools.cache
    def compute_mandelbrot(N_max, some_threshold, nx, ny, zoom=1,
                           x_offset=0, y_offset=0):
        # A grid of c-values
        x = np.linspace((-2)/zoom, (1)/zoom, nx)
        y = np.linspace((-1.5)/zoom, (1.5)/zoom, ny)

        c = x[:,np.newaxis] + 1j*y[np.newaxis,:] + x_offset + 1j*y_offset

        # Mandelbrot iteration
        z = c
        mandelbrot_set = np.zeros(z.shape)
        for j in range(N_max):
            z = np.where(np.abs(z) > some_threshold,
                         some_threshold + 1,
                         z**2 + c)

            mask = (abs(z) > some_threshold) * (mandelbrot_set == 0)
            mandelbrot_set[mask] = j**(1/3)

        plt.imshow(
            mandelbrot_set.T, extent=[x[0], x[-1], y[0], y[-1]],
            cmap='viridis',
        )
        plt.colorbar()
        return plt.gca()
    return (compute_mandelbrot,)


@app.cell
def _():
    import numpy as np
    import matplotlib.pyplot as plt
    return np, plt


@app.cell
def _():
    import marimo as mo
    return (mo,)


if __name__ == "__main__":
    app.run()<|MERGE_RESOLUTION|>--- conflicted
+++ resolved
@@ -9,11 +9,7 @@
 
 import marimo
 
-<<<<<<< HEAD
-__generated_with = "0.17.0"
-=======
 __generated_with = "0.17.4"
->>>>>>> 9da9ca6e
 app = marimo.App()
 
 
@@ -27,12 +23,7 @@
 
 @app.cell(hide_code=True)
 def _(mo):
-<<<<<<< HEAD
-    mo.md(
-        r"""
-=======
     mo.md(r"""
->>>>>>> 9da9ca6e
     This program computes uses an iterative algorithm to visualize the
     [_Mandelbrot set_](https://mathworld.wolfram.com/MandelbrotSet.html),
     the set of complex numbers $c$ for which the sequence defined by the
@@ -50,12 +41,7 @@
     the set. In any iteration, points in the darkest region may
     be in the computed set; once the number of iterations is very high, we
     can be confident that the dark region is the desired Mandelbrot set.
-<<<<<<< HEAD
-    """
-    )
-=======
     """)
->>>>>>> 9da9ca6e
     return
 
 
