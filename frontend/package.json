{
  "name": "@marimo-team/app",
  "version": "0.1.15",
  "main": "lib/marimo.js",
  "types": "lib/index.d.ts",
  "sideEffects": [
    "*.css",
    "*.css.ts"
  ],
  "files": [
    "lib"
  ],
  "dependencies": {
    "@codemirror/autocomplete": "^6.9.0",
    "@codemirror/commands": "^6.2.5",
    "@codemirror/lang-python": "^6.1.3",
    "@codemirror/language": "^6.9.0",
    "@codemirror/lint": "^6.4.1",
    "@codemirror/search": "^6.5.2",
    "@codemirror/state": "^6.2.1",
    "@codemirror/theme-one-dark": "^6.1.2",
    "@codemirror/view": "^6.17.0",
    "@dnd-kit/core": "^6.0.8",
    "@dnd-kit/modifiers": "^6.0.1",
    "@dnd-kit/sortable": "^7.0.2",
    "@dnd-kit/utilities": "^3.2.1",
    "@emotion/cache": "^11.11.0",
    "@emotion/react": "^11.11.1",
    "@hookform/resolvers": "^3.3.0",
    "@lezer/common": "^1.0.4",
    "@lezer/highlight": "^1.1.6",
    "@lezer/lr": "^1.3.10",
    "@radix-ui/colors": "^2.0.1",
    "@radix-ui/react-accordion": "^1.1.2",
    "@radix-ui/react-alert-dialog": "^1.0.4",
    "@radix-ui/react-checkbox": "^1.0.4",
    "@radix-ui/react-dialog": "^1.0.4",
    "@radix-ui/react-dropdown-menu": "^2.0.5",
    "@radix-ui/react-icons": "^1.3.0",
    "@radix-ui/react-label": "^2.0.2",
    "@radix-ui/react-popover": "^1.0.6",
    "@radix-ui/react-radio-group": "^1.1.3",
    "@radix-ui/react-select": "^1.2.2",
    "@radix-ui/react-slider": "^1.1.2",
    "@radix-ui/react-slot": "^1.0.2",
    "@radix-ui/react-switch": "^1.0.3",
    "@radix-ui/react-tabs": "^1.0.4",
    "@radix-ui/react-toast": "^1.1.4",
    "@radix-ui/react-tooltip": "^1.0.6",
    "@radix-ui/react-use-controllable-state": "^1.0.1",
    "@storybook/addon-styling": "^1.3.7",
    "@tanstack/react-table": "^8.9.3",
    "@textea/json-viewer": "^3.1.1",
    "class-variance-authority": "^0.7.0",
    "clsx": "^1.2.1",
    "cmdk": "^0.2.0",
    "codemirror": "^6.0.1",
    "cssnano": "^6.0.1",
    "date-fns": "^2.30.0",
    "eslint-plugin-header": "^3.1.1",
    "htm": "^3.1.1",
    "html-react-parser": "^4.2.1",
    "jotai": "^2.4.0",
    "katex": "^0.16.8",
    "lucide-react": "^0.269.0",
    "partysocket": "0.0.0-fffe721",
    "react-day-picker": "^8.8.1",
    "react-dropzone": "^14.2.3",
    "react-error-boundary": "^4.0.11",
    "react-hook-form": "^7.45.4",
    "react-use-event-hook": "^0.9.6",
    "tailwind-merge": "^1.14.0",
    "tailwindcss-animate": "^1.0.6",
    "timestring": "^7.0.0",
    "web-vitals": "^3.4.0",
    "zod": "^3.22.2"
  },
  "scripts": {
    "preinstall": "npx only-allow pnpm",
    "ci": "CI=true run-s lint typecheck test build",
    "start": "vite",
    "dev": "vite",
    "dev:msw": "VITE_MSW=true vite",
    "build:watch": "vite build --watch --outDir ../marimo/_static",
    "build": "vite build",
    "build:library": "vite build -c vite.lib.config.ts && tsc --declaration --emitDeclarationOnly --declarationDir lib",
    "test": "vitest",
    "typecheck": "tsc --noEmit",
    "lint": "run-s lint:eslint lint:stylelint lint:prettier",
    "lint:eslint": "TIMING=1 eslint src e2e-tests --max-warnings=0",
    "lint:prettier": "prettier --check src/ e2e-tests/",
    "lint:stylelint": "stylelint src/**/*.css",
    "lint:fix": "run-s lint:eslint:fix lint:stylelint:fix lint:prettier:fix",
    "lint:eslint:fix": "pnpm run lint:eslint --fix",
    "lint:stylelint:fix": "pnpm run lint:stylelint --fix",
    "lint:prettier:fix": "prettier --write src/ e2e-tests/",
    "format": "prettier --write src/ e2e-tests/",
    "preview": "vite preview",
    "storybook": "storybook dev -p 6006",
    "build-storybook": "storybook build"
  },
  "peerDependencies": {
    "react": "^17 || ^18",
    "react-dom": "^17 || ^18"
  },
  "devDependencies": {
    "@playwright/test": "^1.37.1",
    "@storybook/addon-docs": "^7.3.2",
    "@storybook/addon-essentials": "^7.3.2",
    "@storybook/addon-interactions": "^7.3.2",
    "@storybook/addon-links": "^7.3.2",
    "@storybook/blocks": "^7.3.2",
    "@storybook/react": "^7.3.2",
    "@storybook/react-vite": "^7.3.2",
    "@storybook/testing-library": "^0.2.0",
    "@testing-library/jest-dom": "^5.17.0",
    "@testing-library/react": "^14.0.0",
    "@testing-library/user-event": "^14.4.3",
    "@types/katex": "^0.16.2",
<<<<<<< HEAD
    "@types/node": "^20.5.6",
    "@types/react": "^18.2.20",
=======
    "@types/react": "^18.2.21",
>>>>>>> 1830762c
    "@types/react-dom": "^18.2.7",
    "@types/timestring": "^6.0.2",
    "@typescript-eslint/eslint-plugin": "^5.62.0",
    "@typescript-eslint/parser": "^5.62.0",
    "@vitejs/plugin-react-swc": "^3.3.2",
    "autoprefixer": "^10.4.15",
    "eslint": "^8.46.0",
    "eslint-config-prettier": "^8.10.0",
    "eslint-config-react-app": "^7.0.1",
    "eslint-plugin-ssr-friendly": "^1.2.0",
    "eslint-plugin-storybook": "^0.6.13",
    "eslint-plugin-unicorn": "^47.0.0",
    "jsdom": "^22.1.0",
    "mock-socket": "^9.2.1",
    "msw": "^1.2.5",
    "npm-run-all": "^4.1.5",
    "postcss": "^8.4.28",
    "prettier": "^2.8.8",
    "prop-types": "^15.8.1",
    "react": "^18.2.0",
    "react-dom": "^18.2.0",
    "storybook": "^7.3.2",
    "stylelint": "^15.10.3",
    "stylelint-config-standard": "^34.0.0",
    "tailwindcss": "^3.3.3",
    "typescript": "^5.1.6",
    "vite": "^4.4.9",
    "vite-tsconfig-paths": "^4.2.0",
    "vitest": "^0.34.3"
  },
  "msw": {
    "workerDirectory": "public"
  }
}<|MERGE_RESOLUTION|>--- conflicted
+++ resolved
@@ -117,12 +117,8 @@
     "@testing-library/react": "^14.0.0",
     "@testing-library/user-event": "^14.4.3",
     "@types/katex": "^0.16.2",
-<<<<<<< HEAD
     "@types/node": "^20.5.6",
-    "@types/react": "^18.2.20",
-=======
     "@types/react": "^18.2.21",
->>>>>>> 1830762c
     "@types/react-dom": "^18.2.7",
     "@types/timestring": "^6.0.2",
     "@typescript-eslint/eslint-plugin": "^5.62.0",
