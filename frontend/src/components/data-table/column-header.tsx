/* Copyright 2024 Marimo. All rights reserved. */
import type { Column } from "@tanstack/react-table";
import {
  ChevronsUpDown,
  ArrowDownNarrowWideIcon,
  ArrowDownWideNarrowIcon,
  CopyIcon,
  FilterIcon,
  FilterX,
  MinusIcon,
  SearchIcon,
  WrapTextIcon,
  Text,
  AlignJustifyIcon,
} from "lucide-react";

import { cn } from "@/utils/cn";
import {
  DropdownMenu,
  DropdownMenuContent,
  DropdownMenuItem,
  DropdownMenuPortal,
  DropdownMenuSeparator,
  DropdownMenuSub,
  DropdownMenuSubContent,
  DropdownMenuSubTrigger,
  DropdownMenuTrigger,
} from "@/components/ui/dropdown-menu";
import { Button } from "../ui/button";
import { useRef, useState } from "react";
import { NumberField } from "../ui/number-field";
import { Input } from "../ui/input";
import { type ColumnFilterForType, Filter } from "./filters";
import { logNever } from "@/utils/assertNever";
<<<<<<< HEAD
import { DataType } from "@/core/kernel/messages";
import { formatOptions } from "./column-formatting/types";
=======
import type { DataType } from "@/core/kernel/messages";
import { formatOptions } from "./column-formatting/types";
import { DATA_TYPE_ICON } from "../datasets/icons";
import { formattingExample } from "./column-formatting/feature";
>>>>>>> 2f9bd0b2

interface DataTableColumnHeaderProps<TData, TValue>
  extends React.HTMLAttributes<HTMLDivElement> {
  column: Column<TData, TValue>;
  header: React.ReactNode;
}

export const DataTableColumnHeader = <TData, TValue>({
  column,
  header,
  className,
}: DataTableColumnHeaderProps<TData, TValue>) => {
  if (!header) {
    return null;
  }

  if (!column.getCanSort() && !column.getCanFilter()) {
    return <div className={cn(className)}>{header}</div>;
  }

  const AscIcon = ArrowDownNarrowWideIcon;
  const DescIcon = ArrowDownWideNarrowIcon;

  const renderSorts = () => {
    if (!column.getCanSort()) {
      return null;
    }
    return (
      <>
        <DropdownMenuItem onClick={() => column.toggleSorting(false)}>
          <AscIcon className="mr-2 h-3.5 w-3.5 text-muted-foreground/70" />
          Asc
        </DropdownMenuItem>
        <DropdownMenuItem onClick={() => column.toggleSorting(true)}>
          <DescIcon className="mr-2 h-3.5 w-3.5 text-muted-foreground/70" />
          Desc
        </DropdownMenuItem>
        {column.getIsSorted() && (
          <DropdownMenuItem onClick={() => column.clearSorting()}>
            <ChevronsUpDown className="mr-2 h-3.5 w-3.5 text-muted-foreground/70" />
            Clear sort
          </DropdownMenuItem>
        )}
        <DropdownMenuSeparator />
      </>
    );
  };

  const renderColumnWrapping = () => {
    if (!column.getCanWrap?.() || !column.getColumnWrapping) {
      return null;
    }

    const wrap = column.getColumnWrapping();
    if (wrap === "wrap") {
      return (
        <DropdownMenuItem
          onClick={() => column.toggleColumnWrapping("nowrap")}
          className="flex items-center"
        >
          <AlignJustifyIcon className="mr-2 h-3.5 w-3.5 text-muted-foreground/70" />
          No wrap text
        </DropdownMenuItem>
      );
    }

    return (
      <DropdownMenuItem
        onClick={() => column.toggleColumnWrapping("wrap")}
        className="flex items-center"
      >
        <WrapTextIcon className="mr-2 h-3.5 w-3.5 text-muted-foreground/70" />
        Wrap text
      </DropdownMenuItem>
    );
  };

  const dtype: string | undefined = column.columnDef.meta?.dtype;
  const dataType: DataType | undefined = column.columnDef.meta?.dataType;
  const columnFormatOptions = dataType ? formatOptions[dataType] : [];

  const renderFormatOptions = () => {
    if (columnFormatOptions.length === 0 || !column.getCanFormat?.()) {
      return null;
    }
<<<<<<< HEAD
    return (
      <DropdownMenuSub>
        <DropdownMenuSubTrigger>
          <Text className="mr-2 h-3.5 w-3.5 text-muted-foreground/70" />
=======
    const FormatIcon = DATA_TYPE_ICON[dataType || "unknown"];
    const currentFormat = column.getColumnFormatting?.();
    return (
      <DropdownMenuSub>
        <DropdownMenuSubTrigger>
          <FormatIcon className="mr-2 h-3.5 w-3.5 text-muted-foreground/70" />
>>>>>>> 2f9bd0b2
          Format
        </DropdownMenuSubTrigger>
        <DropdownMenuPortal>
          <DropdownMenuSubContent>
<<<<<<< HEAD
            {Boolean(column.getColumnFormatting?.()) && (
              <DropdownMenuItem
                key={"clear"}
                onClick={() => column.setColumnFormatting(undefined)}
              >
                Clear
              </DropdownMenuItem>
=======
            {Boolean(currentFormat) && (
              <>
                <DropdownMenuItem
                  key={"clear"}
                  variant={"danger"}
                  onClick={() => column.setColumnFormatting(undefined)}
                >
                  Clear
                </DropdownMenuItem>
                <DropdownMenuSeparator />
              </>
>>>>>>> 2f9bd0b2
            )}
            {columnFormatOptions.map((option) => (
              <DropdownMenuItem
                key={option}
                onClick={() => column.setColumnFormatting(option)}
              >
<<<<<<< HEAD
                {option}
=======
                <span
                  className={cn(currentFormat === option && "font-semibold")}
                >
                  {option}
                </span>
                <span className="ml-auto pl-5 text-xs text-muted-foreground">
                  {formattingExample(option)}
                </span>
>>>>>>> 2f9bd0b2
              </DropdownMenuItem>
            ))}
          </DropdownMenuSubContent>
        </DropdownMenuPortal>
      </DropdownMenuSub>
    );
  };

  return (
    <DropdownMenu modal={false}>
      <DropdownMenuTrigger asChild={true}>
        <div
          className={cn(
            "group flex items-center my-1 space-between w-full select-none gap-2 border hover:border-border border-transparent hover:bg-[var(--slate-3)] data-[state=open]:bg-[var(--slate-3)] data-[state=open]:border-border rounded px-2 -mx-2",
            className,
          )}
          data-testid="data-table-sort-button"
        >
          <span className="flex-1">{header}</span>
          <span
            className={cn(
              "h-5 py-1 px-2 mr-2",
              !column.getIsSorted() &&
                "invisible group-hover:visible data-[state=open]:visible",
            )}
          >
            {column.getIsSorted() === "desc" ? (
              <DescIcon className="h-3 w-3" />
            ) : column.getIsSorted() === "asc" ? (
              <AscIcon className="h-3 w-3" />
            ) : (
              <ChevronsUpDown className="h-3 w-3" />
            )}
          </span>
        </div>
      </DropdownMenuTrigger>
      <DropdownMenuContent align="start">
        {dtype && (
          <>
            <div className="flex-1 px-2 text-xs text-muted-foreground font-bold">
              {dtype}
            </div>
            <DropdownMenuSeparator />
          </>
        )}
        {renderSorts()}
        <DropdownMenuItem
          onClick={() =>
            navigator.clipboard.writeText(
              typeof header === "string" ? header : column.id,
            )
          }
        >
          <CopyIcon className="mr-2 h-3.5 w-3.5 text-muted-foreground/70" />
          Copy column name
        </DropdownMenuItem>
        {renderColumnWrapping()}
        {renderFormatOptions()}
        <DropdownMenuItemFilter column={column} />
      </DropdownMenuContent>
    </DropdownMenu>
  );
};

export const DataTableColumnHeaderWithSummary = <TData, TValue>({
  column,
  header,
  summary,
  className,
}: DataTableColumnHeaderProps<TData, TValue> & {
  summary: React.ReactNode;
}) => {
  return (
    <div
      className={cn(
        "flex flex-col h-full py-1 justify-between items-start gap-1",
        className,
      )}
    >
      <DataTableColumnHeader
        column={column}
        header={header}
        className={className}
      />
      {summary}
    </div>
  );
};

export const DropdownMenuItemFilter = <TData, TValue>({
  column,
}: React.PropsWithChildren<{
  column: Column<TData, TValue>;
}>) => {
  const canFilter = column.getCanFilter();
  if (!canFilter) {
    return null;
  }

  const filterType = column.columnDef.meta?.filterType;
  if (!filterType) {
    return null;
  }

  const hasFilter = column.getFilterValue() !== undefined;

  const filterMenuItem = (
    <DropdownMenuSubTrigger>
      <FilterIcon className="mr-2 h-3.5 w-3.5 text-muted-foreground/70" />
      Filter
    </DropdownMenuSubTrigger>
  );

  const clearFilterMenuItem = (
    <DropdownMenuItem onClick={() => column.setFilterValue(undefined)}>
      <FilterX className="mr-2 h-3.5 w-3.5 text-muted-foreground/70" />
      Clear filter
    </DropdownMenuItem>
  );

  if (filterType === "boolean") {
    return (
      <>
        <DropdownMenuSeparator />
        <DropdownMenuSub>
          {filterMenuItem}
          <DropdownMenuPortal>
            <DropdownMenuSubContent>
              <DropdownMenuItem
                onClick={() => column.setFilterValue(Filter.boolean(true))}
              >
                True
              </DropdownMenuItem>
              <DropdownMenuItem
                onClick={() => column.setFilterValue(Filter.boolean(false))}
              >
                False
              </DropdownMenuItem>
            </DropdownMenuSubContent>
          </DropdownMenuPortal>
        </DropdownMenuSub>
        {hasFilter && clearFilterMenuItem}
      </>
    );
  }

  if (filterType === "text") {
    return (
      <>
        <DropdownMenuSeparator />
        <DropdownMenuSub>
          {filterMenuItem}
          <DropdownMenuPortal>
            <DropdownMenuSubContent>
              <TextFilter column={column} />
            </DropdownMenuSubContent>
          </DropdownMenuPortal>
        </DropdownMenuSub>
        {hasFilter && clearFilterMenuItem}
      </>
    );
  }

  if (filterType === "number") {
    return (
      <>
        <DropdownMenuSeparator />
        <DropdownMenuSub>
          {filterMenuItem}
          <DropdownMenuPortal>
            <DropdownMenuSubContent>
              <NumberRangeFilter column={column} />
            </DropdownMenuSubContent>
          </DropdownMenuPortal>
        </DropdownMenuSub>
        {hasFilter && clearFilterMenuItem}
      </>
    );
  }

  if (filterType === "select") {
    // Not implemented
    return null;
  }
  if (filterType === "date") {
    // Not implemented
    return null;
  }

  logNever(filterType);
  return null;
};

const NumberRangeFilter = <TData, TValue>({
  column,
}: {
  column: Column<TData, TValue>;
}) => {
  const currentFilter = column.getFilterValue() as
    | ColumnFilterForType<"number">
    | undefined;
  const hasFilter = currentFilter !== undefined;

  const [min, setMin] = useState<number | undefined>(currentFilter?.min);
  const [max, setMax] = useState<number | undefined>(currentFilter?.max);
  const minRef = useRef<HTMLInputElement>(null);
  const maxRef = useRef<HTMLInputElement>(null);

  const handleApply = (opts: { min?: number; max?: number } = {}) => {
    column.setFilterValue(
      Filter.number({
        min: opts.min ?? min,
        max: opts.max ?? max,
      }),
    );
  };

  return (
    <div className="flex flex-col gap-1 pt-3 px-2">
      <div className="flex gap-1 items-center">
        <NumberField
          ref={minRef}
          value={min}
          onChange={(value) => setMin(value)}
          placeholder="min"
          onKeyDown={(e) => {
            if (e.key === "Enter") {
              handleApply({ min: Number.parseFloat(e.currentTarget.value) });
            }
            if (e.key === "Tab") {
              maxRef.current?.focus();
            }
          }}
          className="shadow-none! border-border hover:shadow-none! w-[150px]"
        />
        <MinusIcon className="h-5 w-5 text-muted-foreground" />
        <NumberField
          ref={maxRef}
          value={max}
          onChange={(value) => setMax(value)}
          onKeyDown={(e) => {
            if (e.key === "Enter") {
              handleApply({ max: Number.parseFloat(e.currentTarget.value) });
            }
            if (e.key === "Tab") {
              minRef.current?.focus();
            }
          }}
          placeholder="max"
          className="shadow-none! border-border hover:shadow-none! w-[150px]"
        />
      </div>
      <div className="flex gap-2 px-2 justify-between">
        <Button variant="link" size="sm" onClick={() => handleApply()}>
          Apply
        </Button>
        <Button
          variant="linkDestructive"
          size="sm"
          disabled={!hasFilter}
          className=""
          onClick={() => {
            setMin(undefined);
            setMax(undefined);
            column.setFilterValue(undefined);
          }}
        >
          Clear
        </Button>
      </div>
    </div>
  );
};

const TextFilter = <TData, TValue>({
  column,
}: {
  column: Column<TData, TValue>;
}) => {
  const currentFilter = column.getFilterValue() as
    | ColumnFilterForType<"text">
    | undefined;
  const hasFilter = currentFilter !== undefined;
  const [value, setValue] = useState<string>(currentFilter?.text ?? "");

  const handleApply = () => {
    if (value === "") {
      column.setFilterValue(undefined);
      return;
    }
    column.setFilterValue(Filter.text(value));
  };

  return (
    <div className="flex flex-col gap-1 pt-3 px-2">
      <Input
        type="text"
        icon={<SearchIcon className="h-3 w-3 text-muted-foreground" />}
        value={value ?? ""}
        onChange={(e) => setValue(e.target.value)}
        placeholder="Search"
        onKeyDown={(e) => {
          if (e.key === "Enter") {
            handleApply();
          }
        }}
        className="shadow-none! border-border hover:shadow-none!"
      />
      <div className="flex gap-2 px-2 justify-between">
        <Button variant="link" size="sm" onClick={() => handleApply()}>
          Apply
        </Button>
        <Button
          variant="linkDestructive"
          size="sm"
          disabled={!hasFilter}
          className=""
          onClick={() => {
            setValue("");
            column.setFilterValue(undefined);
          }}
        >
          Clear
        </Button>
      </div>
    </div>
  );
};<|MERGE_RESOLUTION|>--- conflicted
+++ resolved
@@ -32,15 +32,10 @@
 import { Input } from "../ui/input";
 import { type ColumnFilterForType, Filter } from "./filters";
 import { logNever } from "@/utils/assertNever";
-<<<<<<< HEAD
-import { DataType } from "@/core/kernel/messages";
-import { formatOptions } from "./column-formatting/types";
-=======
 import type { DataType } from "@/core/kernel/messages";
 import { formatOptions } from "./column-formatting/types";
 import { DATA_TYPE_ICON } from "../datasets/icons";
 import { formattingExample } from "./column-formatting/feature";
->>>>>>> 2f9bd0b2
 
 interface DataTableColumnHeaderProps<TData, TValue>
   extends React.HTMLAttributes<HTMLDivElement> {
@@ -126,32 +121,16 @@
     if (columnFormatOptions.length === 0 || !column.getCanFormat?.()) {
       return null;
     }
-<<<<<<< HEAD
-    return (
-      <DropdownMenuSub>
-        <DropdownMenuSubTrigger>
-          <Text className="mr-2 h-3.5 w-3.5 text-muted-foreground/70" />
-=======
     const FormatIcon = DATA_TYPE_ICON[dataType || "unknown"];
     const currentFormat = column.getColumnFormatting?.();
     return (
       <DropdownMenuSub>
         <DropdownMenuSubTrigger>
           <FormatIcon className="mr-2 h-3.5 w-3.5 text-muted-foreground/70" />
->>>>>>> 2f9bd0b2
           Format
         </DropdownMenuSubTrigger>
         <DropdownMenuPortal>
           <DropdownMenuSubContent>
-<<<<<<< HEAD
-            {Boolean(column.getColumnFormatting?.()) && (
-              <DropdownMenuItem
-                key={"clear"}
-                onClick={() => column.setColumnFormatting(undefined)}
-              >
-                Clear
-              </DropdownMenuItem>
-=======
             {Boolean(currentFormat) && (
               <>
                 <DropdownMenuItem
@@ -163,16 +142,12 @@
                 </DropdownMenuItem>
                 <DropdownMenuSeparator />
               </>
->>>>>>> 2f9bd0b2
             )}
             {columnFormatOptions.map((option) => (
               <DropdownMenuItem
                 key={option}
                 onClick={() => column.setColumnFormatting(option)}
               >
-<<<<<<< HEAD
-                {option}
-=======
                 <span
                   className={cn(currentFormat === option && "font-semibold")}
                 >
@@ -181,7 +156,6 @@
                 <span className="ml-auto pl-5 text-xs text-muted-foreground">
                   {formattingExample(option)}
                 </span>
->>>>>>> 2f9bd0b2
               </DropdownMenuItem>
             ))}
           </DropdownMenuSubContent>
@@ -196,7 +170,7 @@
         <div
           className={cn(
             "group flex items-center my-1 space-between w-full select-none gap-2 border hover:border-border border-transparent hover:bg-[var(--slate-3)] data-[state=open]:bg-[var(--slate-3)] data-[state=open]:border-border rounded px-2 -mx-2",
-            className,
+            className
           )}
           data-testid="data-table-sort-button"
         >
@@ -205,7 +179,7 @@
             className={cn(
               "h-5 py-1 px-2 mr-2",
               !column.getIsSorted() &&
-                "invisible group-hover:visible data-[state=open]:visible",
+                "invisible group-hover:visible data-[state=open]:visible"
             )}
           >
             {column.getIsSorted() === "desc" ? (
@@ -231,7 +205,7 @@
         <DropdownMenuItem
           onClick={() =>
             navigator.clipboard.writeText(
-              typeof header === "string" ? header : column.id,
+              typeof header === "string" ? header : column.id
             )
           }
         >
@@ -258,7 +232,7 @@
     <div
       className={cn(
         "flex flex-col h-full py-1 justify-between items-start gap-1",
-        className,
+        className
       )}
     >
       <DataTableColumnHeader
@@ -395,7 +369,7 @@
       Filter.number({
         min: opts.min ?? min,
         max: opts.max ?? max,
-      }),
+      })
     );
   };
 
