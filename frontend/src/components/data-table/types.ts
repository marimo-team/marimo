/* Copyright 2024 Marimo. All rights reserved. */
<<<<<<< HEAD
import { DataType } from "@/core/kernel/messages";
=======

import type { DataType } from "@/core/kernel/messages";
>>>>>>> 54cf8114

export interface ColumnHeaderSummary {
  column: string | number;
  min?: number | string | undefined | null;
  max?: number | string | undefined | null;
  unique?: number | null;
  nulls?: number | null;
  true?: number | null;
  false?: number | null;
}

export type FieldTypesWithExternalType = Record<
  string,
  [DataType, externalType: string]
>;
export type FieldTypes = Record<string, DataType>;

export const SELECT_COLUMN_ID = "__select__";<|MERGE_RESOLUTION|>--- conflicted
+++ resolved
@@ -1,10 +1,6 @@
 /* Copyright 2024 Marimo. All rights reserved. */
-<<<<<<< HEAD
-import { DataType } from "@/core/kernel/messages";
-=======
 
 import type { DataType } from "@/core/kernel/messages";
->>>>>>> 54cf8114
 
 export interface ColumnHeaderSummary {
   column: string | number;
