--- conflicted
+++ resolved
@@ -66,10 +66,6 @@
   PreviewSQLTableList,
 } from "@/core/functions/FunctionRegistry";
 import { useAsyncData } from "@/hooks/useAsyncData";
-<<<<<<< HEAD
-import { DatasourceLabel, EmptyState, RotatingChevron } from "./components";
-import { InstallPackageButton } from "./install-package-button";
-=======
 import {
   DatasourceLabel,
   EmptyState,
@@ -77,7 +73,7 @@
   LoadingState,
   RotatingChevron,
 } from "./components";
->>>>>>> 811696ec
+import { InstallPackageButton } from "./install-package-button";
 
 const sortedTablesAtom = atom((get) => {
   const tables = get(datasetTablesAtom);
