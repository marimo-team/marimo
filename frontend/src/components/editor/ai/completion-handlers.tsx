--- conflicted
+++ resolved
@@ -25,11 +25,7 @@
     const metaKey = isPlatformMac() ? e.metaKey : e.ctrlKey;
 
     // Mod+Enter should accept the completion, if there is one
-<<<<<<< HEAD
-    if (metaKey && e.key === "Enter" && !isLoading && completion) {
-=======
     if (metaKey && e.key === "Enter" && !isLoading && hasCompletion) {
->>>>>>> 5789c106
       handleAcceptCompletion();
     }
 
