/* Copyright 2024 Marimo. All rights reserved. */
import React, { type PropsWithChildren, useEffect, Suspense } from "react";
import {
  PanelGroup,
  Panel,
  PanelResizeHandle,
  type ImperativePanelHandle,
} from "react-resizable-panels";
import { Footer } from "./footer";
import { Sidebar } from "./sidebar";
import "./app-chrome.css";
import { useChromeActions, useChromeState } from "../state";
import { cn } from "@/utils/cn";
import { createStorage } from "./storage";
import { Button } from "@/components/ui/button";
import { XIcon } from "lucide-react";
import { ErrorsPanel } from "../panels/error-panel";
import { OutlinePanel } from "../panels/outline-panel";
import { DependencyGraphPanel } from "@/components/editor/chrome/panels/dependency-graph-panel";
import { VariablePanel } from "../panels/variable-panel";
import { LogsPanel } from "../panels/logs-panel";
import { DocumentationPanel } from "../panels/documentation-panel";
import { FileExplorerPanel } from "../panels/file-explorer-panel";
import { SnippetsPanel } from "../panels/snippets-panel";
import { ErrorBoundary } from "../../boundary/ErrorBoundary";
import { DataSourcesPanel } from "../panels/datasources-panel";
<<<<<<< HEAD
import Terminal from "@/components/terminal/terminal";
import { LazyMount } from "@/components/utils/lazy-mount";
=======
import { ScratchpadPanel } from "../panels/scratchpad-panel";
>>>>>>> 4a7781cd

export const AppChrome: React.FC<PropsWithChildren> = ({ children }) => {
  const { isSidebarOpen, isTerminalOpen, selectedPanel } = useChromeState();
  const { setIsSidebarOpen, setIsTerminalOpen } = useChromeActions();
  const sidebarRef = React.useRef<ImperativePanelHandle>(null);
  const terminalRef = React.useRef<ImperativePanelHandle>(null);

  // sync sidebar
  useEffect(() => {
    if (!sidebarRef.current) {
      return;
    }

    const isCurrentlyCollapsed = sidebarRef.current.isCollapsed();
    if (isSidebarOpen && isCurrentlyCollapsed) {
      sidebarRef.current.expand();
    }
    if (!isSidebarOpen && !isCurrentlyCollapsed) {
      sidebarRef.current.collapse();
    }

    // Dispatch a resize event so widgets know to resize
    requestAnimationFrame(() => {
      // HACK: Unfortunately, we have to do this twice to make sure it the
      // panel is fully expanded before we dispatch the resize event
      requestAnimationFrame(() => {
        window.dispatchEvent(new Event("resize"));
      });
    });
  }, [isSidebarOpen]);

  // sync terminal
  useEffect(() => {
    if (!terminalRef.current) {
      return;
    }

    const isCurrentlyCollapsed = terminalRef.current.isCollapsed();
    if (isTerminalOpen && isCurrentlyCollapsed) {
      terminalRef.current.expand();
    }
    if (!isTerminalOpen && !isCurrentlyCollapsed) {
      terminalRef.current.collapse();
    }

    // Dispatch a resize event so widgets know to resize
    requestAnimationFrame(() => {
      // HACK: Unfortunately, we have to do this twice to make sure it the
      // panel is fully expanded before we dispatch the resize event
      requestAnimationFrame(() => {
        window.dispatchEvent(new Event("resize"));
      });
    });
  }, [isTerminalOpen]);

  const appBodyPanel = (
    <Panel id="app" key="app" className="relative h-full">
      <Suspense>{children}</Suspense>
    </Panel>
  );

  const handleDragging = (isDragging: boolean) => {
    if (!isDragging) {
      // Once the user is done dragging, dispatch a resize event
      window.dispatchEvent(new Event("resize"));
    }
  };

  const helperResizeHandle = (
    <PanelResizeHandle
      onDragging={handleDragging}
      className={cn(
        "border-border no-print z-10",
        isSidebarOpen ? "resize-handle" : "resize-handle-collapsed",
        "vertical",
      )}
    />
  );

  const terminalResizeHandle = (
    <PanelResizeHandle
      onDragging={handleDragging}
      className={cn(
        "border-border no-print z-20",
        isTerminalOpen ? "resize-handle" : "resize-handle-collapsed",
        "horizontal",
      )}
    />
  );

  const helpPaneBody = (
    <ErrorBoundary>
      <Suspense>
        <div className="flex flex-col h-full flex-1 overflow-hidden mr-[-4px]">
          <div className="p-3 border-b flex justify-between items-center">
            <div className="text-sm text-[var(--slate-11)] uppercase tracking-wide font-semibold flex-1">
              {selectedPanel}
            </div>
            <Button
              data-testid="close-helper-pane"
              className="m-0"
              size="xs"
              variant="text"
              onClick={() => setIsSidebarOpen(false)}
            >
              <XIcon className="w-4 h-4" />
            </Button>
          </div>
          {selectedPanel === "files" && <FileExplorerPanel />}
          {selectedPanel === "errors" && <ErrorsPanel />}
          {selectedPanel === "variables" && <VariablePanel />}
          {selectedPanel === "dependencies" && <DependencyGraphPanel />}
          {selectedPanel === "outline" && <OutlinePanel />}
          {selectedPanel === "datasources" && <DataSourcesPanel />}
          {selectedPanel === "documentation" && <DocumentationPanel />}
          {selectedPanel === "snippets" && <SnippetsPanel />}
          {selectedPanel === "scratchpad" && <ScratchpadPanel />}
          {selectedPanel === "logs" && <LogsPanel />}
        </div>
      </Suspense>
    </ErrorBoundary>
  );

  const helperPanel = (
    <Panel
      ref={sidebarRef}
      id="helper"
      key={"helper"}
      collapsedSize={0}
      collapsible={true}
      className={cn(
        "dark:bg-[var(--slate-1)] no-print",
        isSidebarOpen && "border-r border-l border-[var(--slate-7)]",
      )}
      minSize={10}
      // We can't make the default size greater than 0, otherwise it will start open
      defaultSize={0}
      maxSize={75}
      onResize={(size, prevSize) => {
        // This means it started closed and is opening for the first time
        if (prevSize === 0 && size === 10) {
          sidebarRef.current?.resize(30);
        }
      }}
      onCollapse={() => setIsSidebarOpen(false)}
      onExpand={() => setIsSidebarOpen(true)}
    >
      <span className="flex flex-row h-full">
        {helpPaneBody} {helperResizeHandle}
      </span>
    </Panel>
  );

  const terminalPanel = (
    <Panel
      ref={terminalRef}
      id="terminal"
      key={"terminal"}
      collapsedSize={0}
      collapsible={true}
      className={cn(
        "dark:bg-[var(--slate-1)] no-print",
        isTerminalOpen && "border-[var(--slate-7)]",
      )}
      minSize={10}
      // We can't make the default size greater than 0, otherwise it will start open
      defaultSize={10}
      maxSize={75}
      onResize={(size, prevSize) => {
        // This means it started closed and is opening for the first time
        if (prevSize === 0 && size === 10) {
          sidebarRef.current?.resize(30);
        }
      }}
      onCollapse={() => setIsTerminalOpen(false)}
      onExpand={() => setIsTerminalOpen(true)}
    >
      {terminalResizeHandle}
      <LazyMount isOpen={isTerminalOpen}>
        <Terminal />
      </LazyMount>
    </Panel>
  );

  return (
    <div className="flex flex-col flex-1 overflow-hidden absolute inset-0">
      <PanelGroup
        autoSaveId="marimo:chrome:v1:l2"
        direction={"horizontal"}
        storage={createStorage("left")}
      >
        <Sidebar />
        {helperPanel}
        <Panel>
          <PanelGroup autoSaveId="marimo:chrome:v1:l1" direction="vertical">
            {appBodyPanel}
            {terminalPanel}
          </PanelGroup>
        </Panel>
      </PanelGroup>
      <ErrorBoundary>
        <Footer />
      </ErrorBoundary>
    </div>
  );
};<|MERGE_RESOLUTION|>--- conflicted
+++ resolved
@@ -24,12 +24,9 @@
 import { SnippetsPanel } from "../panels/snippets-panel";
 import { ErrorBoundary } from "../../boundary/ErrorBoundary";
 import { DataSourcesPanel } from "../panels/datasources-panel";
-<<<<<<< HEAD
 import Terminal from "@/components/terminal/terminal";
 import { LazyMount } from "@/components/utils/lazy-mount";
-=======
 import { ScratchpadPanel } from "../panels/scratchpad-panel";
->>>>>>> 4a7781cd
 
 export const AppChrome: React.FC<PropsWithChildren> = ({ children }) => {
   const { isSidebarOpen, isTerminalOpen, selectedPanel } = useChromeState();
