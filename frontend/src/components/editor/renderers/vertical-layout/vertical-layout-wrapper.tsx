--- conflicted
+++ resolved
@@ -31,12 +31,8 @@
           appConfig.width === "compact" && "max-w-contentWidth min-w-[400px]",
           appConfig.width === "medium" &&
             "max-w-contentWidthMedium min-w-[400px]",
-<<<<<<< HEAD
           appConfig.width === "columns" && "w-full",
-          appConfig.width === "full" && "max-w-full pr-10 xl:pr-4",
-=======
           appConfig.width === "full" && "max-w-full",
->>>>>>> e31776ba
           // Hide the cells for a fake loading effect, to avoid flickering
           invisible && "invisible",
           innerClassName,
