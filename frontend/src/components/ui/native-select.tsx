--- conflicted
+++ resolved
@@ -8,7 +8,6 @@
 export const selectStyles = cva(
   "flex h-6 w-fit mb-1 items-center justify-between rounded-sm bg-background px-2 text-sm font-prose ring-offset-background placeholder:text-muted-foreground focus:outline-none focus:ring-1 focus:ring-ring disabled:cursor-not-allowed disabled:opacity-50 cursor-pointer",
   {
-<<<<<<< HEAD
     variants: {
       variant: {
         default:
@@ -19,11 +18,7 @@
     defaultVariants: {
       variant: "default",
     },
-  }
-=======
-    variants: {},
   },
->>>>>>> d527d69a
 );
 
 const NativeSelect = React.forwardRef<
