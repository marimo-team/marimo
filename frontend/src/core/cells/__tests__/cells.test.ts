--- conflicted
+++ resolved
@@ -52,7 +52,6 @@
 const { initialNotebookState, reducer, createActions } = exportedForTesting;
 
 function formatCells(notebook: NotebookState) {
-<<<<<<< HEAD
   const { cellIds, cellData } = notebook;
   const wrap = (text: string) => {
     return `\n${text}\n`;
@@ -73,12 +72,6 @@
     return wrap(columns.map(printColumn).join("\n\n"));
   }
   return wrap(printCells(cellIds.inOrderIds));
-=======
-  const cells = notebookCells(notebook);
-  return `\n${cells
-    .map((cell) => [`key: ${cell.id}`, `code: '${cell.code}'`].join("\n"))
-    .join("\n\n")}`;
->>>>>>> 5f2dd144
 }
 
 function createEditor(content: string) {
@@ -1299,7 +1292,6 @@
     expect(cell.consoleOutputs).toEqual([STDOUT1, STDOUT2]);
   });
 
-<<<<<<< HEAD
   it("can add a column breakpoint", () => {
     actions.createNewCell({ cellId: firstCellId, before: false });
     actions.createNewCell({ cellId: "1" as CellId, before: false });
@@ -1574,7 +1566,8 @@
     expect(state.cellIds.getColumns()[0].topLevelIds).toEqual(["0"]);
     expect(state.cellIds.getColumns()[1].topLevelIds).toEqual(["1"]);
     expect(state.cellIds.getColumns()[2].topLevelIds).toEqual(["2"]);
-=======
+  });
+
   describe("can create a cell using selected code", () => {
     const firstLine = "import marimo as mo";
     const secondLine = "import pandas as pd";
@@ -1699,6 +1692,5 @@
         code: ''"
       `);
     });
->>>>>>> 5f2dd144
   });
 });