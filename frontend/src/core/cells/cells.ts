--- conflicted
+++ resolved
@@ -160,13 +160,9 @@
       cellId: CellId | "__end__";
       before: boolean;
       code?: string;
-<<<<<<< HEAD
-      newCellId?: CellId;
-=======
       lastCodeRun?: string;
       newCellId?: CellId;
       autoFocus?: boolean;
->>>>>>> 88d79754
     },
   ) => {
     const {
@@ -567,20 +563,6 @@
           [newCellId]: createRef(),
         },
       };
-<<<<<<< HEAD
-    } else {
-      const nextCellId = state.cellIds[nextCellIndex];
-      // Just focus, no state change
-      focusAndScrollCellIntoView({
-        cellId: nextCellId,
-        cell: state.cellHandles[nextCellId],
-        config: state.cellData[nextCellId].config,
-        codeFocus: before ? "bottom" : "top",
-        variableName: undefined,
-      });
-      return state;
-=======
->>>>>>> 88d79754
     }
 
     const nextCellId = state.cellIds[nextCellIndex];
@@ -590,6 +572,7 @@
       cell: state.cellHandles[nextCellId],
       config: state.cellData[nextCellId].config,
       codeFocus: before ? "bottom" : "top",
+      variableName: undefined,
     });
     return state;
   },
@@ -598,29 +581,7 @@
     const scrollKey = state.scrollKey;
     if (scrollKey === null) {
       return state;
-<<<<<<< HEAD
-    } else {
-      const index = state.cellIds.indexOf(scrollKey);
-
-      // Special-case scrolling to the end of the page: bug in Chrome where
-      // browser fails to scrollIntoView an element at the end of a long page
-      if (index === state.cellIds.length - 1) {
-        const cellId = state.cellIds[state.cellIds.length - 1];
-        state.cellHandles[cellId].current?.editorView.focus();
-        scrollToBottom();
-      } else {
-        const nextCellId = state.cellIds[index];
-        focusAndScrollCellIntoView({
-          cellId: nextCellId,
-          cell: state.cellHandles[nextCellId],
-          config: state.cellData[nextCellId].config,
-          codeFocus: undefined,
-          variableName: undefined,
-        });
-      }
-=======
-    }
->>>>>>> 88d79754
+    }
 
     const index = state.cellIds.indexOf(scrollKey);
 
@@ -637,6 +598,7 @@
         cell: state.cellHandles[nextCellId],
         config: state.cellData[nextCellId].config,
         codeFocus: undefined,
+        variableName: undefined,
       });
     }
 
