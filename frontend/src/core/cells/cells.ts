--- conflicted
+++ resolved
@@ -283,12 +283,8 @@
           code: newCellCode,
           lastCodeRun,
           lastExecutionTime,
-<<<<<<< HEAD
-          edited: Boolean(code) && code !== lastCodeRun,
+          edited: Boolean(newCellCode) && newCellCode !== lastCodeRun,
           config: config,
-=======
-          edited: Boolean(newCellCode) && newCellCode !== lastCodeRun,
->>>>>>> 5f2dd144
         }),
       },
       cellRuntime: {
