/* Copyright 2024 Marimo. All rights reserved. */
import { atom, useAtom, useAtomValue } from "jotai";
import { type ReducerWithoutAction, createRef } from "react";
import type { CellMessage } from "../kernel/messages";
import {
  type CellRuntimeState,
  type CellData,
  createCell,
  createCellRuntimeState,
} from "./types";
import {
  scrollToBottom,
  scrollToTop,
  focusAndScrollCellIntoView,
} from "./scrollCellIntoView";
import { CellId } from "./ids";
import { prepareCellForExecution, transitionCell } from "./cell";
import { createDeepEqualAtom, store } from "../state/jotai";
import { createReducerAndAtoms } from "../../utils/createReducer";
import { foldAllBulk, unfoldAllBulk } from "../codemirror/editing/commands";
import { findCollapseRange, mergeOutlines, parseOutline } from "../dom/outline";
import type { CellHandle } from "@/components/editor/Cell";
import { Logger } from "@/utils/Logger";
import { Objects } from "@/utils/objects";
import { splitAtom, selectAtom } from "jotai/utils";
import { isStaticNotebook, parseStaticState } from "../static/static-state";
import { type CellLog, getCellLogsForMessage } from "./logs";
import { deserializeBase64, deserializeJson } from "@/utils/json/base64";
import { historyField } from "@codemirror/commands";
import { clamp } from "@/utils/math";
import {
  canUndoDeletes,
  disabledCellIds,
  enabledCellIds,
  notebookIsRunning,
  notebookNeedsRun,
  notebookQueueOrRunningCount,
} from "./utils";
import {
  splitEditor,
  updateEditorCodeFromPython,
} from "../codemirror/language/utils";
import { invariant } from "@/utils/invariant";
<<<<<<< HEAD
import type {
  CellConfig,
  RuntimeState,
  UpdateCellIdsRequest,
} from "../network/types";
import { getResolvedMarimoConfig } from "@/core/config/config";
=======
import type { CellConfig, UpdateCellIdsRequest } from "../network/types";
>>>>>>> be4ab4c1
import { syncCellIds } from "../network/requests";
import { kioskModeAtom } from "../mode";
import {
  type CellColumnId,
  type CellIndex,
  MultiColumn,
} from "@/utils/id-tree";
import { isEqual } from "lodash-es";
import { isErrorMime } from "../mime";
import { userConfigAtom } from "../config/config";

export const SCRATCH_CELL_ID = "__scratch__" as CellId;

/**
 * The state of the notebook.
 */
export interface NotebookState {
  /**
   * Order of cells on the page.
   */
  cellIds: MultiColumn<CellId>;
  /**
   * Map of cells to their view state
   */
  cellData: Record<CellId, CellData>;
  /**
   * Map of cells to their runtime state
   */
  cellRuntime: Record<CellId, CellRuntimeState>;
  /**
   * Cell handlers
   */
  cellHandles: Record<CellId, React.RefObject<CellHandle>>;
  /**
   * Array of deleted cells (with their data and index) so that cell deletion can be undone
   *
   * (CodeMirror types the serialized config as any.)
   */
  history: Array<{
    name: string;
    // eslint-disable-next-line @typescript-eslint/no-explicit-any
    serializedEditorState: any;
    column: CellColumnId;
    index: CellIndex;
  }>;
  /**
   * Key of cell to scroll to; typically set by actions that re-order the cell
   * array. Call the SCROLL_TO_TARGET action to scroll to the specified cell
   * and clear this field.
   */
  scrollKey: CellId | null;
  /**
   * Logs of all cell messages
   */
  cellLogs: CellLog[];
}

function withScratchCell(notebookState: NotebookState): NotebookState {
  const config = { column: 0, hide_code: false, disabled: false };
  return {
    ...notebookState,
    cellData: {
      [SCRATCH_CELL_ID]: createCell({ id: SCRATCH_CELL_ID, config: config }),
      ...notebookState.cellData,
    },
    cellRuntime: {
      [SCRATCH_CELL_ID]: createCellRuntimeState(),
      ...notebookState.cellRuntime,
    },
    cellHandles: {
      [SCRATCH_CELL_ID]: createRef(),
      ...notebookState.cellHandles,
    },
  };
}

/**
 * Initial state of the notebook.
 */
function initialNotebookState(): NotebookState {
  if (isStaticNotebook()) {
    const {
      cellCodes,
      cellConfigs,
      cellConsoleOutputs,
      cellIds,
      cellNames,
      cellOutputs,
    } = parseStaticState();
    const cellData: Record<CellId, CellData> = {};
    const cellRuntime: Record<CellId, CellRuntimeState> = {};
    for (const [i, cellId] of cellIds.entries()) {
      const name = cellNames[i];
      const code = cellCodes[i];
      const config = cellConfigs[i];
      const outputs = cellConsoleOutputs[cellId] || [];
      const output = cellOutputs[cellId];
      cellData[cellId] = {
        id: cellId,
        name: deserializeBase64(name),
        code: deserializeBase64(code),
        edited: false,
        lastCodeRun: null,
        lastExecutionTime: null,
        config: deserializeJson(deserializeBase64(config)),
        serializedEditorState: null,
      };
      const outputMessage = output
        ? deserializeJson(deserializeBase64(output))
        : null;
      cellRuntime[cellId] = {
        ...createCellRuntimeState(),
        output: outputMessage,
        outline: parseOutline(outputMessage),
        consoleOutputs: outputs.map((output) =>
          deserializeJson(deserializeBase64(output)),
        ),
      };
    }

    return {
      cellIds: MultiColumn.from([cellIds]),
      cellData: cellData,
      cellRuntime: cellRuntime,
      cellHandles: {},
      history: [],
      scrollKey: null,
      cellLogs: [],
    };
  }

  return withScratchCell({
    cellIds: MultiColumn.from([]),
    cellData: {},
    cellRuntime: {},
    cellHandles: {},
    history: [],
    scrollKey: null,
    cellLogs: [],
  });
}

/**
 * Actions and reducer for the notebook state.
 */
const {
  reducer,
  createActions,
  useActions,
  valueAtom: notebookAtom,
} = createReducerAndAtoms(initialNotebookState, {
  createNewCell: (
    state,
    action: {
      cellId: CellId | "__end__" | { type: "__end__"; columnId: CellColumnId };
      before: boolean;
      code?: string;
      lastCodeRun?: string;
      lastExecutionTime?: number;
      newCellId?: CellId;
      autoFocus?: boolean;
    },
  ) => {
    const {
      cellId,
      before,
      code,
      lastCodeRun = null,
      lastExecutionTime = null,
      autoFocus = true,
    } = action;

    let columnId: CellColumnId;
    let cellIndex: number;

    if (cellId === "__end__") {
      const column = state.cellIds.atOrThrow(0);
      columnId = column.id;
      cellIndex = column.length;
    } else if (typeof cellId === "string") {
      const column = state.cellIds.findWithId(cellId);
      columnId = column.id;
      cellIndex = column.topLevelIds.indexOf(cellId);
    } else if (cellId.type === "__end__") {
      const column =
        state.cellIds.get(cellId.columnId) || state.cellIds.atOrThrow(0);
      columnId = column.id;
      cellIndex = column.length;
    } else {
      throw new Error("Invalid cellId");
    }

    const newCellId = action.newCellId || CellId.create();
    const insertionIndex = before ? cellIndex : cellIndex + 1;

    return {
      ...state,
      cellIds: state.cellIds.insertId(newCellId, columnId, insertionIndex),
      cellData: {
        ...state.cellData,
        [newCellId]: createCell({
          id: newCellId,
          code,
          lastCodeRun,
          lastExecutionTime,
          edited: Boolean(code) && code !== lastCodeRun,
        }),
      },
      cellRuntime: {
        ...state.cellRuntime,
        [newCellId]: createCellRuntimeState(),
      },
      cellHandles: {
        ...state.cellHandles,
        [newCellId]: createRef(),
      },
      scrollKey: autoFocus ? newCellId : null,
    };
  },
  moveCell: (state, action: { cellId: CellId; before: boolean }) => {
    const { cellId, before } = action;
    const column = state.cellIds.findWithId(cellId);
    const cellIndex = column.indexOfOrThrow(cellId);

    if (before && cellIndex === 0) {
      return {
        ...state,
        cellIds: state.cellIds.moveWithinColumn(column.id, cellIndex, 0),
        scrollKey: cellId,
      };
    }
    if (!before && cellIndex === column.length - 1) {
      return {
        ...state,
        cellIds: state.cellIds.moveWithinColumn(
          column.id,
          cellIndex,
          column.length - 1,
        ),
        scrollKey: cellId,
      };
    }

    return before
      ? {
          ...state,
          cellIds: state.cellIds.moveWithinColumn(
            column.id,
            cellIndex,
            cellIndex - 1,
          ),
          scrollKey: cellId,
        }
      : {
          ...state,
          cellIds: state.cellIds.moveWithinColumn(
            column.id,
            cellIndex,
            cellIndex + 1,
          ),
          scrollKey: cellId,
        };
  },
  dropCellOverCell: (state, action: { cellId: CellId; overCellId: CellId }) => {
    const { cellId, overCellId } = action;

    const fromColumn = state.cellIds.findWithId(cellId);
    const toColumn = state.cellIds.findWithId(overCellId);

    const fromIndex = fromColumn.indexOfOrThrow(cellId);
    const toIndex = toColumn.indexOfOrThrow(overCellId);

    if (fromColumn.id === toColumn.id) {
      if (fromIndex === toIndex) {
        return state;
      }
      return {
        ...state,
        cellIds: state.cellIds.moveWithinColumn(
          fromColumn.id,
          fromIndex,
          toIndex,
        ),
        scrollKey: null,
      };
    }

    return {
      ...state,
      cellIds: state.cellIds.moveAcrossColumns(
        fromColumn.id,
        cellId,
        toColumn.id,
        overCellId,
      ),
      scrollKey: null,
    };
  },
  dropCellOverColumn: (
    state,
    action: { cellId: CellId; columnId: CellColumnId },
  ) => {
    const { cellId, columnId } = action;
    const fromColumn = state.cellIds.findWithId(cellId);

    return {
      ...state,
      cellIds: state.cellIds.moveAcrossColumns(
        fromColumn.id,
        cellId,
        columnId,
        undefined,
      ),
    };
  },
  dropOverNewColumn: (state, action: { cellId: CellId }) => {
    const { cellId } = action;
    return {
      ...state,
      cellIds: state.cellIds.moveToNewColumn(cellId),
    };
  },
  moveColumn: (
    state,
    action: {
      column: CellColumnId;
      overColumn: CellColumnId | "_left_" | "_right_";
    },
  ) => {
    if (action.column === action.overColumn) {
      return state;
    }
    return {
      ...state,
      cellIds: state.cellIds.moveColumn(action.column, action.overColumn),
    };
  },
  focusCell: (state, action: { cellId: CellId; before: boolean }) => {
    const column = state.cellIds.findWithId(action.cellId);
    if (column.length === 0) {
      return state;
    }

    const { cellId, before } = action;
    const index = column.indexOfOrThrow(cellId);
    let focusIndex = before ? index - 1 : index + 1;
    // clamp
    focusIndex = clamp(focusIndex, 0, column.length - 1);
    const focusCellId = column.atOrThrow(focusIndex);
    // can scroll immediately, without setting scrollKey in state, because
    // CellArray won't need to re-render
    focusAndScrollCellIntoView({
      cellId: focusCellId,
      cell: state.cellHandles[focusCellId],
      config: state.cellData[focusCellId].config,
      codeFocus: before ? "bottom" : "top",
      variableName: undefined,
    });
    return state;
  },
  focusTopCell: (state) => {
    // TODO: focus the existing column, not the first column
    const column = state.cellIds.getColumns().at(0);
    if (column === undefined || column.length === 0) {
      return state;
    }

    const cellId = column.first();
    const cellData = state.cellData[cellId];
    const cellHandle = state.cellHandles[cellId];
    if (!cellData.config.hide_code) {
      cellHandle.current?.editorView.focus();
    }
    scrollToTop();
    return state;
  },
  focusBottomCell: (state) => {
    // TODO: focus the existing column, not the last column
    const column = state.cellIds.getColumns().at(-1);
    if (column === undefined || column.length === 0) {
      return state;
    }

    const cellId = column.last();
    const cellData = state.cellData[cellId];
    const cellHandle = state.cellHandles[cellId];
    if (!cellData.config.hide_code) {
      cellHandle.current?.editorView.focus();
    }
    scrollToBottom();
    return state;
  },
  sendToTop: (state, action: { cellId: CellId }) => {
    const column = state.cellIds.findWithId(action.cellId);
    if (column.length === 0) {
      return state;
    }

    const { cellId } = action;
    const cellIndex = column.indexOfOrThrow(cellId);
    if (cellIndex === 0) {
      return state;
    }

    return {
      ...state,
      cellIds: state.cellIds.moveWithinColumn(column.id, cellIndex, 0),
      scrollKey: cellId,
    };
  },
  sendToBottom: (state, action: { cellId: CellId }) => {
    const column = state.cellIds.findWithId(action.cellId);
    if (column.length === 0) {
      return state;
    }

    const { cellId } = action;
    const cellIndex = column.indexOfOrThrow(cellId);
    const newIndex = column.length - 1;

    if (cellIndex === newIndex) {
      return state;
    }

    return {
      ...state,
      cellIds: state.cellIds.moveWithinColumn(column.id, cellIndex, newIndex),
      scrollKey: cellId,
    };
  },
  addColumn: (state, action: { columnId: CellColumnId }) => {
    // Add column and new cell
    const newCellId = CellId.create();
    return {
      ...state,
      cellIds: state.cellIds.addColumn(action.columnId, [newCellId]),
      cellData: {
        ...state.cellData,
        [newCellId]: createCell({
          id: newCellId,
        }),
      },
      cellRuntime: {
        ...state.cellRuntime,
        [newCellId]: createCellRuntimeState(),
      },
      cellHandles: {
        ...state.cellHandles,
        [newCellId]: createRef(),
      },
      scrollKey: newCellId,
    };
  },
  addColumnBreakpoint: (state, action: { cellId: CellId }) => {
    const { cellId } = action;
    if (state.cellIds.getColumns()[0].inOrderIds[0] === cellId) {
      return state;
    }
    return {
      ...state,
      cellIds: state.cellIds.insertBreakpoint(cellId),
    };
  },
  deleteColumn: (state, action: { columnId: CellColumnId }) => {
    // Move all cells in the column to the previous column
    const { columnId } = action;
    return {
      ...state,
      cellIds: state.cellIds.delete(columnId),
    };
  },
  mergeAllColumns: (state) => {
    return {
      ...state,
      cellIds: state.cellIds.mergeAllColumns(),
    };
  },
  compactColumns: (state) => {
    return {
      ...state,
      cellIds: state.cellIds.compact(),
    };
  },
  deleteCell: (state, action: { cellId: CellId }) => {
    const cellId = action.cellId;

    // Can't delete the last cell, across all columns
    if (state.cellIds.hasOnlyOneId()) {
      return state;
    }

    const column = state.cellIds.findWithId(cellId);
    const cellIndex = column.indexOfOrThrow(cellId);
    const focusIndex = cellIndex === 0 ? 1 : cellIndex - 1;
    let scrollKey: CellId | null = null;
    if (column.length > 1) {
      scrollKey = column.atOrThrow(focusIndex);
    }

    const editorView = state.cellHandles[cellId].current?.editorView;
    const serializedEditorState = editorView?.state.toJSON({
      history: historyField,
    });
    serializedEditorState.doc = state.cellData[cellId].code;

    return {
      ...state,
      cellIds: state.cellIds.deleteById(cellId),
      history: [
        ...state.history,
        {
          name: state.cellData[cellId].name,
          serializedEditorState: serializedEditorState,
          column: column.id,
          index: cellIndex,
        },
      ],
      scrollKey: scrollKey,
    };
  },
  undoDeleteCell: (state) => {
    if (state.history.length === 0) {
      return state;
    }

    const mostRecentlyDeleted = state.history[state.history.length - 1];

    const {
      name,
      serializedEditorState = { doc: "" },
      column,
      index,
    } = mostRecentlyDeleted;

    const cellId = CellId.create();
    const undoCell = createCell({
      id: cellId,
      name,
      code: serializedEditorState.doc,
      edited: serializedEditorState.doc.trim().length > 0,
      serializedEditorState,
    });

    return {
      ...state,
      cellIds: state.cellIds.insertId(cellId, column, index),
      cellData: {
        ...state.cellData,
        [cellId]: undoCell,
      },
      cellRuntime: {
        ...state.cellRuntime,
        [cellId]: createCellRuntimeState(),
      },
      cellHandles: {
        ...state.cellHandles,
        [cellId]: createRef(),
      },
      history: state.history.slice(0, -1),
    };
  },
  clearSerializedEditorState: (state, action: { cellId: CellId }) => {
    const { cellId } = action;
    return updateCellData(state, cellId, (cell) => {
      return {
        ...cell,
        serializedEditorState: null,
      };
    });
  },
  updateCellCode: (
    state,
    action: {
      cellId: CellId;
      code: string;
      /**
       * Whether or not the update is a formatting change,
       * if so, the 'edited' state will be handled differently.
       */
      formattingChange: boolean;
    },
  ) => {
    const { cellId, code, formattingChange } = action;
    if (!state.cellData[cellId]) {
      return state;
    }

    return updateCellData(state, cellId, (cell) => {
      // Formatting-only change means we can re-use the last code run
      // if it was not previously edited. And we don't change the edited state.
      return formattingChange
        ? {
            ...cell,
            code: code,
            lastCodeRun: cell.edited ? cell.lastCodeRun : code,
          }
        : {
            ...cell,
            code: code,
            edited: code.trim() !== cell.lastCodeRun,
          };
    });
  },
  updateCellName: (state, action: { cellId: CellId; name: string }) => {
    const { cellId, name } = action;
    return updateCellData(state, cellId, (cell) => {
      return {
        ...cell,
        name: name,
      };
    });
  },
  updateCellConfig: (
    state,
    action: { cellId: CellId; config: Partial<CellConfig> },
  ) => {
    const { cellId, config } = action;
    return updateCellData(state, cellId, (cell) => {
      return {
        ...cell,
        config: { ...cell.config, ...config },
      };
    });
  },
  prepareForRun: (state, action: { cellId: CellId }) => {
    const newState = updateCellRuntimeState(state, action.cellId, (cell) => {
      return prepareCellForExecution(cell);
    });
    return updateCellData(newState, action.cellId, (cell) => {
      return {
        ...cell,
        edited: false,
        lastCodeRun: cell.code.trim(),
        lastExecutionTime: cell.lastExecutionTime,
      };
    });
  },
  handleCellMessage: (state, message: CellMessage) => {
    const cellId = message.cell_id as CellId;
    const nextState = updateCellRuntimeState(state, cellId, (cell) => {
      return transitionCell(cell, message);
    });
    return {
      ...nextState,
      cellLogs: [...nextState.cellLogs, ...getCellLogsForMessage(message)],
    };
  },
  setCellIds: (state, action: { cellIds: CellId[] }) => {
    // Create new cell data and runtime states for the new cell IDs
    const nextCellData = { ...state.cellData };
    const nextCellRuntime = { ...state.cellRuntime };
    const nextCellHandles = { ...state.cellHandles };

    for (const cellId of action.cellIds) {
      if (!(cellId in state.cellData)) {
        nextCellData[cellId] = createCell({ id: cellId });
      }
      if (!(cellId in state.cellRuntime)) {
        nextCellRuntime[cellId] = createCellRuntimeState();
      }
      if (!(cellId in state.cellHandles)) {
        nextCellHandles[cellId] = createRef();
      }
    }

    return {
      ...state,
      cellIds: MultiColumn.from([action.cellIds]),
      cellData: nextCellData,
      cellRuntime: nextCellRuntime,
      cellHandles: nextCellHandles,
    };
  },
  setCellCodes: (state, action: { codes: string[]; ids: CellId[] }) => {
    invariant(
      action.codes.length === action.ids.length,
      "Expected codes and ids to have the same length",
    );

    for (let i = 0; i < action.codes.length; i++) {
      const cellId = action.ids[i];
      const code = action.codes[i];

      state = updateCellData(state, cellId, (cell) => {
        return {
          ...cell,
          code,
          edited: false,
          lastCodeRun: code,
        };
      });
    }

    return state;
  },
  setStdinResponse: (
    state,
    action: { cellId: CellId; response: string; outputIndex: number },
  ) => {
    const { cellId, response, outputIndex } = action;
    return updateCellRuntimeState(state, cellId, (cell) => {
      const consoleOutputs = [...cell.consoleOutputs];
      const stdinOutput = consoleOutputs[outputIndex];
      if (stdinOutput.channel !== "stdin") {
        Logger.warn("Expected stdin output");
        return cell;
      }

      consoleOutputs[outputIndex] = {
        channel: "stdin",
        mimetype: stdinOutput.mimetype,
        data: stdinOutput.data,
        timestamp: stdinOutput.timestamp,
        response,
      };

      return {
        ...cell,
        interrupted: false,
        consoleOutputs,
      };
    });
  },
  setCells: (state, cells: CellData[]) => {
    const cellData = Object.fromEntries(cells.map((cell) => [cell.id, cell]));

    const cellRuntime = Object.fromEntries(
      cells.map((cell) => [cell.id, createCellRuntimeState()]),
    );

    return withScratchCell({
      ...state,
      cellIds: MultiColumn.fromIdsAndColumns(
        cells.map((cell) => [cell.id, cell.config.column]),
      ),
      cellData: cellData,
      cellRuntime: cellRuntime,
      cellHandles: Object.fromEntries(
        cells.map((cell) => [cell.id, createRef()]),
      ),
    });
  },
  /**
   * Move focus to next cell
   *
   * Creates a new cell if the current cell is the last one in the array.
   *
   * If needed, scrolls newly created or focused cell into view.
   *
   * Replicates Shift+Enter functionality of Jupyter
   */
  moveToNextCell: (
    state,
    action: { cellId: CellId; before: boolean; noCreate?: boolean },
  ) => {
    const { cellId, before, noCreate = false } = action;
    const column = state.cellIds.findWithId(cellId);
    const index = column.indexOfOrThrow(cellId);
    const nextCellIndex = before ? index - 1 : index + 1;
    // Create a new cell at the end; no need to update scrollKey,
    // because cell will be created with autoScrollIntoView
    if (nextCellIndex === column.length && !noCreate) {
      const newCellId = CellId.create();
      return {
        ...state,
        cellIds: state.cellIds.insertId(newCellId, column.id, nextCellIndex),
        cellData: {
          ...state.cellData,
          [newCellId]: createCell({ id: newCellId }),
        },
        cellRuntime: {
          ...state.cellRuntime,
          [newCellId]: createCellRuntimeState(),
        },
        cellHandles: {
          ...state.cellHandles,
          [newCellId]: createRef(),
        },
      };
      // Create a new cell at the beginning; again, no need to update
      // scrollKey
    }

    if (nextCellIndex === -1 && !noCreate) {
      const newCellId = CellId.create();
      return {
        ...state,
        cellIds: state.cellIds.insertId(newCellId, column.id, 0),
        cellData: {
          ...state.cellData,
          [newCellId]: createCell({ id: newCellId }),
        },
        cellRuntime: {
          ...state.cellRuntime,
          [newCellId]: createCellRuntimeState(),
        },
        cellHandles: {
          ...state.cellHandles,
          [newCellId]: createRef(),
        },
      };
    }

    const nextCellId = column.atOrThrow(nextCellIndex);
    // Just focus, no state change
    focusAndScrollCellIntoView({
      cellId: nextCellId,
      cell: state.cellHandles[nextCellId],
      config: state.cellData[nextCellId].config,
      codeFocus: before ? "bottom" : "top",
      variableName: undefined,
    });
    return state;
  },
  scrollToTarget: (state) => {
    // Scroll to the specified cell and clear the scroll key.
    const scrollKey = state.scrollKey;
    if (scrollKey === null) {
      return state;
    }

    const column = state.cellIds.findWithId(scrollKey);
    const index = column.indexOfOrThrow(scrollKey);

    // Special-case scrolling to the end of the page: bug in Chrome where
    // browser fails to scrollIntoView an element at the end of a long page
    if (index === column.length - 1) {
      const cellId = column.last();
      state.cellHandles[cellId].current?.editorView.focus();
    } else {
      const nextCellId = column.atOrThrow(index);
      focusAndScrollCellIntoView({
        cellId: nextCellId,
        cell: state.cellHandles[nextCellId],
        config: state.cellData[nextCellId].config,
        codeFocus: undefined,
        variableName: undefined,
      });
    }

    return {
      ...state,
      scrollKey: null,
    };
  },
  foldAll: (state) => {
    const targets = Object.values(state.cellHandles).map(
      (handle) => handle.current?.editorView,
    );
    foldAllBulk(targets);
    return state;
  },
  unfoldAll: (state) => {
    const targets = Object.values(state.cellHandles).map(
      (handle) => handle.current?.editorView,
    );
    unfoldAllBulk(targets);
    return state;
  },
  clearLogs: (state) => {
    return {
      ...state,
      cellLogs: [],
    };
  },
  collapseCell: (state, action: { cellId: CellId }) => {
    const { cellId } = action;
    const column = state.cellIds.findWithId(cellId);

    // Get all the top-level outlines
    const outlines = column.topLevelIds.map((id) => {
      const cell = state.cellRuntime[id];
      return cell.outline;
    });

    // Find the start/end of the collapsed range
    const startIndex = column.indexOfOrThrow(cellId);
    const range = findCollapseRange(startIndex, outlines);
    if (!range) {
      return state;
    }
    const endCellId = column.atOrThrow(range[1]);

    return {
      ...state,
      // Collapse the range
      cellIds: state.cellIds.transformWithCellId(cellId, (column) =>
        column.collapse(cellId, endCellId),
      ),
      scrollKey: cellId,
    };
  },
  expandCell: (state, action: { cellId: CellId }) => {
    const { cellId } = action;
    return {
      ...state,
      cellIds: state.cellIds.transformWithCellId(cellId, (column) =>
        column.expand(cellId),
      ),
      scrollKey: cellId,
    };
  },
  showCellIfHidden: (state, action: { cellId: CellId }) => {
    const { cellId } = action;
    const column = state.cellIds.findWithId(cellId);
    const prev = column;
    const result = column.findAndExpandDeep(cellId);

    if (result.equals(prev)) {
      return state;
    }

    return {
      ...state,
      cellIds: state.cellIds.transformWithCellId(cellId, () => result),
    };
  },
  splitCell: (state, action: { cellId: CellId }) => {
    const { cellId } = action;
    const column = state.cellIds.findWithId(cellId);
    const index = column.indexOfOrThrow(cellId);
    const cell = state.cellData[cellId];
    const cellHandle = state.cellHandles[cellId].current;

    if (cellHandle?.editorView == null) {
      return state;
    }

    const { beforeCursorCode, afterCursorCode } = splitEditor(
      cellHandle.editorView,
    );

    updateEditorCodeFromPython(cellHandle.editorView, beforeCursorCode);

    const newCellId = CellId.create();

    return {
      ...state,
      cellIds: state.cellIds.insertId(newCellId, column.id, index + 1),
      cellData: {
        ...state.cellData,
        [cellId]: {
          ...cell,
          code: beforeCursorCode,
          edited:
            Boolean(beforeCursorCode) &&
            beforeCursorCode.trim() !== cell.lastCodeRun?.trim(),
        },
        [newCellId]: createCell({
          id: newCellId,
          code: afterCursorCode,
          edited: Boolean(afterCursorCode),
        }),
      },
      cellRuntime: {
        ...state.cellRuntime,
        [cellId]: {
          ...state.cellRuntime[cellId],
          output: null,
          consoleOutputs: [],
        },
        [newCellId]: createCellRuntimeState(),
      },
      cellHandles: {
        ...state.cellHandles,
        [newCellId]: createRef(),
      },
      scrollKey: newCellId,
    };
  },
  undoSplitCell: (state, action: { cellId: CellId; snapshot: string }) => {
    const { cellId, snapshot } = action;

    const cell = state.cellData[cellId];
    const cellHandle = state.cellHandles[cellId].current;

    if (cellHandle?.editorView == null) {
      return state;
    }

    updateEditorCodeFromPython(cellHandle.editorView, snapshot);

    return {
      ...state,
      cellIds: state.cellIds.transformWithCellId(cellId, (column) => {
        const newCellIndex = column.indexOfOrThrow(cellId) + 1;
        return column.deleteAtIndex(newCellIndex);
      }),
      cellData: {
        ...state.cellData,
        [cellId]: {
          ...cell,
          code: snapshot,
          edited:
            Boolean(snapshot) && snapshot?.trim() !== cell.lastCodeRun?.trim(),
        },
      },
      cellRuntime: {
        ...state.cellRuntime,
        [cellId]: {
          ...state.cellRuntime[cellId],
          output: null,
          consoleOutputs: [],
        },
      },
      cellHandles: {
        ...state.cellHandles,
      },
    };
  },
  clearCellOutput: (state, action: { cellId: CellId }) => {
    const { cellId } = action;
    return updateCellRuntimeState(state, cellId, (cell) => ({
      ...cell,
      output: null,
      consoleOutputs: [],
    }));
  },
  clearAllCellOutputs: (state) => {
    const newCellRuntime = { ...state.cellRuntime };
    for (const cellId of state.cellIds.inOrderIds) {
      newCellRuntime[cellId] = {
        ...newCellRuntime[cellId],
        output: null,
        consoleOutputs: [],
      };
    }
    return {
      ...state,
      cellRuntime: newCellRuntime,
    };
  },
});

// Helper function to update a cell in the array
function updateCellRuntimeState(
  state: NotebookState,
  cellId: CellId,
  cellReducer: ReducerWithoutAction<CellRuntimeState>,
) {
  if (!(cellId in state.cellRuntime)) {
    Logger.warn(`Cell ${cellId} not found in state`);
    return state;
  }

  return {
    ...state,
    cellRuntime: {
      ...state.cellRuntime,
      [cellId]: cellReducer(state.cellRuntime[cellId]),
    },
  };
}

function updateCellData(
  state: NotebookState,
  cellId: CellId,
  cellReducer: ReducerWithoutAction<CellData>,
) {
  if (!(cellId in state.cellData)) {
    Logger.warn(`Cell ${cellId} not found in state`);
    return state;
  }

  return {
    ...state,
    cellData: {
      ...state.cellData,
      [cellId]: cellReducer(state.cellData[cellId]),
    },
  };
}

export function getCellConfigs(state: NotebookState): CellConfig[] {
  const cells = state.cellData;

  // Handle the case where there's only one column
  // We don't want to set the column config
  const hasMultipleColumns = state.cellIds.getColumns().length > 1;
  if (!hasMultipleColumns) {
    return state.cellIds.getColumns().flatMap((column) => {
      return column.inOrderIds.map((cellId) => {
        return {
          ...cells[cellId].config,
          column: null,
        };
      });
    });
  }

  return state.cellIds.getColumns().flatMap((column, columnIndex) => {
    return column.inOrderIds.map((cellId, cellIndex) => {
      const config: Partial<CellConfig> = { column: undefined };

      // Only set the column index for the first cell in the column
      if (cellIndex === 0) {
        config.column = columnIndex;
      }

      const newConfig = {
        ...cells[cellId].config,
        ...config,
      };

      return newConfig;
    });
  });
}

export {
  createActions as createNotebookActions,
  reducer as notebookReducer,
  notebookAtom,
};

/// ATOMS

export const cellIdsAtom = atom((get) => get(notebookAtom).cellIds);

export const hasOnlyOneCellAtom = atom((get) =>
  get(cellIdsAtom).hasOnlyOneId(),
);

export const hasDisabledCellsAtom = atom(
  (get) => disabledCellIds(get(notebookAtom)).length > 0,
);
export const hasEnabledCellsAtom = atom(
  (get) => enabledCellIds(get(notebookAtom)).length > 0,
);
export const canUndoDeletesAtom = atom((get) =>
  canUndoDeletes(get(notebookAtom)),
);

export const needsRunAtom = atom((get) =>
  notebookNeedsRun(
    get(notebookAtom),
    get(userConfigAtom).runtime.auto_instantiate,
  ),
);

const cellErrorsAtom = atom((get) => {
  const { cellIds, cellRuntime, cellData } = get(notebookAtom);
  const errors = cellIds.inOrderIds
    .map((cellId) => {
      const cell = cellRuntime[cellId];
      const { name } = cellData[cellId];
      if (isErrorMime(cell.output?.mimetype)) {
        // Filter out ancestor-stopped errors
        // These are errors that are caused by a cell that was stopped,
        // but nothing the user can take action on.
        invariant(Array.isArray(cell.output.data), "Expected array data");
        const nonAncestorErrors = cell.output.data.filter(
          (error) => !error.type.includes("ancestor"),
        );

        if (nonAncestorErrors.length > 0) {
          return {
            output: { ...cell.output, data: nonAncestorErrors },
            cellId: cellId,
            cellName: name,
          };
        }
      }

      return null;
    })
    .filter(Boolean);
  return errors;
});

export const notebookOutline = atom((get) => {
  const { cellIds, cellRuntime } = get(notebookAtom);
  const outlines = cellIds.inOrderIds.map(
    (cellId) => cellRuntime[cellId].outline,
  );
  return mergeOutlines(outlines);
});

export const cellErrorCount = atom((get) => get(cellErrorsAtom).length);

export const cellIdToNamesMap = createDeepEqualAtom(
  atom((get) => {
    const { cellIds, cellData } = get(notebookAtom);
    const names: Record<CellId, string | undefined> = Objects.fromEntries(
      cellIds.inOrderIds.map((cellId) => [cellId, cellData[cellId]?.name]),
    );
    return names;
  }),
);

/// HOOKS

/**
 * React-hook for the array of cells.
 */
export const useNotebook = () => useAtomValue(notebookAtom);

/**
 * React-hook for the array of cell IDs.
 */
export const useCellIds = () => useAtomValue(cellIdsAtom);

/**
 * React-hook for the dictionary of cell names
 */
export const useCellNames = () => useAtomValue(cellIdToNamesMap);

/**
 * React-hook for the array of cell errors.
 */
export const useCellErrors = () => useAtomValue(cellErrorsAtom);

/**
 * React-hook for the cell logs.
 */
export const useCellLogs = () => useAtomValue(notebookAtom).cellLogs;

/// IMPERATIVE GETTERS

/**
 * Get the array of cell IDs.
 */
export const getNotebook = () => store.get(notebookAtom);

/**
 * Get the array of cell IDs.
 */
export const getCells = () => store.get(notebookAtom).cellIds;

/**
 * Get the array of cell names
 */
export const getCellNames = () => {
  const { cellIds, cellData } = store.get(notebookAtom);
  return cellIds.inOrderIds.map((id) => cellData[id]?.name).filter(Boolean);
};

const cellDataAtoms = splitAtom(
  selectAtom(notebookAtom, (cells) =>
    cells.cellIds.inOrderIds.map((id) => cells.cellData[id]),
  ),
);
export const useCellDataAtoms = () => useAtom(cellDataAtoms);

export const notebookIsRunningAtom = atom((get) =>
  notebookIsRunning(get(notebookAtom)),
);
export const notebookQueuedOrRunningCountAtom = atom((get) =>
  notebookQueueOrRunningCount(get(notebookAtom)),
);

export const numColumnsAtom = atom(
  (get) => get(notebookAtom).cellIds.colLength,
);
export const hasCellsAtom = atom(
  (get) => get(notebookAtom).cellIds.idLength > 0,
);
export const columnIdsAtom = atom((get) =>
  get(notebookAtom).cellIds.getColumnIds(),
);

/**
 * Get the editor views for all cells.
 */
export const getAllEditorViews = () => {
  const { cellIds, cellHandles } = store.get(notebookAtom);
  return cellIds.inOrderIds
    .map((cellId) => cellHandles[cellId].current?.editorView)
    .filter(Boolean);
};

export const getCellEditorView = (cellId: CellId) => {
  const { cellHandles } = store.get(notebookAtom);
  return cellHandles[cellId].current?.editorView;
};

<<<<<<< HEAD
export function isUninstantiated(
  autoInstantiate: boolean,
  executionTime: number | null,
  status: RuntimeState,
  errored: boolean,
  interrupted: boolean,
  stopped: boolean,
) {
  return (
    // autorun on startup is off ...
    !autoInstantiate &&
    // hasn't run ...
    executionTime === null &&
    // isn't currently queued/running &&
    status !== "queued" &&
    status !== "running" &&
    // and isn't in an error state.
    !(errored || interrupted || stopped)
  );
}

/**
 * Cells that are stale and can be run.
 */
export function staleCellIds(state: NotebookState) {
  const autoInstantiate = getResolvedMarimoConfig().runtime.auto_instantiate;

  const { cellIds, cellData, cellRuntime } = state;
  return cellIds.inOrderIds.filter(
    (cellId) =>
      isUninstantiated(
        autoInstantiate,
        // runElapstedTimeMs is what we've seen in this session
        cellRuntime[cellId].runElapsedTimeMs ??
          // lastExecutionTime is what was seen on session start/resume
          cellData[cellId].lastExecutionTime,
        cellRuntime[cellId].status,
        cellRuntime[cellId].errored,
        cellRuntime[cellId].interrupted,
        cellRuntime[cellId].stopped,
      ) ||
      cellData[cellId].edited ||
      cellRuntime[cellId].interrupted ||
      (cellRuntime[cellId].staleInputs &&
        // if a cell is disabled, it can't be run ...
        !(
          cellRuntime[cellId].status === "disabled-transitively" ||
          cellData[cellId].config.disabled
        )),
  );
}

=======
>>>>>>> be4ab4c1
export function flattenTopLevelNotebookCells(
  state: NotebookState,
): Array<CellData & CellRuntimeState> {
  const { cellIds, cellData, cellRuntime } = state;
  return cellIds.getColumns().flatMap((column) =>
    column.topLevelIds.map((cellId) => ({
      ...cellData[cellId],
      ...cellRuntime[cellId],
    })),
  );
}

/**
 * Use this hook to dispatch cell actions. This hook will not cause a re-render
 * when cells change.
 */
export function useCellActions(): CellActions {
  return useActions();
}

/**
 * Map of cell actions
 */
export type CellActions = ReturnType<typeof createActions>;

export const CellEffects = {
  onCellIdsChange: (
    cellIds: MultiColumn<CellId>,
    prevCellIds: MultiColumn<CellId>,
  ) => {
    const kioskMode = store.get(kioskModeAtom);
    if (kioskMode) {
      return;
    }
    // If cellIds is empty, return early
    if (cellIds.isEmpty()) {
      return;
    }
    // If prevCellIds is empty, also return early
    // this means that the notebook was just created
    if (prevCellIds.isEmpty()) {
      return;
    }

    // If they are different references, send an update to the server
    if (!isEqual(cellIds.inOrderIds, prevCellIds.inOrderIds)) {
      // "name" property is not actually required
      void syncCellIds({
        cell_ids: cellIds.inOrderIds,
      } as unknown as UpdateCellIdsRequest);
    }
  },
};

/**
 * This is exported for testing purposes only.
 */
export const exportedForTesting = {
  reducer,
  createActions,
  initialNotebookState,
};<|MERGE_RESOLUTION|>--- conflicted
+++ resolved
@@ -41,16 +41,7 @@
   updateEditorCodeFromPython,
 } from "../codemirror/language/utils";
 import { invariant } from "@/utils/invariant";
-<<<<<<< HEAD
-import type {
-  CellConfig,
-  RuntimeState,
-  UpdateCellIdsRequest,
-} from "../network/types";
-import { getResolvedMarimoConfig } from "@/core/config/config";
-=======
 import type { CellConfig, UpdateCellIdsRequest } from "../network/types";
->>>>>>> be4ab4c1
 import { syncCellIds } from "../network/requests";
 import { kioskModeAtom } from "../mode";
 import {
@@ -1327,61 +1318,6 @@
   return cellHandles[cellId].current?.editorView;
 };
 
-<<<<<<< HEAD
-export function isUninstantiated(
-  autoInstantiate: boolean,
-  executionTime: number | null,
-  status: RuntimeState,
-  errored: boolean,
-  interrupted: boolean,
-  stopped: boolean,
-) {
-  return (
-    // autorun on startup is off ...
-    !autoInstantiate &&
-    // hasn't run ...
-    executionTime === null &&
-    // isn't currently queued/running &&
-    status !== "queued" &&
-    status !== "running" &&
-    // and isn't in an error state.
-    !(errored || interrupted || stopped)
-  );
-}
-
-/**
- * Cells that are stale and can be run.
- */
-export function staleCellIds(state: NotebookState) {
-  const autoInstantiate = getResolvedMarimoConfig().runtime.auto_instantiate;
-
-  const { cellIds, cellData, cellRuntime } = state;
-  return cellIds.inOrderIds.filter(
-    (cellId) =>
-      isUninstantiated(
-        autoInstantiate,
-        // runElapstedTimeMs is what we've seen in this session
-        cellRuntime[cellId].runElapsedTimeMs ??
-          // lastExecutionTime is what was seen on session start/resume
-          cellData[cellId].lastExecutionTime,
-        cellRuntime[cellId].status,
-        cellRuntime[cellId].errored,
-        cellRuntime[cellId].interrupted,
-        cellRuntime[cellId].stopped,
-      ) ||
-      cellData[cellId].edited ||
-      cellRuntime[cellId].interrupted ||
-      (cellRuntime[cellId].staleInputs &&
-        // if a cell is disabled, it can't be run ...
-        !(
-          cellRuntime[cellId].status === "disabled-transitively" ||
-          cellData[cellId].config.disabled
-        )),
-  );
-}
-
-=======
->>>>>>> be4ab4c1
 export function flattenTopLevelNotebookCells(
   state: NotebookState,
 ): Array<CellData & CellRuntimeState> {
