/* Copyright 2024 Marimo. All rights reserved. */
import { OutputMessage } from "../kernel/messages";
import { SerializedEditorState } from "../codemirror/types";
import { Outline } from "./outline";
import { CellId } from "./ids";
import { DEFAULT_CELL_NAME } from "./names";
import { Milliseconds, Seconds } from "@/utils/time";
<<<<<<< HEAD
import { CellConfig, CellStatus } from "../network/types";
=======
import { getUserConfig } from "../config/config";

/**
 * The status of a cell.
 *
 * queued: queued by the kernel.
 * running: currently executing.
 * idle: not running.
 * disabled-transitively: disabled because an ancestor was disabled.
 */
export type CellStatus =
  | "queued"
  | "running"
  | "idle"
  | "disabled-transitively";
>>>>>>> 2b5cf27d

/**
 * Create a new cell with default state.
 */
export function createCell({
  id,
  name = DEFAULT_CELL_NAME,
  code = "",
  lastCodeRun = null,
  lastExecutionTime = null,
  edited = false,
  config,
  serializedEditorState = null,
}: Partial<CellData> & { id: CellId }): CellData {
  return {
    id: id,
    config: config || {
      hide_code: false,
      disabled: false,
    },
    name: name,
    code: code,
    edited: edited,
    lastCodeRun: lastCodeRun,
    lastExecutionTime: lastExecutionTime,
    serializedEditorState: serializedEditorState,
  };
}

export function createCellRuntimeState(
  state?: Partial<CellRuntimeState>,
): CellRuntimeState {
  const auto_instantiate = getUserConfig().runtime.auto_instantiate;
  return {
    outline: null,
    output: null,
    consoleOutputs: [],
    status: "idle" as CellStatus,
    staleInputs: !auto_instantiate,
    interrupted: false,
    errored: false,
    stopped: false,
    runElapsedTimeMs: null,
    runStartTimestamp: null,
    debuggerActive: false,
    ...state,
  };
}

/**
 * Data of the cell
 */
export interface CellData {
  id: CellId;
  /** user-given name, or default */
  name: string;
  /** current contents of the editor */
  code: string;
  /** whether this cell has been modified since its last run */
  edited: boolean;
  /** snapshot of code that was last run */
  lastCodeRun: string | null;
  /** last execution time */
  lastExecutionTime: number | null;
  /** cell configuration */
  config: CellConfig;
  /** serialized state of the underlying editor */
  serializedEditorState: SerializedEditorState | null;
}

export interface CellRuntimeState {
  /** a message encoding the cell's output */
  output: OutputMessage | null;
  /** TOC outline */
  outline: Outline | null;
  /** messages encoding the cell's console outputs. */
  consoleOutputs: Array<WithResponse<OutputMessage>>;
  /** current status of the cell */
  status: CellStatus;
  /** whether the cell has stale inputs*/
  staleInputs: boolean;
  /** whether this cell has been interrupted since its last run */
  interrupted: boolean;
  /** whether this cell was stopped with mo.stop */
  stopped: boolean;
  /**
   * whether marimo encountered an error when trying to register or run
   * this cell (such as a multiple definition error)
   */
  errored: boolean;
  /** run start time, as seconds since epoch */
  runStartTimestamp: Seconds | null;
  /** run elapsed time, in milliseconds */
  runElapsedTimeMs: Milliseconds | null;
  /** debugger active */
  debuggerActive: boolean;
}

export type WithResponse<T> = T & {
  /**
   * This is not saved to the server, but we update this field
   * after sending the message to the kernel.
   */
  response?: string;
};<|MERGE_RESOLUTION|>--- conflicted
+++ resolved
@@ -5,25 +5,8 @@
 import { CellId } from "./ids";
 import { DEFAULT_CELL_NAME } from "./names";
 import { Milliseconds, Seconds } from "@/utils/time";
-<<<<<<< HEAD
+import { getUserConfig } from "../config/config";
 import { CellConfig, CellStatus } from "../network/types";
-=======
-import { getUserConfig } from "../config/config";
-
-/**
- * The status of a cell.
- *
- * queued: queued by the kernel.
- * running: currently executing.
- * idle: not running.
- * disabled-transitively: disabled because an ancestor was disabled.
- */
-export type CellStatus =
-  | "queued"
-  | "running"
-  | "idle"
-  | "disabled-transitively";
->>>>>>> 2b5cf27d
 
 /**
  * Create a new cell with default state.
