--- conflicted
+++ resolved
@@ -243,13 +243,15 @@
       },
     },
     {
-<<<<<<< HEAD
       key: HOTKEYS.getHotkey("cell.goToDefinition").key,
       preventDefault: true,
       stopPropagation: true,
       run: () => {
         focusByVariableName();
-=======
+        return true;
+      },
+    },
+    {
       key: HOTKEYS.getHotkey("cell.splitCell").key,
       preventDefault: true,
       stopPropagation: true,
@@ -260,8 +262,6 @@
           ev.contentDOM.blur();
           moveToNextCell({ cellId, before: false }); // focus new cell
         });
-
->>>>>>> d1de084b
         return true;
       },
     },
