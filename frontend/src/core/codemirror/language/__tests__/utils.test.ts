/* Copyright 2024 Marimo. All rights reserved. */
import {
  getEditorCodeAsPython,
  updateEditorCodeFromPython,
  splitEditor,
} from "../utils";
import { EditorState } from "@codemirror/state";
import { EditorView } from "@codemirror/view";
import { describe, it, expect } from "vitest";
import { adaptiveLanguageConfiguration, switchLanguage } from "../extension";
import { OverridingHotkeyProvider } from "@/core/hotkeys/hotkeys";
<<<<<<< HEAD
import type { MovementCallbacks } from "../../cells/extensions";
import type { CellId } from "@/core/cells/ids";
=======
import type { CellId } from "@/core/cells/ids";
import { cellConfigExtension } from "../../config/extension";
>>>>>>> ddcc420f

function createEditor(doc: string) {
  return new EditorView({
    state: EditorState.create({
      doc,
      extensions: [
        adaptiveLanguageConfiguration({
          completionConfig: {
            activate_on_typing: true,
            copilot: false,
            codeium_api_key: null,
          },
          hotkeys: new OverridingHotkeyProvider({}),
<<<<<<< HEAD
          showPlaceholder: true,
          enableAI: true,
          cellMovementCallbacks: {} as MovementCallbacks,
=======
          placeholderType: "marimo-import",
>>>>>>> ddcc420f
          cellId: "cell1" as CellId,
        }),
        cellConfigExtension(
          {
            activate_on_typing: true,
            copilot: false,
            codeium_api_key: null,
          },
          new OverridingHotkeyProvider({}),
          "marimo-import",
        ),
      ],
    }),
  });
}

describe("getEditorCodeAsPython", () => {
  it("should return the entire editor text when no positions are specified", () => {
    const mockEditor = createEditor("print('Hello, World!')");
    const result = getEditorCodeAsPython(mockEditor);
    expect(result).toEqual("print('Hello, World!')");
  });

  it("should return a slice of the editor text when positions are specified", () => {
    const mockEditor = createEditor("print('Hello, World!')");
    const result = getEditorCodeAsPython(mockEditor, 0, 5);
    expect(result).toEqual("print");
  });

  it("should return a slice of the editor text when one position is specified", () => {
    const mockEditor = createEditor("print('Hello, World!')");
    const result = getEditorCodeAsPython(mockEditor, 5);
    expect(result).toEqual("('Hello, World!')");
  });
});

describe("updateEditorCodeFromPython", () => {
  it("should update the editor code with the provided Python code", () => {
    const mockEditor = createEditor("");
    const pythonCode = "print('Hello, World!')";
    const result = updateEditorCodeFromPython(mockEditor, pythonCode);
    expect(result).toEqual(pythonCode);
    expect(mockEditor.state.doc.toString()).toEqual(pythonCode);
  });
});

describe("splitEditor", () => {
  it("should handle the cursor being at the start of the line", () => {
    const mockEditor = createEditor("print('Hello')\nprint('Goodbye')");
    mockEditor.dispatch({
      selection: {
        anchor: "print('Hello')\n".length,
      },
    });
    const result = splitEditor(mockEditor);
    expect(result.beforeCursorCode).toEqual("print('Hello')");
    expect(result.afterCursorCode).toEqual("print('Goodbye')");
  });

  it("should handle the cursor being at the end of the line", () => {
    const mockEditor = createEditor("print('Hello')\nprint('Goodbye')");
    mockEditor.dispatch({
      selection: {
        anchor: "print('Hello')".length,
      },
    });
    const result = splitEditor(mockEditor);
    expect(result.beforeCursorCode).toEqual("print('Hello')");
    expect(result.afterCursorCode).toEqual("print('Goodbye')");
  });

  it("should split the editor code into two parts at the cursor position", () => {
    const mockEditor = createEditor("print('Hello')\nprint('Goodbye')");
    mockEditor.dispatch({
      selection: {
        anchor: 2,
      },
    });
    const result = splitEditor(mockEditor);
    expect(result.beforeCursorCode).toEqual("pr");
    expect(result.afterCursorCode).toEqual("int('Hello')\nprint('Goodbye')");
  });

  it("handle start and end of the docs", () => {
    let mockEditor = createEditor("print('Hello')\nprint('Goodbye')");
    mockEditor.dispatch({
      selection: { anchor: 0 },
    });
    const result = splitEditor(mockEditor);
    expect(result.beforeCursorCode).toEqual("");
    expect(result.afterCursorCode).toEqual("print('Hello')\nprint('Goodbye')");

    mockEditor = createEditor("print('Hello')\nprint('Goodbye')");
    mockEditor.dispatch({
      selection: { anchor: mockEditor.state.doc.length },
    });

    const result2 = splitEditor(mockEditor);
    expect(result2.beforeCursorCode).toEqual(
      "print('Hello')\nprint('Goodbye')",
    );
    expect(result2.afterCursorCode).toEqual("");
  });

  it("handles markdown", () => {
    const mockEditor = createEditor("mo.md('Hello, World!')");
    // Set to markdown
    switchLanguage(mockEditor, "markdown");
    // Set cursor position
    mockEditor.dispatch({
      selection: { anchor: "Hello,".length },
    });
    const result = splitEditor(mockEditor);
    expect(result.beforeCursorCode).toEqual('mo.md("""Hello,""")');
    expect(result.afterCursorCode).toEqual('mo.md(""" World!""")');
  });

  // f-strings not currently supported
  it.skip("handles markdown with variables", () => {
    const mockEditor = createEditor('mo.md(f"""{a}\n{b}!""")');
    // Set to markdown
    switchLanguage(mockEditor, "markdown");
    // Set cursor position
    mockEditor.dispatch({
      selection: { anchor: "{a}\n".length },
    });
    const result = splitEditor(mockEditor);
    expect(result.beforeCursorCode).toEqual('mo.md(f"""{a}""")');
    expect(result.afterCursorCode).toEqual('mo.md(f"""{b}!""")');
  });
});<|MERGE_RESOLUTION|>--- conflicted
+++ resolved
@@ -9,13 +9,8 @@
 import { describe, it, expect } from "vitest";
 import { adaptiveLanguageConfiguration, switchLanguage } from "../extension";
 import { OverridingHotkeyProvider } from "@/core/hotkeys/hotkeys";
-<<<<<<< HEAD
-import type { MovementCallbacks } from "../../cells/extensions";
-import type { CellId } from "@/core/cells/ids";
-=======
 import type { CellId } from "@/core/cells/ids";
 import { cellConfigExtension } from "../../config/extension";
->>>>>>> ddcc420f
 
 function createEditor(doc: string) {
   return new EditorView({
@@ -29,14 +24,9 @@
             codeium_api_key: null,
           },
           hotkeys: new OverridingHotkeyProvider({}),
-<<<<<<< HEAD
-          showPlaceholder: true,
-          enableAI: true,
-          cellMovementCallbacks: {} as MovementCallbacks,
-=======
+          cellId: "cell1" as CellId,
           placeholderType: "marimo-import",
->>>>>>> ddcc420f
-          cellId: "cell1" as CellId,
+          lspConfig: {},
         }),
         cellConfigExtension(
           {
@@ -46,6 +36,11 @@
           },
           new OverridingHotkeyProvider({}),
           "marimo-import",
+          {
+            pylsp: {
+              enabled: true,
+            },
+          },
         ),
       ],
     }),
