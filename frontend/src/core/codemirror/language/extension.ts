/* Copyright 2024 Marimo. All rights reserved. */
import {
  Compartment,
  EditorSelection,
  StateEffect,
  StateField,
} from "@codemirror/state";
import type { LanguageAdapter } from "./types";
import {
  type EditorView,
  type Panel,
  keymap,
  showPanel,
} from "@codemirror/view";
import { clamp } from "@/utils/math";
import type { CompletionConfig, LSPConfig } from "@/core/config/config-schema";
import {
  cellIdState,
  completionConfigState,
  hotkeysProviderState,
  placeholderState,
  type PlaceholderType,
} from "../config/extension";
import { historyCompartment } from "../editing/extensions";
import { history } from "@codemirror/commands";
import { formattingChangeEffect } from "../format";
import { getEditorCodeAsPython } from "./utils";
import type { HotkeyProvider } from "@/core/hotkeys/hotkeys";
import { getLanguageAdapters, LanguageAdapters } from "./LanguageAdapters";
import { createPanel } from "../react-dom/createPanel";
import { LanguagePanelComponent } from "./panel";
import type { CellId } from "@/core/cells/ids";
/**
 * Compartment to keep track of the current language and extension.
 * When the language changes, the extensions inside the compartment will be updated.
 */
const languageCompartment = new Compartment();

/**
 * State effect to set the language adapter.
 */
export const setLanguageAdapter = StateEffect.define<LanguageAdapter>();

/**
 * State field to keep track of the current language adapter.
 */
export const languageAdapterState = StateField.define<LanguageAdapter>({
  create() {
    return LanguageAdapters.python();
  },
  update(value, tr) {
    for (const effect of tr.effects) {
      if (effect.is(setLanguageAdapter)) {
        return effect.value;
      }
    }
    return value;
  },
  // Only show the panel if the language is not python
  provide: (field) =>
    showPanel.from(field, (value) => {
      if (value.type === "python") {
        return null;
      }
      return createLanguagePanel;
    }),
});

// Keymap to toggle between languages
function languageToggle() {
  const languages = getLanguageAdapters();
  // Cycle through the language to find the next one that supports the code
  const findNextLanguage = (code: string, index: number): LanguageAdapter => {
    const language = languages[index % languages.length];
    if (language.isSupported(code)) {
      return language;
    }
    return findNextLanguage(code, index + 1);
  };

  return [
    keymap.of([
      {
        key: "F4",
        preventDefault: true,
        run: (cm) => {
          // Find the next language
          const currentLanguage = cm.state.field(languageAdapterState);
          const currentLanguageIndex = languages.findIndex(
            (l) => l.type === currentLanguage.type,
          );
          const code = cm.state.doc.toString();
          const nextLanguage = findNextLanguage(code, currentLanguageIndex + 1);

          if (currentLanguage === nextLanguage) {
            return false;
          }

          updateLanguageAdapterAndCode(cm, nextLanguage, {
            keepCodeAsIs: false,
          });
          return true;
        },
      },
    ]),
  ];
}

function updateLanguageAdapterAndCode(
  view: EditorView,
  nextLanguage: LanguageAdapter,
  opts: { keepCodeAsIs: boolean },
) {
  const currentLanguage = view.state.field(languageAdapterState);
  const code = view.state.doc.toString();
  const completionConfig = view.state.facet(completionConfigState);
  const hotkeysProvider = view.state.facet(hotkeysProviderState);
  const placeholderType = view.state.facet(placeholderState);
<<<<<<< HEAD
  const movementCallbacks = view.state.facet(movementCallbacksState);
=======
>>>>>>> ddcc420f
  const cellId = view.state.facet(cellIdState);
  let cursor = view.state.selection.main.head;

  // If keepCodeAsIs is true, we just keep the original code
  // but update the language.
  // If keepCodeAsIs is false, we need to transform the code
  // from the current language to the next language and update
  // the cursor position.
  let finalCode: string;
  if (opts.keepCodeAsIs) {
    finalCode = code;
  } else {
    const [codeOut, cursorDiff1] = currentLanguage.transformOut(code);
    const [newCode, cursorDiff2] = nextLanguage.transformIn(codeOut);
    // Update the cursor position
    cursor += cursorDiff1;
    cursor -= cursorDiff2;
    cursor = clamp(cursor, 0, newCode.length);
    finalCode = newCode;
  }

  // Update the state
  view.dispatch({
    effects: [
      setLanguageAdapter.of(nextLanguage),
      languageCompartment.reconfigure(
        nextLanguage.getExtension(
          cellId,
          completionConfig,
          hotkeysProvider,
          placeholderType,
        ),
      ),
      // Clear history
      historyCompartment.reconfigure([]),
      // Let downstream extensions know that this is a formatting change
      formattingChangeEffect.of(true),
    ],
    changes: opts.keepCodeAsIs
      ? undefined
      : {
          from: 0,
          to: view.state.doc.length,
          insert: finalCode,
        },
    selection: opts.keepCodeAsIs ? undefined : EditorSelection.cursor(cursor),
  });

  // Add history back
  view.dispatch({
    effects: [historyCompartment.reconfigure([history()])],
  });
}

function createLanguagePanel(view: EditorView): Panel {
  return createPanel(view, LanguagePanelComponent);
}

/**
 * Set of extensions to enable adaptive language configuration.
 */
<<<<<<< HEAD
export function adaptiveLanguageConfiguration(
  opts: Pick<
    CodeMirrorSetupOpts,
    | "completionConfig"
    | "hotkeys"
    | "showPlaceholder"
    | "enableAI"
    | "cellMovementCallbacks"
    | "cellId"
    | "lspConfig"
  >,
) {
  const {
    showPlaceholder,
    enableAI,
    completionConfig,
    hotkeys,
    cellMovementCallbacks,
    cellId,
    lspConfig,
  } = opts;

  const placeholderType = showPlaceholder
    ? "marimo-import"
    : enableAI
      ? "ai"
      : "none";

  return [
    // Store state
    completionConfigState.of(completionConfig),
    hotkeysProviderState.of(hotkeys),
    placeholderState.of(placeholderType),
    movementCallbacksState.of(cellMovementCallbacks),
    cellIdState.of(cellId),
=======
export function adaptiveLanguageConfiguration(opts: {
  placeholderType: PlaceholderType;
  completionConfig: CompletionConfig;
  hotkeys: HotkeyProvider;
  cellId: CellId;
}) {
  const { placeholderType, completionConfig, hotkeys, cellId } = opts;

  return [
>>>>>>> ddcc420f
    // Language adapter
    languageToggle(),
    languageCompartment.of(
      LanguageAdapters.python().getExtension(
        cellId,
        completionConfig,
        hotkeys,
        placeholderType,
<<<<<<< HEAD
        cellMovementCallbacks,
        lspConfig,
=======
>>>>>>> ddcc420f
      ),
    ),
    languageAdapterState,
  ];
}

/**
 * Get the best language given the editors current code.
 */
export function getInitialLanguageAdapter(state: EditorView["state"]) {
  const doc = getEditorCodeAsPython({ state }).trim();
  return languageAdapterFromCode(doc);
}

/**
 * Get the best language adapter given the editor's current code.
 */
export function languageAdapterFromCode(doc: string): LanguageAdapter {
  // Empty doc defaults to Python
  if (!doc) {
    return LanguageAdapters.python();
  }

  if (LanguageAdapters.markdown().isSupported(doc)) {
    return LanguageAdapters.markdown();
  }
  if (LanguageAdapters.sql().isSupported(doc)) {
    return LanguageAdapters.sql();
  }

  return LanguageAdapters.python();
}

/**
 * Switch the language of the editor.
 */
export function switchLanguage(
  view: EditorView,
  language: LanguageAdapter["type"],
  opts: { keepCodeAsIs?: boolean } = {},
) {
  // If the existing language is the same as the new language, do nothing
  const currentLanguage = view.state.field(languageAdapterState);
  if (currentLanguage.type === language) {
    return;
  }

  const newLanguage = LanguageAdapters[language];
  updateLanguageAdapterAndCode(view, newLanguage(), {
    keepCodeAsIs: opts.keepCodeAsIs ?? false,
  });
}

/**
 * Reconfigure the editor view with
 * the new language extensions.
 *
 * This is used when the language changes
 * (e.g. switching from markdown to python).
 */
export function reconfigureLanguageEffect(
  view: EditorView,
  completionConfig: CompletionConfig,
  hotkeysProvider: HotkeyProvider,
  lspConfig: LSPConfig,
) {
  const language = view.state.field(languageAdapterState);
  const placeholderType = view.state.facet(placeholderState);
<<<<<<< HEAD
  const movementCallbacks = view.state.facet(movementCallbacksState);
=======
>>>>>>> ddcc420f
  const cellId = view.state.facet(cellIdState);
  return languageCompartment.reconfigure(
    language.getExtension(
      cellId,
      completionConfig,
      hotkeysProvider,
      placeholderType,
<<<<<<< HEAD
      movementCallbacks,
      lspConfig,
=======
>>>>>>> ddcc420f
    ),
  );
}<|MERGE_RESOLUTION|>--- conflicted
+++ resolved
@@ -18,6 +18,7 @@
   cellIdState,
   completionConfigState,
   hotkeysProviderState,
+  lspConfigState,
   placeholderState,
   type PlaceholderType,
 } from "../config/extension";
@@ -116,11 +117,8 @@
   const completionConfig = view.state.facet(completionConfigState);
   const hotkeysProvider = view.state.facet(hotkeysProviderState);
   const placeholderType = view.state.facet(placeholderState);
-<<<<<<< HEAD
-  const movementCallbacks = view.state.facet(movementCallbacksState);
-=======
->>>>>>> ddcc420f
   const cellId = view.state.facet(cellIdState);
+  const lspConfig = view.state.facet(lspConfigState);
   let cursor = view.state.selection.main.head;
 
   // If keepCodeAsIs is true, we just keep the original code
@@ -151,6 +149,7 @@
           completionConfig,
           hotkeysProvider,
           placeholderType,
+          lspConfig,
         ),
       ),
       // Clear history
@@ -181,53 +180,17 @@
 /**
  * Set of extensions to enable adaptive language configuration.
  */
-<<<<<<< HEAD
-export function adaptiveLanguageConfiguration(
-  opts: Pick<
-    CodeMirrorSetupOpts,
-    | "completionConfig"
-    | "hotkeys"
-    | "showPlaceholder"
-    | "enableAI"
-    | "cellMovementCallbacks"
-    | "cellId"
-    | "lspConfig"
-  >,
-) {
-  const {
-    showPlaceholder,
-    enableAI,
-    completionConfig,
-    hotkeys,
-    cellMovementCallbacks,
-    cellId,
-    lspConfig,
-  } = opts;
-
-  const placeholderType = showPlaceholder
-    ? "marimo-import"
-    : enableAI
-      ? "ai"
-      : "none";
-
-  return [
-    // Store state
-    completionConfigState.of(completionConfig),
-    hotkeysProviderState.of(hotkeys),
-    placeholderState.of(placeholderType),
-    movementCallbacksState.of(cellMovementCallbacks),
-    cellIdState.of(cellId),
-=======
 export function adaptiveLanguageConfiguration(opts: {
   placeholderType: PlaceholderType;
   completionConfig: CompletionConfig;
   hotkeys: HotkeyProvider;
+  lspConfig: LSPConfig;
   cellId: CellId;
 }) {
-  const { placeholderType, completionConfig, hotkeys, cellId } = opts;
+  const { placeholderType, completionConfig, hotkeys, cellId, lspConfig } =
+    opts;
 
   return [
->>>>>>> ddcc420f
     // Language adapter
     languageToggle(),
     languageCompartment.of(
@@ -236,11 +199,7 @@
         completionConfig,
         hotkeys,
         placeholderType,
-<<<<<<< HEAD
-        cellMovementCallbacks,
         lspConfig,
-=======
->>>>>>> ddcc420f
       ),
     ),
     languageAdapterState,
@@ -309,10 +268,6 @@
 ) {
   const language = view.state.field(languageAdapterState);
   const placeholderType = view.state.facet(placeholderState);
-<<<<<<< HEAD
-  const movementCallbacks = view.state.facet(movementCallbacksState);
-=======
->>>>>>> ddcc420f
   const cellId = view.state.facet(cellIdState);
   return languageCompartment.reconfigure(
     language.getExtension(
@@ -320,11 +275,7 @@
       completionConfig,
       hotkeysProvider,
       placeholderType,
-<<<<<<< HEAD
-      movementCallbacks,
       lspConfig,
-=======
->>>>>>> ddcc420f
     ),
   );
 }