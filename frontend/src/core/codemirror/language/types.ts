--- conflicted
+++ resolved
@@ -3,10 +3,6 @@
 import type { HotkeyProvider } from "@/core/hotkeys/hotkeys";
 import type { Extension } from "@codemirror/state";
 import type { PlaceholderType } from "../config/extension";
-<<<<<<< HEAD
-import type { MovementCallbacks } from "../cells/extensions";
-=======
->>>>>>> ddcc420f
 import type { CellId } from "@/core/cells/ids";
 
 /**
@@ -25,11 +21,7 @@
     completionConfig: CompletionConfig,
     hotkeys: HotkeyProvider,
     placeholderType: PlaceholderType,
-<<<<<<< HEAD
-    movementCallbacks: MovementCallbacks,
     lspConfig: LSPConfig,
-=======
->>>>>>> ddcc420f
   ): Extension[];
 }
 
