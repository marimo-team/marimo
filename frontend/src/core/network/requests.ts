/* Copyright 2023 Marimo. All rights reserved. */
import { CellId } from "../model/ids";
import { API } from "./api";
import {
  CodeCompletionRequest,
  DeleteRequest,
  FormatResponse,
  FormatRequest,
  InstantiateRequest,
  RenameRequest,
  RunRequest,
  SaveKernelRequest,
  SendDirectoryAutocompleteRequest,
  SendDirectoryAutocompleteResponse,
  SetComponentValuesRequest,
  SaveUserConfigRequest,
  SaveAppConfigRequest,
  SaveCellConfigRequest,
} from "./types";
import { invariant } from "@/utils/invariant";

interface ValueUpdate {
  objectId: string;
  value: unknown;
}

export function sendComponentValues(valueUpdates: ValueUpdate[]) {
  const objectIds = [];
  const values = [];
  for (const update of valueUpdates) {
    objectIds.push(update.objectId);
    values.push(update.value);
  }

  return API.post<SetComponentValuesRequest>("/kernel/set_ui_element_value/", {
    objectIds: objectIds,
    values: values,
  });
}

export function sendRename(filename: string | null) {
  return API.post<RenameRequest>("/kernel/rename/", {
    filename: filename,
  });
}

export function sendSave(request: SaveKernelRequest) {
<<<<<<< HEAD
=======
  // Validate same length
  invariant(
    request.codes.length === request.names.length,
    "cell codes and names must be the same length"
  );
  invariant(
    request.codes.length === request.configs.length,
    "cell codes and configs must be the same length"
  );

>>>>>>> 86746a42
  return API.post<SaveKernelRequest>("/kernel/save/", request);
}

export function sendFormat(codes: Record<CellId, string>) {
  return API.post<FormatRequest, FormatResponse>("/kernel/format/", {
    codes: codes,
  }).then((res) => res.codes);
}

export function sendInterrupt() {
  return API.post("/kernel/interrupt/", {});
}

export function sendShutdown() {
  return API.post("/kernel/shutdown/", {});
}

export function sendRun(cellId: CellId, code: string) {
  return sendRunMultiple([cellId], [code]);
}

export function sendInstantiate(request: InstantiateRequest) {
  // Validate same length
  invariant(
    request.objectIds.length === request.values.length,
    "must be the same length"
  );

  return API.post<InstantiateRequest>("/kernel/instantiate/", request);
}

export function sendRunMultiple(cellIds: CellId[], codes: string[]) {
  // Validate same length
  invariant(cellIds.length === codes.length, "must be the same length");

  return API.post<RunRequest>("/kernel/run/", {
    cellIds: cellIds,
    codes: codes,
  });
}

export function sendDeleteCell(cellId: CellId) {
  return API.post<DeleteRequest>("/kernel/delete/", {
    cellId: cellId,
  });
}

export async function sendDirectoryAutocompleteRequest(prefix: string) {
  return API.post<
    SendDirectoryAutocompleteRequest,
    SendDirectoryAutocompleteResponse
  >("/kernel/directory_autocomplete/", {
    prefix: prefix,
  });
}

export async function sendCodeCompletionRequest(
  id: string,
  document: string,
  cellId: CellId
) {
  return API.post<CodeCompletionRequest>("/kernel/code_autocomplete/", {
    id: id,
    document: document,
    cellId: cellId,
  });
}

export function saveUserConfig(request: SaveUserConfigRequest) {
  return API.post<SaveUserConfigRequest>("/kernel/save_user_config/", request);
}

export function saveAppConfig(request: SaveAppConfigRequest) {
  return API.post<SaveAppConfigRequest>("/kernel/save_app_config/", request);
}

export function saveCellConfig(request: SaveCellConfigRequest) {
  return API.post<SaveCellConfigRequest>("/kernel/set_cell_config/", request);
}<|MERGE_RESOLUTION|>--- conflicted
+++ resolved
@@ -45,8 +45,6 @@
 }
 
 export function sendSave(request: SaveKernelRequest) {
-<<<<<<< HEAD
-=======
   // Validate same length
   invariant(
     request.codes.length === request.names.length,
@@ -57,7 +55,6 @@
     "cell codes and configs must be the same length"
   );
 
->>>>>>> 86746a42
   return API.post<SaveKernelRequest>("/kernel/save/", request);
 }
 
