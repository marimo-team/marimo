--- conflicted
+++ resolved
@@ -116,16 +116,12 @@
       case "cell-op": {
         handleCellOperation(msg.data, handleCellMessage);
         const cellData = getNotebook().cellData[msg.data.cell_id as CellId];
-<<<<<<< HEAD
         if (!cellData) {
           return;
         }
-        addCellOperation({ cellOperation: msg.data, code: cellData.code });
-=======
         if (getFeatureFlag("tracing")) {
           addCellOperation({ cellOperation: msg.data, code: cellData.code });
         }
->>>>>>> ff521aae
         return;
       }
 
