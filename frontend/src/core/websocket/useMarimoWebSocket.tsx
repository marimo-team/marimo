--- conflicted
+++ resolved
@@ -55,11 +55,7 @@
       const msg = JSON.parse(e.data) as OperationMessage;
       switch (msg.op) {
         case "kernel-ready": {
-<<<<<<< HEAD
-          const { codes, names, layout } = msg.data;
-=======
-          const { codes, names, configs } = msg.data;
->>>>>>> 86746a42
+          const { codes, names, layout, configs } = msg.data;
 
           // TODO(akshayka): Get rid of this once the kernel sends cell IDs in
           // kernel-ready.
