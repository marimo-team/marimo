--- conflicted
+++ resolved
@@ -24,7 +24,6 @@
   background-color: transparent;
 }
 
-<<<<<<< HEAD
 /* Hide when disconnected. */
 #App.disconnected .cell-running-icon,
 #App.disconnected .cell-queued-icon,
@@ -37,10 +36,7 @@
   border-color: transparent;
 }
 
-.Cell:hover {
-=======
 .Cell:not(.disabled):hover {
->>>>>>> 86746a42
   box-shadow: var(--medium-shadow);
 }
 
@@ -184,7 +180,6 @@
   z-index: 2; /* lie above editor */
 }
 
-<<<<<<< HEAD
 /* --------------------------- Status Indicators ---------------------------- */
 .cell-status-icon {
   margin-top: 4px;
@@ -213,6 +208,10 @@
   animation-timing-function: linear;
   animation-iteration-count: infinite;
   animation-delay: 50ms;
+}
+
+#App.disconnected .elapsed-time {
+  visibility: hidden;
 }
 
 .cell-status-queued,
@@ -230,8 +229,6 @@
   height: 16px;
 }
 
-=======
->>>>>>> 86746a42
 /* ------------------------ CodeMirror Editor ----------------------------- */
 
 .cm {
@@ -474,92 +471,6 @@
   border-bottom: 1px solid var(--stale-color);
 }
 
-<<<<<<< HEAD
 .Cell.needs-run .RunButton {
   visibility: visible;
-=======
-/* ------------------------ Output Formatting ---------------------------- */
-.output,
-.media,
-.stdout,
-.stderr,
-.return,
-.marimo-error {
-  width: 100%;
-}
-
-.output {
-  margin-top: 1rem;
-  margin-bottom: 1rem;
-}
-
-.marimo-error a {
-  @apply text-link;
-}
-
-.output > * {
-  max-width: 100%;
-}
-
-.stdout,
-.stderr,
-.marimo-error,
-.Cell .cm-content {
-  font-family: var(--monospace-font);
-}
-
-.stdout,
-.stderr {
-  font-size: 0.813rem;
-}
-
-.Cell .cm-content {
-  font-size: 0.875rem;
-}
-
-.marimo-error,
-.stderr {
-  font-weight: bold;
-
-  @apply text-error;
-}
-
-.marimo-error {
-  background: #ffc0cb30;
-  padding: 3%;
-  font-size: 0.8125rem;
-  border-radius: 20px;
-  white-space: pre-wrap; /* respect newlines */
-}
-
-.return {
-  display: block;
-}
-
-.text-plain {
-  white-space: pre-wrap; /* respect newlines */
-}
-
-.output.text-plain {
-  font-family: var(--text-font);
-}
-
-.marimo-json-output {
-  padding-top: 2px;
-  padding-bottom: 2px;
-
-  /* content-visiblity is set by material UI;
-   * when set on an element that has overflow auto, causes abrupt jumps when
-   * scrolling in Chrome */
-  content-visibility: unset;
-
-  /* Coarse hack to stop children from overflowing; doesn't seem to affect
-   * margin collapse. */
-  overflow: auto;
-}
-
-.marimo-json-output .data-key-pair:not(:last-child) {
-  margin-top: 0.2rem;
-  margin-bottom: 0.2rem;
->>>>>>> 86746a42
 }