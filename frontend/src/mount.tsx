/* Copyright 2024 Marimo. All rights reserved. */

import type * as api from "@marimo-team/marimo-api";
import { Provider } from "jotai";
import { createRoot } from "react-dom/client";
import { z } from "zod";
import {
  appConfigAtom,
  configOverridesAtom,
  userConfigAtom,
} from "@/core/config/config";
import { KnownQueryParams } from "@/core/constants";
import { getFilenameFromDOM } from "@/core/dom/htmlUtils";
import { getMarimoCode } from "@/core/meta/globals";
import {
  marimoVersionAtom,
  serverTokenAtom,
  showCodeInRunModeAtom,
} from "@/core/meta/state";
import { Logger } from "@/utils/Logger";
import { ErrorBoundary } from "./components/editor/boundary/ErrorBoundary";
import { notebookAtom } from "./core/cells/cells";
import { notebookStateFromSession } from "./core/cells/session";
import {
  parseAppConfig,
  parseConfigOverrides,
  parseUserConfig,
} from "./core/config/config-schema";
<<<<<<< HEAD
import { LocaleProvider } from "./core/i18n/LocaleProvider";
=======
import { LocaleProvider } from "./core/i18n/local-provider";
>>>>>>> 299fc9af
import { MarimoApp, preloadPage } from "./core/MarimoApp";
import { type AppMode, initialModeAtom, viewStateAtom } from "./core/mode";
import { cleanupAuthQueryParams } from "./core/network/auth";
import { requestClientAtom } from "./core/network/requests";
import { resolveRequestClient } from "./core/network/resolve";
import {
  DEFAULT_RUNTIME_CONFIG,
  runtimeConfigAtom,
} from "./core/runtime/config";
import { codeAtom, filenameAtom } from "./core/saving/file-state";
import { store } from "./core/state/jotai";
import { patchFetch, patchVegaLoader } from "./core/static/files";
import { isStaticNotebook } from "./core/static/static-state";
import { maybeRegisterVSCodeBindings } from "./core/vscode/vscode-bindings";
import type { FileStore } from "./core/wasm/store";
import { notebookFileStore } from "./core/wasm/store";
import { vegaLoader } from "./plugins/impl/vega/loader";
import { initializePlugins } from "./plugins/plugins";
import { ThemeProvider } from "./theme/ThemeProvider";
import { reportVitals } from "./utils/vitals";

let hasMounted = false;

/**
 * Main entry point for the mairmo app.
 *
 * Sets up the mairmo app with a theme provider.
 */
export function mount(options: unknown, el: Element): Error | undefined {
  if (hasMounted) {
    Logger.warn("marimo app has already been mounted.");
    return new Error("marimo app has already been mounted.");
  }

  hasMounted = true;

  const root = createRoot(el);

  try {
    // Init side-effects
    maybeRegisterVSCodeBindings();
    initializePlugins();
    cleanupAuthQueryParams();

    // Patches
    if (isStaticNotebook()) {
      // If we're in static mode, we need to patch fetch to use the virtual file
      patchFetch();
      patchVegaLoader(vegaLoader);
    }

    // Init store
    initStore(options);

    root.render(
      <Provider store={store}>
        <LocaleProvider>
          <ThemeProvider>
            <MarimoApp />
          </ThemeProvider>
        </LocaleProvider>
      </Provider>,
    );
  } catch (error) {
    // Most likely, configuration failed to parse.
    const Throw = () => {
      throw error;
    };
    root.render(
      <ErrorBoundary>
        <Throw />
      </ErrorBoundary>,
    );
    return error as Error;
  } finally {
    reportVitals();
  }
}

const passthroughObject = z
  .object({})
  .passthrough() // Allow any extra fields
  .nullish()
  .default({}) // Default to empty object
  .transform((val) => {
    if (val) {
      return val;
    }
    if (typeof val === "string") {
      Logger.warn(
        "[marimo] received JSON string instead of object. Parsing...",
      );
      return JSON.parse(val);
    }
    Logger.warn("[marimo] missing config data");
    return {};
  });

// This should be extremely backwards compatible and require no options
const mountOptionsSchema = z.object({
  /**
   * filename of the notebook to open
   */
  filename: z
    .string()
    .nullish()
    .transform((val) => {
      if (val) {
        return val;
      }
      Logger.warn("No filename provided, using fallback");
      return getFilenameFromDOM();
    }),
  /**
   * notebook code
   */
  code: z
    .string()
    .nullish()
    .transform((val) => val ?? getMarimoCode() ?? ""),
  /**
   * marimo version
   */
  version: z
    .string()
    .nullish()
    .transform((val) => val ?? "unknown"),
  /**
   * 'edit' or 'read'/'run' or 'home'
   */
  mode: z.enum(["edit", "read", "home", "run"]).transform((val): AppMode => {
    if (val === "run") {
      return "read";
    }
    return val;
  }),
  /**
   * marimo config
   */
  config: passthroughObject,
  /**
   * marimo config overrides
   */
  configOverrides: passthroughObject,
  /**
   * marimo app config
   */
  appConfig: passthroughObject,
  /**
   * show code in run mode
   */
  view: z
    .object({
      showAppCode: z.boolean().default(true),
    })
    .nullish()
    .transform((val) => val ?? { showAppCode: true }),

  /**
   * server token
   */
  serverToken: z
    .string()
    .nullish()
    .transform((val) => val ?? ""),

  /**
   * File stores for persistence
   */
  fileStores: z.array(z.custom<FileStore>()).optional(),

  /**
   * Serialized Session["NotebookSessionV1"] snapshot
   */
  session: z.union([
    z.null().optional(),
    z
      .object({
        // Rough shape, we don't need to validate the full schema
        version: z.literal("1"),
        metadata: z.any(),
        cells: z.array(z.any()),
      })
      .passthrough()
      .transform((val) => val as api.Session["NotebookSessionV1"]),
  ]),

  /**
   * Serialized Notebook["NotebookV1"] snapshot
   */
  notebook: z.union([
    z.null().optional(),
    z
      .object({
        // Rough shape, we don't need to validate the full schema
        version: z.literal("1"),
        metadata: z.any(),
        cells: z.array(z.any()),
      })
      .passthrough()
      .transform((val) => val as api.Notebook["NotebookV1"]),
  ]),

  /**
   * Runtime configs
   */
  runtimeConfig: z
    .array(
      z
        .object({
          url: z.string(),
          authToken: z.string().nullish(),
        })
        .passthrough(),
    )
    .nullish()
    .transform((val) => val ?? []),
});

function initStore(options: unknown) {
  const parsedOptions = mountOptionsSchema.safeParse(options);
  if (!parsedOptions.success) {
    Logger.error("Invalid marimo mount options", parsedOptions.error);
    throw new Error("Invalid marimo mount options");
  }
  const mode = parsedOptions.data.mode;
  preloadPage(mode);

  // Initialize file stores if provided
  if (
    parsedOptions.data.fileStores &&
    parsedOptions.data.fileStores.length > 0
  ) {
    Logger.log("🗄️ Initializing file stores via mount...");
    // Insert file stores at the beginning (highest priority)
    // Insert in reverse order so first in array gets highest priority
    for (let i = parsedOptions.data.fileStores.length - 1; i >= 0; i--) {
      notebookFileStore.insert(0, parsedOptions.data.fileStores[i]);
    }
    Logger.log(
      `🗄️ Injected ${parsedOptions.data.fileStores.length} file store(s) into notebookFileStore`,
    );
  }

  // Configure networking layer
  store.set(requestClientAtom, resolveRequestClient());

  // Files
  store.set(filenameAtom, parsedOptions.data.filename);
  store.set(codeAtom, parsedOptions.data.code);
  store.set(initialModeAtom, mode);

  // Meta
  store.set(marimoVersionAtom, parsedOptions.data.version);
  store.set(showCodeInRunModeAtom, parsedOptions.data.view.showAppCode);

  // Check for view-as parameter to start in present mode
  const shouldStartInPresentMode = (() => {
    const url = new URL(window.location.href);
    return url.searchParams.get(KnownQueryParams.viewAs) === "present";
  })();

  const initialViewMode =
    mode === "edit" && shouldStartInPresentMode ? "present" : mode;
  store.set(viewStateAtom, { mode: initialViewMode, cellAnchor: null });
  store.set(serverTokenAtom, parsedOptions.data.serverToken);

  // Config
  store.set(
    configOverridesAtom,
    parseConfigOverrides(parsedOptions.data.configOverrides),
  );
  store.set(userConfigAtom, parseUserConfig(parsedOptions.data.config));
  store.set(appConfigAtom, parseAppConfig(parsedOptions.data.appConfig));

  // Runtime config
  if (parsedOptions.data.runtimeConfig.length > 0) {
    const firstRuntimeConfig = parsedOptions.data.runtimeConfig[0];
    Logger.debug("⚡ Runtime URL", firstRuntimeConfig.url);
    store.set(runtimeConfigAtom, {
      ...firstRuntimeConfig,
      serverToken: parsedOptions.data.serverToken,
    });
  } else {
    store.set(runtimeConfigAtom, {
      ...DEFAULT_RUNTIME_CONFIG,
      serverToken: parsedOptions.data.serverToken,
    });
  }

  // Session/notebook
  const notebook = notebookStateFromSession(
    parsedOptions.data.session,
    parsedOptions.data.notebook,
  );
  if (notebook) {
    store.set(notebookAtom, notebook);
  }
}

export const visibleForTesting = {
  reset: () => {
    hasMounted = false;
  },
};<|MERGE_RESOLUTION|>--- conflicted
+++ resolved
@@ -26,11 +26,7 @@
   parseConfigOverrides,
   parseUserConfig,
 } from "./core/config/config-schema";
-<<<<<<< HEAD
-import { LocaleProvider } from "./core/i18n/LocaleProvider";
-=======
 import { LocaleProvider } from "./core/i18n/local-provider";
->>>>>>> 299fc9af
 import { MarimoApp, preloadPage } from "./core/MarimoApp";
 import { type AppMode, initialModeAtom, viewStateAtom } from "./core/mode";
 import { cleanupAuthQueryParams } from "./core/network/auth";
