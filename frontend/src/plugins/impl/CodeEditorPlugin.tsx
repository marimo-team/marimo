--- conflicted
+++ resolved
@@ -6,11 +6,7 @@
 import { type Theme, useTheme } from "@/theme/useTheme";
 import { LazyAnyLanguageCodeMirror } from "./code/LazyAnyLanguageCodeMirror";
 import { TooltipProvider } from "@/components/ui/tooltip";
-<<<<<<< HEAD
-import { useState, useMemo } from "react";
-=======
-import { useCallback, useState, useMemo, useEffect } from "react";
->>>>>>> bdd8ba9d
+import { useState, useMemo, useEffect } from "react";
 import { useDebounceControlledState } from "@/hooks/useDebounce";
 import { EditorView } from "@codemirror/view";
 import useEvent from "react-use-event-hook";
@@ -75,7 +71,6 @@
     disabled: !Number.isFinite(props.debounce),
   });
 
-<<<<<<< HEAD
   const handleChange = useEvent((newValue: string) => {
     setLocalValue((_) => newValue);
     if (typeof props.debounce === "number") {
@@ -84,25 +79,11 @@
       props.setValue(newValue);
     }
   });
-=======
   // This is to sync the value from Python whenever the cell is updated
   // as useState doesn't reinitialize on re-renders
   useEffect(() => {
     setLocalValue(props.value);
   }, [props.value]);
-
-  const handleChange = useCallback(
-    (newValue: string) => {
-      setLocalValue((_) => newValue);
-      if (typeof props.debounce === "number") {
-        setValueDebounced(newValue);
-      } else if (!props.debounce) {
-        props.setValue(newValue);
-      }
-    },
-    [setValueDebounced, props.debounce, props.setValue],
-  );
->>>>>>> bdd8ba9d
 
   const onBlur = useEvent(() => {
     props.setValue(localValue);
