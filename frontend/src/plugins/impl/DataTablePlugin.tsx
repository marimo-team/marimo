--- conflicted
+++ resolved
@@ -87,18 +87,10 @@
   props: DataTableProps & { data: string }
 ) => {
   const { data, loading, error } = useAsyncData<unknown[]>(() => {
-<<<<<<< HEAD
     if (!props.data) {
       return Promise.resolve([]);
     }
-
-    return loader.load(props.data).then((csvData: string) => {
-      // csv -> json
-      return read(csvData, { type: "csv", parse: "auto" });
-    });
-=======
     return vegaLoadData(props.data, { type: "csv" });
->>>>>>> a69efe77
   }, [props.data]);
 
   if (loading && !data) {
