--- conflicted
+++ resolved
@@ -62,87 +62,4 @@
     rerender(plugin.render(resetProps));
     expect(input.value).toBe("0");
   });
-<<<<<<< HEAD
-=======
-
-  it("handles both immediate prop changes and debounced user input", () => {
-    const plugin = new NumberPlugin();
-    const host = document.createElement("div");
-    const setValue = vi.fn();
-
-    const props: IPluginProps<
-      number | null,
-      z.infer<(typeof plugin)["validator"]>
-    > = {
-      host,
-      value: 5,
-      setValue,
-      data: {
-        start: 0,
-        stop: 10,
-        step: 1,
-        label: null,
-        debounce: true,
-        fullWidth: false,
-      },
-      functions: {},
-    };
-
-    // Initial render - setValue should be called immediately with initial value
-    const { getByRole, rerender } = render(plugin.render(props));
-
-    // Wait for React-Aria NumberField to initialize
-    act(() => {
-      vi.advanceTimersByTime(0);
-    });
-
-    expect(setValue).toHaveBeenCalledWith(5);
-
-    // Clear the mock to test debounced user input
-    setValue.mockClear();
-
-    const input = getByRole("textbox", {
-      name: "Number input",
-    }) as HTMLInputElement;
-    expect(input).toBeTruthy();
-
-    // Simulate user typing and committing the value
-    act(() => {
-      // Focus and type the value
-      fireEvent.focus(input);
-      // Simulate React-Aria NumberField value change
-      fireEvent.change(input, { target: { value: "7" } });
-      // Commit the value with Enter key
-      fireEvent.keyDown(input, { key: "Enter" });
-    });
-
-    // Let React process the input
-    act(() => {
-      vi.advanceTimersByTime(0);
-    });
-
-    // Commit the value
-    act(() => {
-      fireEvent.blur(input);
-    });
-
-    // Process debounced updates
-    act(() => {
-      vi.advanceTimersByTime(200);
-    });
-
-    // Should call setValue after debounce for user input
-    expect(setValue).toHaveBeenCalledWith(7);
-
-    // Clear the mock again to test immediate prop changes
-    setValue.mockClear();
-
-    // Update props - should trigger immediate setValue
-    const updatedProps = { ...props, value: 3 };
-    rerender(plugin.render(updatedProps));
-    expect(setValue).toHaveBeenCalledWith(3);
-
-    vi.useRealTimers();
-  });
->>>>>>> 8ed8b948
 });