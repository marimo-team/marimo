# Copyright 2024 Marimo. All rights reserved.
"""The marimo library.

The marimo library brings marimo notebooks to life with powerful
UI elements to interact with and transform data, dynamic markdown,
and more.

marimo is designed to be:

    1. simple
    2. immersive
    3. interactive
    4. seamless
    5. fun
"""

from __future__ import annotations

__all__ = [
    # Core API
    "App",
    "Cell",
<<<<<<< HEAD
    "Html",
    "MarimoIslandGenerator",
    "MarimoStopError",
=======
    "create_asgi_app",
    "MarimoIslandGenerator",
    "MarimoStopError",
    # Other namespaces
    "ai",
    "ui",
    # Application elements
>>>>>>> 9eb1072d
    "accordion",
    "app_meta",
    "as_html",
    "audio",
    "cache",
    "callout",
    "capture_stderr",
    "capture_stdout",
    "carousel",
    "center",
    "cli_args",
    "create_asgi_app",
    "defs",
    "doc",
    "download",
    "hstack",
    "icon",
    "iframe",
    "image",
    "lazy",
    "left",
    "lru_cache",
    "md",
    "mermaid",
    "mpl",
    "nav_menu",
    "output",
    "pdf",
<<<<<<< HEAD
    "persistent_cache",
    "plain",
    "plain_text",
=======
    "plain_text",
    "plain",
>>>>>>> 9eb1072d
    "query_params",
    "redirect_stderr",
    "redirect_stdout",
    "refs",
    "right",
    "routes",
    "running_in_notebook",
    "show_code",
    "sidebar",
    "sql",
    "stat",
    "state",
    "status",
    "stop",
    "style",
    "tabs",
    "tree",
    "video",
    "vstack",
]
__version__ = "0.8.22"

from marimo._ast.app import App
from marimo._ast.cell import Cell
from marimo._islands.island_generator import MarimoIslandGenerator
from marimo._output.doc import doc
from marimo._output.formatting import as_html, iframe, plain
from marimo._output.hypertext import Html
from marimo._output.justify import center, left, right
from marimo._output.md import md
from marimo._output.show_code import show_code
from marimo._plugins import ai, ui
from marimo._plugins.stateless import mpl, status
from marimo._plugins.stateless.accordion import accordion
from marimo._plugins.stateless.audio import audio
from marimo._plugins.stateless.callout import callout
from marimo._plugins.stateless.carousel import carousel
from marimo._plugins.stateless.download import download
from marimo._plugins.stateless.flex import hstack, vstack
from marimo._plugins.stateless.icon import icon
from marimo._plugins.stateless.image import image
from marimo._plugins.stateless.lazy import lazy
from marimo._plugins.stateless.mermaid import mermaid
from marimo._plugins.stateless.nav_menu import nav_menu
from marimo._plugins.stateless.pdf import pdf
from marimo._plugins.stateless.plain_text import plain_text
from marimo._plugins.stateless.routes import routes
from marimo._plugins.stateless.sidebar import sidebar
from marimo._plugins.stateless.stat import stat
from marimo._plugins.stateless.style import style
from marimo._plugins.stateless.tabs import tabs
from marimo._plugins.stateless.tree import tree
from marimo._plugins.stateless.video import video
from marimo._runtime import output
from marimo._runtime.capture import (
    capture_stderr,
    capture_stdout,
    redirect_stderr,
    redirect_stdout,
)
from marimo._runtime.context.utils import running_in_notebook
from marimo._runtime.control_flow import MarimoStopError, stop
from marimo._runtime.runtime import (
    app_meta,
    cli_args,
    defs,
    query_params,
    refs,
)
from marimo._runtime.state import state
from marimo._save.save import cache, lru_cache, persistent_cache
from marimo._server.asgi import create_asgi_app
from marimo._sql.sql import sql<|MERGE_RESOLUTION|>--- conflicted
+++ resolved
@@ -20,11 +20,6 @@
     # Core API
     "App",
     "Cell",
-<<<<<<< HEAD
-    "Html",
-    "MarimoIslandGenerator",
-    "MarimoStopError",
-=======
     "create_asgi_app",
     "MarimoIslandGenerator",
     "MarimoStopError",
@@ -32,7 +27,6 @@
     "ai",
     "ui",
     # Application elements
->>>>>>> 9eb1072d
     "accordion",
     "app_meta",
     "as_html",
@@ -49,6 +43,7 @@
     "doc",
     "download",
     "hstack",
+    "Html",
     "icon",
     "iframe",
     "image",
@@ -61,14 +56,9 @@
     "nav_menu",
     "output",
     "pdf",
-<<<<<<< HEAD
     "persistent_cache",
     "plain",
     "plain_text",
-=======
-    "plain_text",
-    "plain",
->>>>>>> 9eb1072d
     "query_params",
     "redirect_stderr",
     "redirect_stdout",
