# Copyright 2024 Marimo. All rights reserved.
from __future__ import annotations

import abc
import mimetypes
from dataclasses import dataclass
from typing import TYPE_CHECKING, Any, Literal, Optional, TypedDict, Union


class ChatAttachmentDict(TypedDict):
    url: str
    content_type: Optional[str]
    name: Optional[str]


class TextPartDict(TypedDict):
    type: Literal["text"]
    text: str


class ReasoningPartDict(TypedDict):
    type: Literal["reasoning"]
    reasoning: str
    details: list[ReasoningDetailsDict]


class ReasoningDetailsDict(TypedDict):
    type: Literal["text"]
    text: str
    signature: Optional[str]


class ToolInvocationPartDict(TypedDict):
    type: str
    tool_call_id: str
    state: str
    input: dict[str, Any]
    output: Optional[Any]


ChatPartDict = Union[TextPartDict, ReasoningPartDict, ToolInvocationPartDict]


class ChatMessageDict(TypedDict):
    role: Literal["user", "assistant", "system"]
    content: str
    attachments: Optional[list[ChatAttachmentDict]]
    parts: Optional[list[ChatPartDict]]


class ChatModelConfigDict(TypedDict, total=False):
    max_tokens: Optional[int]
    temperature: Optional[float]
    top_p: Optional[float]
    top_k: Optional[int]
    frequency_penalty: Optional[float]
    presence_penalty: Optional[float]


# NOTE: The following classes are public API.
# Any changes must be backwards compatible.


@dataclass
class ChatAttachment:
    # The URL of the attachment. It can either be a URL to a hosted file or a
    # [Data URL](https://developer.mozilla.org/en-US/docs/Web/HTTP/Basics_of_HTTP/Data_URLs).
    url: str

    # The name of the attachment, usually the file name.
    name: str = "attachment"

    # A string indicating the [media type](https://developer.mozilla.org/en-US/docs/Web/HTTP/Headers/Content-Type).
    # By default, it's extracted from the pathname's extension.
    content_type: Optional[str] = None

    def __post_init__(self) -> None:
        if self.content_type is None:
            self.content_type = mimetypes.guess_type(self.url)[0]


# AI SDK part type definitions (based on actual frontend structure)
@dataclass
class TextPart:
    """Represents a text content part."""

    type: Literal["text"]
    text: str


@dataclass
class ReasoningPart:
    """Represents a reasoning content part."""

    type: Literal["reasoning"]
    reasoning: str
    details: list[ReasoningDetails]


@dataclass
class ReasoningDetails:
    type: Literal["text"]
    text: str
    signature: Optional[str] = None


@dataclass
class ToolInvocationPart:
    """Represents a tool invocation part from the AI SDK."""

    type: str  # Starts with "tool-"
    tool_call_id: str
    state: Union[str, Literal["output-available"]]
    input: dict[str, Any]
    output: Optional[Any]

    @property
    def tool_name(self) -> str:
        return self.type.split("-", 1)[1]


@dataclass
class FilePart:
    type: Literal["file"]
    media_type: Optional[str]
    filename: Optional[str]
    url: str


ChatPart = Union[TextPart, ReasoningPart, ToolInvocationPart, FilePart]


if TYPE_CHECKING:
    Part = Union[TextPart, ReasoningPart, ToolInvocationPart]
else:
    Part = dict[str, Any]


@dataclass
class ChatMessage:
    """
    A message in a chat.
    """

    # The role of the message.
    role: Literal["user", "assistant", "system"]

    # The content of the message.
    content: str

    # Optional attachments to the message.
    attachments: Optional[list[ChatAttachment]] = None

    # Optional parts from AI SDK. (see types above)
<<<<<<< HEAD
    parts: Optional[list[Part]] = None
=======
    parts: Optional[list[ChatPart]] = None
>>>>>>> 5880ac13


@dataclass
class ChatModelConfig:
    # Maximum number of tokens.
    max_tokens: Optional[int] = None

    # Temperature for the model (randomness).
    temperature: Optional[float] = None

    # Restriction on the cumulative probability of prediction candidates.
    top_p: Optional[float] = None

    # Number of top prediction candidates to consider.
    top_k: Optional[int] = None

    # Penalty for tokens which appear frequently.
    frequency_penalty: Optional[float] = None

    # Penalty for tokens which already appeared at least once.
    presence_penalty: Optional[float] = None


class ChatModel(abc.ABC):
    @abc.abstractmethod
    def __call__(
        self, messages: list[ChatMessage], config: ChatModelConfig
    ) -> object:
        pass<|MERGE_RESOLUTION|>--- conflicted
+++ resolved
@@ -127,13 +127,11 @@
     url: str
 
 
-ChatPart = Union[TextPart, ReasoningPart, ToolInvocationPart, FilePart]
-
 
 if TYPE_CHECKING:
-    Part = Union[TextPart, ReasoningPart, ToolInvocationPart]
+    ChatPart = Union[TextPart, ReasoningPart, ToolInvocationPart, FilePart]
 else:
-    Part = dict[str, Any]
+    ChatPart = dict[str, Any]
 
 
 @dataclass
@@ -152,11 +150,7 @@
     attachments: Optional[list[ChatAttachment]] = None
 
     # Optional parts from AI SDK. (see types above)
-<<<<<<< HEAD
-    parts: Optional[list[Part]] = None
-=======
     parts: Optional[list[ChatPart]] = None
->>>>>>> 5880ac13
 
 
 @dataclass
