# Copyright 2024 Marimo. All rights reserved.
from __future__ import annotations

import ast
import base64
import builtins
import inspect
import sys
import threading
from collections.abc import Iterable, Iterator, Mapping
from dataclasses import dataclass
from pathlib import Path
from textwrap import dedent
from typing import (
    TYPE_CHECKING,
    Any,
    Callable,
    Literal,
    Optional,
    TypeVar,
    Union,
    cast,
    overload,
)
from uuid import uuid4

from marimo._ast.app_config import _AppConfig
from marimo._types.ids import CellId_t

if sys.version_info < (3, 10):
    from typing_extensions import ParamSpec, TypeAlias
else:
    from typing import ParamSpec, TypeAlias

from collections.abc import Sequence  # noqa: TC003

from marimo import _loggers
from marimo._ast.cell import Cell, CellConfig, CellImpl
from marimo._ast.cell_manager import CellManager
from marimo._ast.errors import (
    CycleError,
    DeleteNonlocalError,
    MultipleDefinitionError,
    SetupRootError,
    UnparsableError,
)
from marimo._messaging.mimetypes import KnownMimeType
from marimo._output.hypertext import Html
from marimo._output.rich_help import mddoc
from marimo._runtime import dataflow
from marimo._runtime.app.kernel_runner import AppKernelRunner
from marimo._runtime.app.script_runner import AppScriptRunner
from marimo._runtime.context.types import (
    ContextNotInitializedError,
    get_context,
    runtime_context_installed,
)
from marimo._runtime.requests import (
    FunctionCallRequest,
    SetUIElementValueRequest,
)

if TYPE_CHECKING:
    from collections.abc import Sequence
    from types import FrameType, TracebackType

    from marimo._messaging.ops import HumanReadableStatus
    from marimo._plugins.core.web_component import JSONType
    from marimo._runtime.context.types import ExecutionContext

P = ParamSpec("P")
R = TypeVar("R")
Fn: TypeAlias = Callable[P, R]
Cls: TypeAlias = type
LOGGER = _loggers.marimo_logger()


<<<<<<< HEAD
@dataclass
class _AppConfig:
    """Program-specific configuration.

    Configuration for frontends or runtimes that is specific to
    a single marimo program.
    """

    width: WidthType = "compact"
    app_title: Optional[str] = None

    # The file path of the layout file, relative to the app file.
    layout_file: Optional[str] = None

    # CSS file, relative to the app file
    css_file: Optional[str] = None

    # HTML head file, relative to the app file
    html_head_file: Optional[str] = None

    # Whether to automatically download the app as HTML and Markdown
    auto_download: list[Literal["html", "markdown"]] = field(
        default_factory=list
    )

    @staticmethod
    def from_untrusted_dict(updates: dict[str, Any]) -> _AppConfig:
        # Certain flags are useful to pass to App for construction, but
        # shouldn't make it into the config. (e.g. the _filename flag is
        # internal)
        other_allowed = {"_filename"}
        config = _AppConfig()
        for key in updates:
            if hasattr(config, key):
                config.__setattr__(key, updates[key])
            elif key not in other_allowed:
                LOGGER.warning(
                    f"Unrecognized key '{key}' in app config. Ignoring."
                )
        return config

    def asdict(self) -> dict[str, Any]:
        # Used for experimental hooks which start with _
        return {
            k: v for (k, v) in asdict(self).items() if not k.startswith("_")
        }

    def update(self, updates: dict[str, Any]) -> _AppConfig:
        config_dict = asdict(self)
        for key in updates:
            if key in config_dict:
                self.__setattr__(key, updates[key])

        return self


=======
>>>>>>> 240ead59
class _Namespace(Mapping[str, object]):
    def __init__(
        self, dictionary: dict[str, object], owner: Cell | App
    ) -> None:
        self._dict = dictionary
        self._owner = owner

    def __getitem__(self, item: str) -> object:
        return self._dict[item]

    def __iter__(self) -> Iterator[str]:
        return iter(self._dict)

    def __len__(self) -> int:
        return len(self._dict)

    def _mime_(self) -> tuple[KnownMimeType, str]:
        from marimo._plugins.stateless.tree import tree

        return tree(self._dict)._mime_()


class _SetupContext:
    """
    A context manager that controls imports from being executed in top level code.
    See design discussion in MEP-0008 (github:marimo-team/meps/pull/8).
    """

    def __init__(self, cell: Cell):
        super().__init__()
        self._cell = cell
        self._glbls: dict[str, Any] = {}
        self._frame: Optional[FrameType] = None
        self._previous: dict[str, Any] = {}

    def __enter__(self) -> None:
        with_frame = sys._getframe(1)

        if refs := self._cell.refs - set(builtins.__dict__.keys()):
            # Otherwise fail in say a script context.
            raise SetupRootError(
                f"The setup cell cannot reference any additional variables: {refs}"
            )
        self._frame = with_frame
        self._previous = {**with_frame.f_locals}
        # A reference to the key app must be maintained in the frame.
        # This may be a python quirk, so just remove refs to explicit defs
        for var in self._cell.defs:
            if var in self._previous:
                del self._frame.f_locals[var]

    def __exit__(
        self,
        exception: Optional[type[BaseException]],
        instance: Optional[BaseException],
        _traceback: Optional[TracebackType],
    ) -> Literal[False]:
        # Manually hold on to defs for injection into script mode.
        if self._frame is not None:
            for var in self._cell.defs:
                self._glbls[var] = self._frame.f_locals.get(var, None)

            self._frame.f_locals.update(self._previous)
            # What was just run should take precident.
            self._frame.f_locals.update(self._glbls)
            # Previous after to ensure that app and other builtins are not
            # changed during import or execution.
            app = None
            if self._cell._app is not None:
                app = self._cell._app._app
            self._frame.f_locals["app"] = self._previous.get("app", app)
            self._previous = {}

        if exception is not None:
            # Always should fail, since static loading still allows bad apps to
            # load.
            raise exception
        return False


@dataclass
class AppEmbedResult:
    output: Html
    defs: Mapping[str, object]


class AppKernelRunnerRegistry:
    def __init__(self) -> None:
        # Mapping from thread to its kernel runners, so that app.embed() calls are
        # isolated across run sessions.
        self._runners: dict[int, dict[App, AppKernelRunner]] = {}

    @property
    def size(self) -> int:
        return len(self._runners)

    def get_runner(self, app: App) -> AppKernelRunner:
        app_runners = self._runners.setdefault(threading.get_ident(), {})
        runner = app_runners.get(app, None)
        if runner is None:
            runner = AppKernelRunner(InternalApp(app))
            app_runners[app] = runner
        return runner

    def remove_runner(self, app: App) -> None:
        app_runners = self._runners.get(tid := threading.get_ident(), {})
        if app in app_runners:
            del app_runners[app]
        if tid in self._runners and not (self._runners[tid]):
            del self._runners[tid]

    def shutdown(self) -> None:
        self._runners.clear()


@mddoc
class App:
    """A marimo notebook.

    A marimo notebook is a dataflow graph, with each node computing a Python
    function.
    """

    def __init__(self, **kwargs: Any) -> None:
        # Take `AppConfig` as kwargs for forward/backward compatibility;
        # unrecognized settings will just be dropped, instead of raising
        # a TypeError.
        self._config: _AppConfig = _AppConfig.from_untrusted_dict(kwargs)

        if runtime_context_installed():
            # nested applications get a unique cell prefix to disambiguate
            # their graph from other graphs
            get_context()
            cell_prefix = str(uuid4())
        else:
            cell_prefix = ""

        self._cell_manager = CellManager(prefix=cell_prefix)
        self._graph = dataflow.DirectedGraph()
        self._execution_context: ExecutionContext | None = None
        self._runner = dataflow.Runner(self._graph)

        self._unparsable_code: list[str] = []
        self._unparsable = False
        self._initialized = False
        # injection hook set by contexts like tests such that script traces are
        # deterministic and not dependent on the test itself.
        # Set as a private attribute as not to pollute AppConfig or kwargs.
        self._anonymous_file = False
        # injection hook to rewrite cells for pytest
        self._pytest_rewrite = False
        # setup context for script mode and module imports
        self._setup: Optional[_SetupContext] = None

        # Filename is derived from the callsite of the app
        # unless explicitly set (e.g. for static loading case)
        self._filename: str | None = kwargs.get("_filename", None)
        if self._filename is None:
            try:
                self._filename = inspect.getfile(inspect.stack()[1].frame)
            except Exception:
                ...

    def __del__(self) -> None:
        try:
            get_context().app_kernel_runner_registry.remove_runner(self)
        except ContextNotInitializedError:
            ...

    def clone(self) -> App:
        """Clone an app to embed multiple copies of it.

        Utility method to clone an app object; use with `embed()` to create
        independent copies of apps.

        Returns:
            A new `app` object with the same code.
        """
        app = App()
        app._cell_manager = CellManager(prefix=str(uuid4()))
        for cell_id, code, name, config in zip(
            self._cell_manager.cell_ids(),
            self._cell_manager.codes(),
            self._cell_manager.names(),
            self._cell_manager.configs(),
        ):
            cell = None
            # If the cell exists, the cell data should be set.
            cell_data = self._cell_manager._cell_data.get(cell_id)
            new_cell_id = app._cell_manager.create_cell_id()
            if cell_data is not None:
                cell = cell_data.cell
                if cell is not None:
                    new_cell = Cell(
                        _name=cell.name,
                        _cell=CellImpl(
                            **{**cell._cell.__dict__, "cell_id": new_cell_id}
                        ),
                        _app=InternalApp(app),
                    )
                    app._cell_manager.register_cell(
                        cell_id=new_cell_id,
                        code=code,
                        name=name,
                        config=config,
                        cell=new_cell,
                    )
        return app

    def cell(
        self,
        func: Fn[P, R] | None = None,
        *,
        column: Optional[int] = None,
        disabled: bool = False,
        hide_code: bool = False,
        **kwargs: Any,
    ) -> Cell | Callable[[Fn[P, R]], Cell]:
        """A decorator to add a cell to the app.

        This decorator can be called with or without parentheses. Each of the
        following is valid:

        ```
        @app.cell
        def __(mo):
            # ...

        @app.cell()
        def __(mo):
            # ...

        @app.cell(disabled=True)
        def __(mo):
            # ...
        ```

        Args:
            func: The decorated function.
            column: The column number to place this cell in.
            disabled: Whether to disable the cell.
            hide_code: Whether to hide the cell's code.
            **kwargs: For forward-compatibility with future arguments.
        """
        del kwargs

        return cast(
            Union[Cell, Callable[[Fn[P, R]], Cell]],
            self._cell_manager.cell_decorator(
                func, column, disabled, hide_code, app=InternalApp(self)
            ),
        )

    # Overloads are required to preserve the wrapped function's signature.
    # mypy is not smart enough to carry transitive typing in this case.
    @overload
    def function(self, func: Fn[P, R]) -> Fn[P, R]: ...

    @overload
    def function(self, **kwargs: Any) -> Callable[[Fn[P, R]], Fn[P, R]]: ...

    def function(
        self,
        func: Fn[P, R] | None = None,
        *,
        column: Optional[int] = None,
        disabled: bool = False,
        hide_code: bool = False,
        **kwargs: Any,
    ) -> Fn[P, R] | Callable[[Fn[P, R]], Fn[P, R]]:
        """A decorator to wrap a callable function into a marimo cell.

        This decorator can be called with or without parentheses. Each of the
        following is valid:

        ```
        @app.function
        def add(a: int, b: int) -> int:
            return a + b


        @app.function()
        def subtract(a: int, b: int):
            return a - b


        @app.function(disabled=True)
        def multiply(a: int, b: int) -> int:
            return a * b
        ```

        Args:
            func: The decorated function.
            column: The column number to place this cell in.
            disabled: Whether to disable the cell.
            hide_code: Whether to hide the cell's code.
            **kwargs: For forward-compatibility with future arguments.
        """
        del kwargs

        return cast(
            Union[Fn[P, R], Callable[[Fn[P, R]], Fn[P, R]]],
            self._cell_manager.cell_decorator(
                func,
                column,
                disabled,
                hide_code,
                app=InternalApp(self),
                top_level=True,
            ),
        )

    @overload
    def class_definition(self, cls: Cls) -> Cls: ...

    @overload
    def class_definition(self, **kwargs: Any) -> Callable[[Cls], Cls]: ...

    def class_definition(
        self,
        cls: Cls | None = None,
        *,
        column: Optional[int] = None,
        disabled: bool = False,
        hide_code: bool = False,
        **kwargs: Any,
    ) -> Cls | Callable[[Cls], Cls]:
        """A decorator to wrap a class into a marimo cell.

        This decorator can be called with or without parentheses. Each of the
        following is valid:

        ```
        @app.class_definition
        class MyClass: ...


        @app.class_definition()
        class TestClass: ...


        @app.class_definition(disabled=True)
        @dataclasses.dataclass
        class MyStruct: ...
        ```

        Args:
            cls: The decorated class.
            column: The column number to place this cell in.
            disabled: Whether to disable the cell.
            hide_code: Whether to hide the cell's code.
            **kwargs: For forward-compatibility with future arguments.
        """
        del kwargs

        return cast(
            Union[Cls, Callable[[Cls], Cls]],
            self._cell_manager.cell_decorator(
                cls,
                column,
                disabled,
                hide_code,
                app=InternalApp(self),
                top_level=True,
            ),
        )

    @property
    def setup(self) -> _SetupContext:
        """Provides a context manager to initialize the setup cell.

        This block should only be utilized at the start of a marimo notebook.
        It's used as following:

        ```
        with app.setup:
            import my_libraries
            from typing import Any

            CONSTANT = "my constant"
        ```
        """
        # Get the calling context to extract the location of the cell
        frame = inspect.stack()[1].frame
        cell = self._cell_manager.cell_context(
            app=InternalApp(self), frame=frame
        )
        self._setup = _SetupContext(cell)
        return self._setup

    def _unparsable_cell(
        self,
        code: str,
        name: Optional[str] = None,
        **config: Any,
    ) -> None:
        self._cell_manager.register_unparsable_cell(
            code,
            name,
            CellConfig.from_dict(config),
        )
        self._unparsable_code.append(code)
        self._unparsable = True

    def _maybe_initialize(self) -> None:
        if self._unparsable:
            errors: list[str] = []
            for code in self._unparsable_code:
                try:
                    ast.parse(dedent(code))
                except SyntaxError as e:
                    error_line = e.text
                    error_marker: str = (
                        " " * (e.offset - 1) + "^"
                        if e.offset is not None
                        else ""
                    )
                    err = f"{error_line}{error_marker}\n{e.msg}"
                    errors.append(err)
            syntax_errors = "\n-----\n".join(errors)

            raise UnparsableError(
                f"The notebook '{self._filename}' has cells with syntax errors, "
                + f"so it cannot be initialized:\n {syntax_errors}"
            ) from None

        if self._initialized:
            return

        # Add cells to graph
        for cell_id, cell in self._cell_manager.valid_cells():
            self._graph.register_cell(cell_id, cell._cell)
        self._defs = self._graph.definitions.keys()

        try:
            # Check for cycles, multiply defined names, and deleted nonlocal
            if self._graph.cycles:
                raise CycleError(
                    "This app can't be run because it has cycles."
                )
            multiply_defined_names = self._graph.get_multiply_defined()
            if multiply_defined_names:
                raise MultipleDefinitionError(
                    "This app can't be run because it has multiple "
                    f"definitions of the name {multiply_defined_names[0]}"
                )
            deleted_nonlocal_refs = self._graph.get_deleted_nonlocal_ref()
            if deleted_nonlocal_refs:
                raise DeleteNonlocalError(
                    "This app can't be run because at least one cell "
                    "deletes one of its refs (the ref's name is "
                    f"{deleted_nonlocal_refs[0]})"
                )
            self._execution_order = dataflow.topological_sort(
                self._graph, list(self._cell_manager.valid_cell_ids())
            )
        finally:
            self._initialized = True

    def _get_kernel_runner(self) -> AppKernelRunner:
        return get_context().app_kernel_runner_registry.get_runner(self)

    def _flatten_outputs(self, outputs: dict[CellId_t, Any]) -> Sequence[Any]:
        return tuple(
            outputs[cid]
            for cid in self._cell_manager.valid_cell_ids()
            if not self._graph.is_disabled(cid) and cid in outputs
        )

    def _globals_to_defs(self, glbls: dict[str, Any]) -> _Namespace:
        return _Namespace(
            dictionary={
                name: glbls[name] for name in self._defs if name in glbls
            },
            owner=self,
        )

    def run(
        self,
    ) -> tuple[Sequence[Any], Mapping[str, Any]]:
        self._maybe_initialize()
        glbls: dict[str, Any] = {}
        if self._setup is not None:
            glbls = self._setup._glbls
        outputs, glbls = AppScriptRunner(
            InternalApp(self),
            filename=self._filename,
            glbls=glbls,
        ).run()
        return (self._flatten_outputs(outputs), self._globals_to_defs(glbls))

    async def _run_cell_async(
        self, cell: Cell, kwargs: dict[str, Any]
    ) -> tuple[Any, _Namespace]:
        self._maybe_initialize()
        output, defs = await self._runner.run_cell_async(
            cell._cell.cell_id, kwargs
        )
        return output, _Namespace(defs, owner=self)

    def _run_cell_sync(
        self, cell: Cell, kwargs: dict[str, Any]
    ) -> tuple[Any, _Namespace]:
        self._maybe_initialize()
        output, defs = self._runner.run_cell_sync(cell._cell.cell_id, kwargs)
        return output, _Namespace(defs, owner=self)

    async def _set_ui_element_value(
        self, request: SetUIElementValueRequest
    ) -> bool:
        app_kernel_runner = self._get_kernel_runner()
        return await app_kernel_runner.set_ui_element_value(request)

    async def _function_call(
        self, request: FunctionCallRequest
    ) -> tuple[HumanReadableStatus, JSONType, bool]:
        app_kernel_runner = self._get_kernel_runner()
        return await app_kernel_runner.function_call(request)

    @mddoc
    async def embed(self) -> AppEmbedResult:
        """Embed a notebook into another notebook.

        The `embed` method lets you embed the output of a notebook
        into another notebook and access the values of its variables.

        Running `await app.embed()` executes the notebook and results an object
        encapsulating the notebook visual output and its definitions.

        Embedded notebook outputs are interactive: when you interact with
        UI elements in an embedded notebook's output, any cell referring
        to the `app` object other than the one that imported it is marked for
        execution, and its internal state is automatically updated. This lets
        you use notebooks as building blocks or components to create
        higher-level notebooks.

        Multiple levels of nesting are supported: it's possible to embed a
        notebook that in turn embeds another notebook, and marimo will do the
        right thing.

        Example:
            ```python
            from my_notebook import app
            ```

            ```python
            # execute the notebook; app.embed() can't be called in the cell
            # that imported it!
            result = await app.embed()
            ```

            ```python
            # view the notebook's visual output
            result.output
            ```

            ```python
            # access the notebook's defined variables
            result.defs
            ```

        To embed independent copies of same app object, first clone the
        app with `app.clone()`:

            ```python
            from my_notebook import app
            ```

            ```python
            one = app.clone()
            r1 = await one.embed()
            ```

            ```python
            two = app.clone()
            r2 = await two.embed()

        Returns:
            An object `result` with two attributes: `result.output` (visual
            output of the notebook) and `result.defs` (a dictionary mapping
            variable names defined by the notebook to their values).

        """
        from marimo._plugins.stateless.flex import vstack
        from marimo._runtime.context.utils import running_in_notebook

        self._maybe_initialize()

        if running_in_notebook():
            # TODO(akshayka): raise a RuntimeError if called in the cell
            # that defined the name bound to this App, if any
            app_kernel_runner = self._get_kernel_runner()

            outputs: dict[CellId_t, Any]
            glbls: dict[str, Any]
            if not app_kernel_runner.outputs:
                outputs, glbls = await app_kernel_runner.run(
                    set(self._execution_order)
                )
            else:
                outputs, glbls = (
                    app_kernel_runner.outputs,
                    app_kernel_runner.globals,
                )
            return AppEmbedResult(
                output=vstack(
                    [
                        o
                        for o in self._flatten_outputs(outputs)
                        if o is not None
                    ]
                ),
                defs=self._globals_to_defs(glbls),
            )
        else:
            flat_outputs, defs = self.run()
            return AppEmbedResult(
                output=vstack([o for o in flat_outputs if o is not None]),
                defs=defs,
            )


class InternalApp:
    """
    Internal representation of an app.

    This exposes private APIs that are used by the server and other
    internal components.
    """

    def __init__(self, app: App) -> None:
        self._app = app

    @property
    def config(self) -> _AppConfig:
        return self._app._config

    @property
    def cell_manager(self) -> CellManager:
        return self._app._cell_manager

    @property
    def graph(self) -> dataflow.DirectedGraph:
        self._app._maybe_initialize()
        return self._app._graph

    @property
    def execution_order(self) -> list[CellId_t]:
        self._app._maybe_initialize()
        return self._app._execution_order

    @property
    def execution_context(self) -> ExecutionContext | None:
        return self._app._execution_context

    def set_execution_context(
        self, execution_context: ExecutionContext | None
    ) -> None:
        self._app._execution_context = execution_context

    @property
    def runner(self) -> dataflow.Runner:
        self._app._maybe_initialize()
        return self._app._runner

    def update_config(self, updates: dict[str, Any]) -> _AppConfig:
        return self.config.update(updates)

    def inline_layout_file(self) -> InternalApp:
        if self.config.layout_file:
            layout_path = Path(self.config.layout_file)
            if self._app._filename:
                # Resolve relative to the current working directory
                layout_path = Path(self._app._filename).parent / layout_path
            layout_file = layout_path.read_bytes()
            data_uri = base64.b64encode(layout_file).decode()
            self.update_config(
                {"layout_file": f"data:application/json;base64,{data_uri}"}
            )
        return self

    def with_data(
        self,
        *,
        cell_ids: Iterable[CellId_t],
        codes: Iterable[str],
        names: Iterable[str],
        configs: Iterable[CellConfig],
    ) -> InternalApp:
        new_cell_manager = CellManager()
        for cell_id, code, name, config in zip(
            cell_ids, codes, names, configs
        ):
            cell = None
            # If the cell exists, the cell data should be set.
            cell_data = self._app._cell_manager._cell_data.get(cell_id)
            if cell_data is not None:
                cell = cell_data.cell
            new_cell_manager.register_cell(
                cell_id=cell_id,
                code=code,
                name=name,
                config=config,
                cell=cell,
            )
        self._app._cell_manager = new_cell_manager
        return self

    async def run_cell_async(
        self, cell: Cell, kwargs: dict[str, Any]
    ) -> tuple[Any, _Namespace]:
        return await self._app._run_cell_async(cell, kwargs)

    def run_cell_sync(
        self, cell: Cell, kwargs: dict[str, Any]
    ) -> tuple[Any, _Namespace]:
        return self._app._run_cell_sync(cell, kwargs)

    async def set_ui_element_value(
        self, request: SetUIElementValueRequest
    ) -> bool:
        return await self._app._set_ui_element_value(request)

    async def function_call(
        self, request: FunctionCallRequest
    ) -> tuple[HumanReadableStatus, JSONType, bool]:
        return await self._app._function_call(request)<|MERGE_RESOLUTION|>--- conflicted
+++ resolved
@@ -75,65 +75,6 @@
 LOGGER = _loggers.marimo_logger()
 
 
-<<<<<<< HEAD
-@dataclass
-class _AppConfig:
-    """Program-specific configuration.
-
-    Configuration for frontends or runtimes that is specific to
-    a single marimo program.
-    """
-
-    width: WidthType = "compact"
-    app_title: Optional[str] = None
-
-    # The file path of the layout file, relative to the app file.
-    layout_file: Optional[str] = None
-
-    # CSS file, relative to the app file
-    css_file: Optional[str] = None
-
-    # HTML head file, relative to the app file
-    html_head_file: Optional[str] = None
-
-    # Whether to automatically download the app as HTML and Markdown
-    auto_download: list[Literal["html", "markdown"]] = field(
-        default_factory=list
-    )
-
-    @staticmethod
-    def from_untrusted_dict(updates: dict[str, Any]) -> _AppConfig:
-        # Certain flags are useful to pass to App for construction, but
-        # shouldn't make it into the config. (e.g. the _filename flag is
-        # internal)
-        other_allowed = {"_filename"}
-        config = _AppConfig()
-        for key in updates:
-            if hasattr(config, key):
-                config.__setattr__(key, updates[key])
-            elif key not in other_allowed:
-                LOGGER.warning(
-                    f"Unrecognized key '{key}' in app config. Ignoring."
-                )
-        return config
-
-    def asdict(self) -> dict[str, Any]:
-        # Used for experimental hooks which start with _
-        return {
-            k: v for (k, v) in asdict(self).items() if not k.startswith("_")
-        }
-
-    def update(self, updates: dict[str, Any]) -> _AppConfig:
-        config_dict = asdict(self)
-        for key in updates:
-            if key in config_dict:
-                self.__setattr__(key, updates[key])
-
-        return self
-
-
-=======
->>>>>>> 240ead59
 class _Namespace(Mapping[str, object]):
     def __init__(
         self, dictionary: dict[str, object], owner: Cell | App
