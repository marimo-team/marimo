# Copyright 2024 Marimo. All rights reserved.
from __future__ import annotations

import ast
import sys
from dataclasses import dataclass, field
from typing import Literal, Optional
from uuid import uuid4

from marimo import _loggers
from marimo._data.sql_visitor import normalize_sql_f_string
from marimo._dependencies.dependencies import DependencyManager
from marimo._utils.variables import is_local

LOGGER = _loggers.marimo_logger()

Name = str


@dataclass
class ImportData:
    # full module name
    # e.g., a.b.c.
    module: str
    # fully qualified import symbol:
    # import a.b => symbol == None
    # from a.b import c => symbol == a.b.c
    imported_symbol: Optional[str] = None
    import_level: Optional[int] = None

    def __post_init__(self) -> None:
        self.namespace = self.module.split(".")[0]


@dataclass
class VariableData:
    kind: Literal["function", "class", "import", "variable"] = "variable"

    # If kind == function or class, it may be dependent on externally defined
    # variables.
    #
    # NB: This is populated by `ScopedVisitor.ref_stack`. Ref stack holds the
    # references required for the current context, it's more general than a
    # "block", since it covers all variable level interactions.
    # e.g.
    # >> x = foo + bar
    # x has the required refs foo and bar, and ref_stack holds that context
    # while traversing the tree.
    required_refs: set[Name] = field(default_factory=set)

    # For kind == import
    import_data: Optional[ImportData] = None


@dataclass
class Block:
    """A scope in which names are declared."""

    # Defined names
    defs: set[Name] = field(default_factory=set)
    # Names defined with the global keyword
    global_names: set[Name] = field(default_factory=set)
    # Map from defined names to metadata about their variables
    variable_data: dict[Name, VariableData] = field(default_factory=dict)
    # Comprehensions have special scoping rules
    is_comprehension: bool = False

    def is_defined(self, name: str) -> bool:
        return any(name == defn for defn in self.defs)


@dataclass
class ObscuredScope:
    """The scope in which a name is hidden."""

    # Variable id if this block hides a name
    obscured: Optional[str] = None


@dataclass
class RefData:
    """Metadata about variables referenced but not defined by a cell."""

    # Whether the ref was deleted
    deleted: bool
    # Ancestors of the block in which this ref was used
    parent_blocks: list[Block]


class ScopedVisitor(ast.NodeVisitor):
    def __init__(
        self, mangle_prefix: Optional[str] = None, ignore_local: bool = False
    ) -> None:
        self.block_stack: list[Block] = [Block()]
        # Names to be loaded into a variable required_refs
        self.ref_stack: list[set[Name]] = [set()]
        self.obscured_scope_stack: list[ObscuredScope] = []
        # Mapping from referenced names to their metadata
        self._refs: dict[Name, RefData] = {}
        # Unique prefix used to mangle cell-local variable names
        self.id = (
            str(uuid4()).replace("-", "_")
            if mangle_prefix is None
            else mangle_prefix
        )
        self.is_local = (lambda _: False) if ignore_local else is_local

    @property
    def defs(self) -> set[Name]:
        """Get all global defs."""
        return self.block_stack[0].defs

    @property
    def variable_data(self) -> dict[Name, VariableData]:
        """Get data accompanying globals."""
        return self.block_stack[0].variable_data

    @property
    def refs(self) -> set[Name]:
        """Names referenced but not defined."""
        return set(self._refs.keys())

    @property
    def deleted_refs(self) -> set[Name]:
        """Referenced names that were deleted with `del`."""
        return set(name for name in self._refs if self._refs[name].deleted)

    def _if_local_then_mangle(
        self, name: str, ignore_scope: bool = False
    ) -> str:
        """Mangle local variable name declared at top-level scope."""
        if self.is_local(name) and (
            len(self.block_stack) == 1 or ignore_scope
        ):
            return f"_{self.id}{name}"
        else:
            return name

    def _get_alias_name(self, node: ast.alias) -> str:
        """Get the string name of an imported alias

        NB: We disallow `import *` because Python only allows
        star imports at module-level, but we store cells as functions.
        """
        if node.asname is None:
            # Imported name without an "as" clause. Examples:
            #   import [a.b.c] - we define a
            #   from foo import [a] - we define a
            #   from foo import [*] - we don't define anything
            #
            # Note:
            # Don't mangle - user has no control over package name
            basename = node.name.split(".")[0]
            if basename == "*":
                line = (
                    f"line {node.lineno}"
                    if hasattr(node, "lineno")
                    else "line ..."
                )
                raise SyntaxError(
                    f"{line} SyntaxError: `import *` is not allowed in marimo."
                )
            return basename
        else:
            return self._if_local_then_mangle(node.asname)

    def _is_defined(self, identifier: str) -> bool:
        """Check if `identifier` is defined in any block."""
        return any(block.is_defined(identifier) for block in self.block_stack)

    def _add_ref(self, name: Name, deleted: bool) -> None:
        """Register a referenced name."""
        self._refs[name] = RefData(
            deleted=deleted,
            parent_blocks=self.block_stack[:-1],
        )
        self.ref_stack[-1].add(name)

    def _remove_ref(self, name: Name) -> None:
        """Remove a referenced name."""
        del self._refs[name]

    def _define_in_block(
        self, name: Name, variable_data: VariableData, block_idx: int
    ) -> None:
        """Define a name in a given block."""

        self.block_stack[block_idx].defs.add(name)
        self.block_stack[block_idx].variable_data[name] = variable_data
        # If `name` is added to the top-level block, it is also evicted from
        # any captured refs (if present) --- this handles cases where a name is
        # encountered and captured before it is declared, such as in
        #
        # ```
        # def f():
        #   print(x)
        # x = 0
        # ```
        if (
            name in self._refs
            and self.block_stack[block_idx] in self._refs[name].parent_blocks
        ):
            # `name` was used as a capture, not a reference
            self._remove_ref(name)

    def _define(self, name: Name, variable_data: VariableData) -> None:
        """Define a name in the current block.

        Names created with the global keyword are added to the top-level
        (global scope) block.
        """
        block_idx = 0 if name in self.block_stack[-1].global_names else -1
        self._define_in_block(name, variable_data, block_idx=block_idx)

    def _push_block(self, is_comprehension: bool) -> None:
        """Push a block onto the block stack."""
        self.block_stack.append(Block(is_comprehension=is_comprehension))

    def _pop_block(self) -> None:
        """Pop a block from the block stack."""
        self.block_stack.pop()

    def _push_obscured_scope(self, obscured: Optional[str]) -> None:
        """Push scope onto the stack."""
        self.obscured_scope_stack.append(ObscuredScope(obscured=obscured))

    def _pop_obscured_scope(self) -> None:
        """Pop scope from the stack."""
        self.obscured_scope_stack.pop()

    def generic_visit(self, node: ast.AST) -> None:
        """Visits the children of node and manages the block stack.

        Note: visit calls visit_ClassName, or generic_visit() if the former
        doesn't exist. That means that _this method should never call
        visit on `node`_, as this could lead to unbounded recursion.
        (Calling visit on `node`'s children is fine.) In summary:
        call super().generic_visit on `node` and `visit()` on node's children.
        """
        if isinstance(node, (ast.ClassDef, ast.Lambda)):
            # These AST nodes introduce a new scope, but otherwise do not
            # require special treatment.
            self._push_block(is_comprehension=False)
            super().generic_visit(node)
            self._pop_block()
        elif isinstance(node, (ast.AsyncFunctionDef, ast.FunctionDef)):
            self._push_block(is_comprehension=False)
            if sys.version_info >= (3, 12):
                # We need to visit generic type parameters before arguments
                # to make sure type parameters don't get added as refs. eg, in
                #
                #   def foo[U](u: U) -> U: ...
                #
                # `U` should not be a ref
                for child in node.type_params:
                    self.visit(child)
            # This will revisit the type_params, but that's okay because
            # visiting is idempotent
            super().generic_visit(node)
            self._pop_block()
        elif isinstance(node, (ast.ListComp, ast.SetComp, ast.GeneratorExp)):
            # In comprehensions, generators must be visited before elements
            # because generators define local targets that elements may use.
            self._push_block(is_comprehension=True)
            for generator in node.generators:
                self.visit(generator)
            self.visit(node.elt)
            self._pop_block()
        elif isinstance(node, ast.DictComp):
            # Special-cased for the same reason that other comprehensions are
            # special-cased.
            self._push_block(is_comprehension=True)
            for generator in node.generators:
                self.visit(generator)
            self.visit(node.value)
            self.visit(node.key)
            self._pop_block()
        elif isinstance(node, ast.Try) or (
            sys.version_info >= (3, 11) and isinstance(node, ast.TryStar)
        ):
            if sys.version_info < (3, 11):
                assert isinstance(node, ast.Try)
            # "Try" nodes have "handlers" that introduce exception context
            # variables that are tied to the try block, and don't exist beyond
            # it.
            for stmt in node.body:
                self.visit(stmt)
            for handler in node.handlers:
                self._push_obscured_scope(obscured=handler.name)
                self.visit(handler)
                self._pop_obscured_scope()
            for stmt in node.orelse:
                self.visit(stmt)
            for stmt in node.finalbody:
                self.visit(stmt)
        elif sys.version_info >= (3, 12) and isinstance(node, ast.TypeAlias):
            self.visit(node.name)
            self._push_block(is_comprehension=False)
            for t in node.type_params:
                self.visit(t)
            self.visit(node.value)
            self._pop_block()
        else:
            # Other nodes that don't introduce a new scope
            super().generic_visit(node)

    def _visit_and_get_refs(self, node: ast.AST) -> set[Name]:
        """Create a ref scope for the variable to be declared (e.g. function,
        class), visit the children the node, propagate the refs to the higher
        scope and then return the refs."""
        self.ref_stack.append(set())
        self.generic_visit(node)
        refs = self.ref_stack.pop()
        # The scope a level up from the one just investigated also is dependent
        # on these refs. Consider the case:
        # >> def foo():
        # >>   def bar(): <- current scope
        # >>     print(x)
        #
        # the variable `foo` needs to be aware that it may require the ref `x`
        # during execution.
        self.ref_stack[-1].update(refs)
        return refs

    # ClassDef and FunctionDef nodes don't have ast.Name nodes as children
    def visit_ClassDef(self, node: ast.ClassDef) -> None:
        node.name = self._if_local_then_mangle(node.name)
        refs = self._visit_and_get_refs(node)
        self._define(
            node.name,
            VariableData(kind="class", required_refs=refs),
        )

    def visit_AsyncFunctionDef(self, node: ast.AsyncFunctionDef) -> None:
        node.name = self._if_local_then_mangle(node.name)
        refs = self._visit_and_get_refs(node)
        self._define(
            node.name,
            VariableData(kind="function", required_refs=refs),
        )

    def visit_FunctionDef(self, node: ast.FunctionDef) -> None:
        node.name = self._if_local_then_mangle(node.name)
        refs = self._visit_and_get_refs(node)
        self._define(
            node.name,
            VariableData(kind="function", required_refs=refs),
        )

    def visit_Call(self, node: ast.Call) -> None:
        # If the call name is sql and has one argument, and the argument is
        # a string literal, then it's likely to be a SQL query.
        # It must also come from the `mo` module.
        if (
            isinstance(node.func, ast.Attribute)
            and isinstance(node.func.value, ast.Name)
            and (node.func.value.id == "mo" or node.func.value.id == "marimo")
            and node.func.attr == "sql"
            and len(node.args) == 1
        ):
            first_arg = node.args[0]
            sql: Optional[str] = None
            if isinstance(first_arg, ast.Constant):
                sql = first_arg.s
            elif isinstance(first_arg, ast.JoinedStr):
                sql = normalize_sql_f_string(first_arg)

            if isinstance(sql, str) and DependencyManager.has_duckdb() and sql:
                import duckdb  # type: ignore[import-not-found,import-untyped,unused-ignore] # noqa: E501

                # Add all tables in the query to the ref scope
                try:
                    statements = duckdb.extract_statements(sql)
                except duckdb.ProgrammingError:
                    # The user's sql query may have a syntax error,
                    # or duckdb failed for an unknown reason; don't
                    # break marimo.
                    self.generic_visit(node)
                    return
                except BaseException as e:
                    # We catch base exceptions because we don't want to
                    # fail due to bugs in duckdb -- users code should
                    # be saveable no matter what
                    LOGGER.warning("Unexpected duckdb error %s", e)
                    self.generic_visit(node)
                    return

                for statement in statements:
                    try:
                        tables = duckdb.get_table_names(statement.query)
<<<<<<< HEAD
                        for table in tables:
                            # Table may be a URL or something else that
                            # isn't a Python variable
                            if table.isidentifier():
                                self._add_ref(table, deleted=False)
                except (duckdb.ParserException, duckdb.InvalidInputException):
                    # The user's sql query may have a syntax error
                    pass
=======
                    except duckdb.ProgrammingError:
                        self.generic_visit(node)
                        return
                    except BaseException as e:
                        LOGGER.warning("Unexpected duckdb error %s", e)
                        self.generic_visit(node)
                        return

                    for table in tables:
                        self._add_ref(table, deleted=False)
>>>>>>> 4b405310

        # Visit arguments, keyword args, etc.
        self.generic_visit(node)

    def visit_Lambda(self, node: ast.Lambda) -> None:
        # Inject the dummy name `_lambda` into ref scope to denote there's a
        # callable that might require additional refs.
        self.ref_stack[-1].add("_lambda")
        self.generic_visit(node)

    def visit_arg(self, node: ast.arg) -> None:
        node.arg = self._if_local_then_mangle(node.arg)
        self._define(node.arg, VariableData(kind="variable"))
        if node.annotation is not None:
            self.visit(node.annotation)

    def visit_arguments(self, node: ast.arguments) -> None:
        # process potential refs before defs, to handle patterns like
        #
        # def f(x=x):
        #   ...
        for v in node.kw_defaults:
            if v is not None:
                self.visit(v)
        for v in node.defaults:
            if v is not None:
                self.visit(v)

        for arg in node.posonlyargs:
            self.visit(arg)
        for arg in node.args:
            self.visit(arg)
        for arg in node.kwonlyargs:
            self.visit(arg)
        if node.vararg is not None:
            self.visit(node.vararg)
        if node.kwarg is not None:
            self.visit(node.kwarg)

    def visit_Assign(self, node: ast.Assign) -> None:
        # Visit the value first, to handle cases like
        #
        # class A:
        #   x = x
        #
        # Handling value first is required to register `x` as a ref.
        self.ref_stack.append(set())
        self.visit(node.value)
        for target in node.targets:
            self.visit(target)
        refs = self.ref_stack.pop()
        self.ref_stack[-1].update(refs)

    def visit_AugAssign(self, node: ast.AugAssign) -> None:
        # Augmented assign (has op)
        # e.g., x += 1
        self.ref_stack.append(set())
        self.visit(node.value)
        self.visit(node.target)
        refs = self.ref_stack.pop()
        self.ref_stack[-1].update(refs)

    def visit_AnnAssign(self, node: ast.AnnAssign) -> None:
        # Annotated assign
        # e.g., x: int = 0
        self.ref_stack.append(set())
        if node.value is not None:
            self.visit(node.value)
        self.visit(node.annotation)
        self.visit(node.target)
        refs = self.ref_stack.pop()
        self.ref_stack[-1].update(refs)

    def visit_NamedExpr(self, node: ast.NamedExpr) -> None:
        self.visit(node.value)
        if self.block_stack[-1].is_comprehension and isinstance(
            node.target, ast.Name
        ):
            for block_idx, block in reversed(
                list(enumerate(self.block_stack))
            ):
                # go up the block stack until we find the first
                # non-comprehension block
                if not block.is_comprehension:
                    node.target.id = self._if_local_then_mangle(
                        node.target.id,
                        ignore_scope=(block == self.block_stack[0]),
                    )
                    self._define_in_block(
                        node.target.id,
                        VariableData(kind="variable"),
                        block_idx=block_idx,
                    )
                    break
        else:
            self.generic_visit(node)

    def visit_Name(self, node: ast.Name) -> None:
        # NB: AugAssign has a Store ctx; this means that mutating a var
        # will create a def, which we can catch as an error later if
        # that var was defined by another cell
        #
        # NB: Only mangle loaded or deleted names if they are local
        # and found to be referring to a top-level variable. This prevents
        # us from mangling references to variables names conforming to local
        # spec but declared in a nested scope.
        #
        # NB: we don't implement visit_Attribute because refs and defs
        # are not tracked at the attribute level. The default behavior
        # with our implemented visitors does the right thing (foo.bar[.*]
        # generates a ref to foo if foo has not been def'd).
        #
        # NB: Nodes like "Try" nodes introduce variable names that do not exist
        # beyond their inner scope. We traverse blocks to see if the name is
        # "obscured" in this way.

        for scope in self.obscured_scope_stack:
            if node.id == scope.obscured:
                self.generic_visit(node)
                return

        if isinstance(node.ctx, ast.Store):
            node.id = self._if_local_then_mangle(node.id)
            self._define(
                node.id,
                VariableData(
                    kind="variable", required_refs=self.ref_stack[-1]
                ),
            )
        elif (
            isinstance(node.ctx, ast.Load)
            and not self._is_defined(node.id)
            and not self.is_local(node.id)
        ):
            self._add_ref(node.id, deleted=False)
        elif (
            isinstance(node.ctx, ast.Del)
            and not self._is_defined(node.id)
            and not self.is_local(node.id)
        ):
            self._add_ref(node.id, deleted=True)
        elif self.is_local(node.id):
            mangled_name = self._if_local_then_mangle(
                node.id, ignore_scope=True
            )
            for block in reversed(self.block_stack):
                if block == self.block_stack[0] and block.is_defined(
                    mangled_name
                ):
                    node.id = mangled_name
                elif block.is_defined(node.id):
                    break

        # Handle refs on the block scope level, or capture cell level
        # references.
        if (
            isinstance(node.ctx, ast.Load)
            and self._is_defined(node.id)
            and node.id not in self.ref_stack[-1]
            and (
                node.id not in self.block_stack[-1].defs
                or len(self.block_stack) == 1
            )
        ):
            self.ref_stack[-1].add(node.id)

        self.generic_visit(node)

    def visit_Global(self, node: ast.Global) -> None:
        node.names = [
            self._if_local_then_mangle(name, ignore_scope=True)
            for name in node.names
        ]
        for name in node.names:
            self.block_stack[-1].global_names.add(name)
            self._add_ref(name, deleted=False)

    def visit_Import(self, node: ast.Import) -> None:
        for alias_node in node.names:
            variable_name = self._get_alias_name(alias_node)
            self._define(
                variable_name,
                VariableData(
                    kind="import",
                    import_data=ImportData(
                        module=alias_node.name, imported_symbol=None
                    ),
                ),
            )

    def visit_ImportFrom(self, node: ast.ImportFrom) -> None:
        module = node.module if node.module is not None else ""
        # we don't recurse into the alias nodes, since we define the
        # aliases here
        for alias_node in node.names:
            variable_name = self._get_alias_name(alias_node)
            original_name = alias_node.name
            self._define(
                variable_name,
                VariableData(
                    kind="import",
                    import_data=ImportData(
                        module=module,
                        imported_symbol=module + "." + original_name,
                        import_level=node.level,
                    ),
                ),
            )

    if sys.version_info >= (3, 10):
        # Match statements were introduced in Python 3.10
        #
        # Top-level match statements are awkward in marimo --- at parse-time,
        # we have to register all names in every case/pattern as globals (since
        # we don't know the value of the match subject), even though only a
        # subset of the names will be bound at runtime. For this reason, in
        # marimo, match statements should really only be used in local scopes.
        def visit_MatchAs(self, node: ast.MatchAs) -> None:
            if node.name is not None:
                node.name = self._if_local_then_mangle(node.name)
                self._define(
                    node.name,
                    VariableData(kind="variable"),
                )
            if node.pattern is not None:
                # pattern may contain additional MatchAs statements in it
                self.visit(node.pattern)

        def visit_MatchMapping(self, node: ast.MatchMapping) -> None:
            if node.rest is not None:
                node.rest = self._if_local_then_mangle(node.rest)
                self._define(
                    node.rest,
                    VariableData(kind="variable"),
                )
            for key in node.keys:
                self.visit(key)
            for pattern in node.patterns:
                self.visit(pattern)

        def visit_MatchStar(self, node: ast.MatchStar) -> None:
            if node.name is not None:
                node.name = self._if_local_then_mangle(node.name)
                self._define(
                    node.name,
                    VariableData(kind="variable"),
                )

    if sys.version_info >= (3, 12):

        def visit_TypeVar(self, node: ast.TypeVar) -> None:
            # node.name is a str, not an ast.Name node
            self._define(
                node.name,
                VariableData(
                    kind="variable", required_refs=self.ref_stack[-1]
                ),
            )
            if isinstance(node.bound, tuple):
                for name in node.bound:
                    self.visit(name)
            elif node.bound is not None:
                self.visit(node.bound)

        def visit_ParamSpec(self, node: ast.ParamSpec) -> None:
            # node.name is a str, not an ast.Name node
            self._define(
                node.name,
                VariableData(
                    kind="variable", required_refs=self.ref_stack[-1]
                ),
            )

        def visit_TypeVarTuple(self, node: ast.TypeVarTuple) -> None:
            # node.name is a str, not an ast.Name node
            self._define(
                node.name,
                VariableData(
                    kind="variable", required_refs=self.ref_stack[-1]
                ),
            )<|MERGE_RESOLUTION|>--- conflicted
+++ resolved
@@ -388,16 +388,6 @@
                 for statement in statements:
                     try:
                         tables = duckdb.get_table_names(statement.query)
-<<<<<<< HEAD
-                        for table in tables:
-                            # Table may be a URL or something else that
-                            # isn't a Python variable
-                            if table.isidentifier():
-                                self._add_ref(table, deleted=False)
-                except (duckdb.ParserException, duckdb.InvalidInputException):
-                    # The user's sql query may have a syntax error
-                    pass
-=======
                     except duckdb.ProgrammingError:
                         self.generic_visit(node)
                         return
@@ -407,8 +397,10 @@
                         return
 
                     for table in tables:
-                        self._add_ref(table, deleted=False)
->>>>>>> 4b405310
+                        # Table may be a URL or something else that
+                        # isn't a Python variable
+                        if table.isidentifier():
+                            self._add_ref(table, deleted=False
 
         # Visit arguments, keyword args, etc.
         self.generic_visit(node)
