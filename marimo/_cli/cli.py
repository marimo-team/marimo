# Copyright 2024 Marimo. All rights reserved.
from __future__ import annotations

import inspect
import json
import os
import pathlib
import tempfile
from typing import Any, Literal, Optional

import click

import marimo._cli.cli_validators as validators
from marimo import __version__, _loggers
from marimo._ast import codegen
from marimo._cli import ipynb_to_marimo
from marimo._cli.envinfo import get_system_info
from marimo._cli.file_path import validate_name
from marimo._cli.upgrade import check_for_updates
from marimo._server.model import SessionMode
from marimo._server.start import start

DEVELOPMENT_MODE = False
QUIET = False


def colorize(string: str, color: Literal["red"]) -> str:
    if color == "red":
        color_code = "31"
    else:
        raise ValueError("Unrecognized color ", color)

    return f"\033[;{color_code}m{string}\033[0m"


def helpful_usage_error(self: Any, file: Any = None) -> None:
    if file is None:
        file = click.get_text_stream("stderr")
    color = None
    click.echo(
        colorize("Error", "red") + ": %s\n" % self.format_message(),
        file=file,
        color=color,
    )
    if self.ctx is not None:
        color = self.ctx.color
        click.echo(self.ctx.get_help(), file=file, color=color)


click.exceptions.UsageError.show = helpful_usage_error  # type: ignore


def _key_value_bullets(items: list[tuple[str, str]]) -> str:
    max_length = max(len(item[0]) for item in items)
    lines = []

    def _sep(desc: str) -> str:
        return ":" if desc else ""

    for key, desc in items:
        # "\b" tells click not to reformat our text
        lines.append("\b")
        lines.append(
            "  * "
            + key
            + _sep(desc)
            + " " * (max_length - len(key) + 2)
            + desc
        )
    return "\n".join(lines)


main_help_msg = "\n".join(
    [
        "\b",
        "Welcome to marimo!",
        "\b",
        "Getting started:",
        _key_value_bullets(
            [
                ("marimo tutorial intro", ""),
            ]
        ),
        "\b",
        "Example usage:",
        _key_value_bullets(
            [
                (
                    "marimo edit",
                    "create a notebook",
                ),
                (
                    "marimo edit notebook.py",
                    "create or edit a notebook called notebook.py",
                ),
                (
                    "marimo run notebook.py",
                    "run a notebook as a read-only app",
                ),
                (
                    "marimo tutorial --help",
                    "list tutorials",
                ),
            ]
        ),
    ]
)


@click.group(help=main_help_msg)
@click.version_option(version=__version__, message="%(version)s")
@click.option(
    "-l",
    "--log-level",
    default="WARN",
    type=click.Choice(
        ["DEBUG", "INFO", "WARN", "ERROR", "CRITICAL"], case_sensitive=False
    ),
    show_default=True,
    help="Choose logging level.",
)
@click.option(
    "-q",
    "--quiet",
    is_flag=True,
    default=False,
    show_default=True,
    help="Suppress standard out.",
)
@click.option(
    "-d",
    "--development-mode",
    is_flag=True,
    default=False,
    show_default=True,
    help="Run in development mode; enables debug logs and server autoreload.",
)
def main(log_level: str, quiet: bool, development_mode: bool) -> None:
    log_level = "DEBUG" if development_mode else log_level
    _loggers.set_level(log_level)

    global DEVELOPMENT_MODE
    global QUIET
    DEVELOPMENT_MODE = development_mode
    QUIET = quiet


edit_help_msg = "\n".join(
    [
        "\b",
        "Edit a new or existing notebook.",
        _key_value_bullets(
            [
                (
                    "marimo edit",
                    "Create a new notebook",
                ),
                ("marimo edit notebook.py", "Create or edit notebook.py"),
            ]
        ),
    ]
)


@main.command(help=edit_help_msg)
@click.option(
    "-p",
    "--port",
    default=None,
    show_default=True,
    type=int,
    help="Port to attach to.",
)
@click.option(
    "--host",
    default="",
    show_default=True,
    type=str,
    help="Host to attach to.",
)
@click.option(
    "--headless",
    is_flag=True,
    default=False,
    show_default=True,
    type=bool,
    help="Don't launch a browser.",
)
@click.argument("name", required=False)
def edit(
    port: Optional[int],
    host: str,
    headless: bool,
    name: Optional[str] = None,
) -> None:
    # Check for version updates
    check_for_updates()

    if name is not None:
        # Validate name, or download from URL
        # The second return value is an optional temporary directory. It is
        # unused, but must be kept around because its lifetime on disk is bound
        # to the life of the Python object
        name, _ = validate_name(name, allow_new_file=True)
        if os.path.exists(name):
            # module correctness check - don't start the server
            # if we can't import the module
            codegen.get_app(name)
        else:
            # write empty file
            try:
                with open(name, "w"):
                    pass
            except OSError:
                raise

    start(
        development_mode=DEVELOPMENT_MODE,
        quiet=QUIET,
        host=host,
        port=port,
        headless=headless,
        filename=name,
        mode=SessionMode.EDIT,
        include_code=True,
        watch=False,
    )


@main.command(
    help="""Run a notebook as an app in read-only mode.

If NAME is a url, the notebook will be downloaded to a temporary file.

Example:

  \b
  * marimo run notebook.py
"""
)
@click.option(
    "-p",
    "--port",
    default=None,
    show_default=True,
    type=int,
    help="Port to attach to.",
)
@click.option(
    "--host",
    default="",
    show_default=True,
    type=str,
    help="Host to attach to.",
)
@click.option(
    "--headless",
    is_flag=True,
    default=False,
    show_default=True,
    type=bool,
    help="Don't launch a browser.",
)
@click.option(
    "--include-code",
    is_flag=True,
    default=False,
    show_default=True,
    type=bool,
    help="Include notebook code in the app.",
)
@click.option(
<<<<<<< HEAD
    "--watch",
    is_flag=True,
    default=False,
    show_default=True,
    type=bool,
    help="""
    Watch the file for changes and reload the app.
    If watchdog is installed, it will be used to watch the file.
    Otherwise, file watcher will poll the file every 1s.
    """,
=======
    "--base-url",
    default="",
    show_default=True,
    type=str,
    help="Base URL for the server. Should start with a /.",
    callback=validators.base_url,
>>>>>>> 04edbafb
)
@click.argument("name", required=True)
def run(
    port: Optional[int],
    host: str,
    headless: bool,
    include_code: bool,
    watch: bool,
    name: str,
    base_url: str,
) -> None:
    # Validate name, or download from URL
    # The second return value is an optional temporary directory. It is unused,
    # but must be kept around because its lifetime on disk is bound to the life
    # of the Python object
    name, _ = validate_name(name, allow_new_file=False)

    # correctness check - don't start the server if we can't import the module
    codegen.get_app(name)

    start(
        development_mode=DEVELOPMENT_MODE,
        quiet=QUIET,
        host=host,
        port=port,
        headless=headless,
        filename=name,
        mode=SessionMode.RUN,
        include_code=include_code,
<<<<<<< HEAD
        watch=watch,
=======
        base_url=base_url,
>>>>>>> 04edbafb
    )


@main.command(help="Recover a marimo notebook from JSON.")
@click.argument("name", required=True)
def recover(name: str) -> None:
    path = pathlib.Path(name)
    if not os.path.exists(name):
        raise click.UsageError("Invalid NAME - %s does not exist" % name)

    if not path.is_file():
        raise click.UsageError("Invalid NAME - %s is not a file" % name)

    print(codegen.recover(name))


@main.command(
    help="""Open a tutorial.

marimo is a powerful library for making reactive notebooks
and apps. To get the most out of marimo, get started with a few
tutorials, starting with the intro:

    \b
    marimo tutorial intro

Recommended sequence:

    \b
    - intro
    - dataflow
    - ui
    - markdown
    - plots
    - layout
    - fileformat
"""
)
@click.option(
    "-p",
    "--port",
    default=None,
    show_default=True,
    type=int,
    help="Port to attach to.",
)
@click.option(
    "--host",
    default="",
    show_default=True,
    type=str,
    help="Host to attach to.",
)
@click.option(
    "--headless",
    is_flag=True,
    default=False,
    show_default=True,
    type=bool,
    help="Don't launch a browser.",
)
@click.argument(
    "name",
    required=True,
    type=click.Choice(
        [
            "intro",
            "dataflow",
            "ui",
            "markdown",
            "plots",
            "layout",
            "fileformat",
        ]
    ),
)
def tutorial(
    port: Optional[int],
    host: str,
    headless: bool,
    name: Literal[
        "intro", "dataflow", "ui", "markdown", "plots", "layout", "fileformat"
    ],
) -> None:
    from marimo._tutorials import (
        dataflow,
        fileformat,
        intro,
        layout,
        markdown,
        plots,
        ui,
    )

    tutorials = {
        "intro": intro,
        "dataflow": dataflow,
        "ui": ui,
        "markdown": markdown,
        "plots": plots,
        "layout": layout,
        "fileformat": fileformat,
    }
    source = inspect.getsource(tutorials[name])
    d = tempfile.TemporaryDirectory()
    fname = os.path.join(d.name, name + ".py")
    with open(fname, "w", encoding="utf-8") as f:
        f.write(source)

    start(
        development_mode=DEVELOPMENT_MODE,
        quiet=QUIET,
        host=host,
        port=port,
        mode=SessionMode.EDIT,
        filename=fname,
        include_code=True,
        headless=headless,
        watch=False,
    )


@main.command()
@click.argument("ipynb", type=str, required=True)
def convert(ipynb: str) -> None:
    """Convert a Jupyter notebook to a marimo notebook.

    The argument may be either a path to a local .ipynb file,
    or an .ipynb file hosted on GitHub.

    Example usage:

        marimo convert your_nb.ipynb > your_nb.py

    After conversion, you can open the notebook in the editor:

        marimo edit your_nb.py

    Since marimo is different from traditional notebooks, once in the editor,
    you may need to fix errors like multiple definition errors or cycle
    errors.
    """
    print(ipynb_to_marimo.convert_from_path(ipynb))


@main.command()
def env() -> None:
    """Print out environment information for debugging purposes.

    Example usage:

        marimo env
    """
    print(json.dumps(get_system_info(), indent=2))<|MERGE_RESOLUTION|>--- conflicted
+++ resolved
@@ -270,7 +270,6 @@
     help="Include notebook code in the app.",
 )
 @click.option(
-<<<<<<< HEAD
     "--watch",
     is_flag=True,
     default=False,
@@ -281,14 +280,14 @@
     If watchdog is installed, it will be used to watch the file.
     Otherwise, file watcher will poll the file every 1s.
     """,
-=======
+)
+@click.option(
     "--base-url",
     default="",
     show_default=True,
     type=str,
     help="Base URL for the server. Should start with a /.",
     callback=validators.base_url,
->>>>>>> 04edbafb
 )
 @click.argument("name", required=True)
 def run(
@@ -318,11 +317,8 @@
         filename=name,
         mode=SessionMode.RUN,
         include_code=include_code,
-<<<<<<< HEAD
         watch=watch,
-=======
         base_url=base_url,
->>>>>>> 04edbafb
     )
 
 
