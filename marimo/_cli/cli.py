--- conflicted
+++ resolved
@@ -3,11 +3,8 @@
 
 import asyncio
 import inspect
-<<<<<<< HEAD
-=======
 import json
 import logging
->>>>>>> c43d61f9
 import os
 import pathlib
 import tempfile
@@ -18,11 +15,8 @@
 from marimo import __version__, _loggers
 from marimo._ast import codegen
 from marimo._cli import ipynb_to_marimo
-<<<<<<< HEAD
+from marimo._cli.envinfo import get_system_info
 from marimo._cli.file_path import validate_name
-=======
-from marimo._cli.envinfo import get_system_info
->>>>>>> c43d61f9
 from marimo._server.server import start_server
 
 DEVELOPMENT_MODE = False
