--- conflicted
+++ resolved
@@ -132,7 +132,6 @@
         "If not provided, the HTML will be printed to stdout."
     ),
 )
-<<<<<<< HEAD
 @click.option(
     "--sandbox",
     is_flag=True,
@@ -144,14 +143,11 @@
         "`uv run --isolated`. Requires `uv`."
     ),
 )
-@click.argument("name", required=True, callback=validators.is_file_path)
-=======
 @click.argument(
     "name",
     required=True,
     type=click.Path(exists=True, file_okay=True, dir_okay=False),
 )
->>>>>>> a1e1be31
 @click.argument("args", nargs=-1, type=click.UNPROCESSED)
 def html(
     name: str,
