# Copyright 2024 Marimo. All rights reserved.
from __future__ import annotations

import json
import logging
import os
import pathlib
import urllib.parse
import urllib.request
from tempfile import TemporaryDirectory
from typing import Optional

import click

from marimo._cli.print import green
from marimo._utils.marimo_path import MarimoPath
from marimo._utils.url import is_url

STATIC_HTML_CODE_PREFIX = '<marimo-code hidden="">'
STATIC_HTML_CODE_SUFFIX = "</marimo-code>"
STATIC_HTML_FILENAME_PREFIX = '<marimo-filename hidden="">'
STATIC_HTML_FILENAME_SUFFIX = "</marimo-filename>"


def is_github_src(url: str, ext: str) -> bool:
    if not is_url(url):
        return False

    hostname = urllib.parse.urlparse(url).hostname
    if hostname != "github.com" and hostname != "raw.githubusercontent.com":
        return False
    path: str = urllib.parse.urlparse(url).path
    if not path.endswith(ext):
        return False
    return True


def get_github_src_url(url: str) -> str:
    # Change hostname to raw.githubusercontent.com
    path = urllib.parse.urlparse(url).path
    path = path.replace("/blob/", "/", 1)
    return f"https://raw.githubusercontent.com{path}"


def validate_name(
    name: str, allow_new_file: bool, allow_directory: bool
) -> tuple[str, Optional[TemporaryDirectory[str]]]:
    """
    Validate the name of the file to be edited/run.

    If it's an existing path, check that it is a valid notebook file.
    If it's a URL, we download it to a temporary file and return
    the path to that file.

    Args:
        name: The name of the file to be edited/run.

    Returns:
        The name of file to to be edited/run
        Optional TemporaryDirectory, returned to prevent it from being
          cleaned up
    """

    if _is_github_issue_url(name):
        temp_dir = TemporaryDirectory()
        return _handle_github_issue(name, temp_dir), temp_dir

    is_static_notebook, static_notebook_html = _is_static_marimo_notebook_url(
        name
    )
    if is_static_notebook:
        temp_dir = TemporaryDirectory()
        return (
            _create_tmp_file_from_static_notebook(
                static_notebook_html, temp_dir
            ),
            temp_dir,
        )

    if allow_directory:
        if os.path.isdir(name):
            return name, None

    path = pathlib.Path(name)
    if path.suffix == ".ipynb":
        prefix = str(path)[: -len(".ipynb")]
        raise click.UsageError(
            f"Invalid NAME - {name} is not a Python file.\n\n"
            f"  {green('Tip:')} Convert {name} to a marimo notebook with\n\n"
            f"    marimo convert {name} > {prefix}.py\n\n"
            f"  then open with marimo edit {prefix}.py"
        )
<<<<<<< HEAD
    elif path.suffix not in (".py", ".md"):
        raise click.UsageError("Invalid NAME - %s is not a Python file" % name)
=======
    elif not MarimoPath.is_valid_path(path):
        raise click.UsageError(
            "Invalid NAME - %s is not a Python or Markdown file" % name
        )
>>>>>>> 63e3056b

    for ext in (".py", ".md"):
        if is_github_src(name, ext=ext):
            temp_dir = TemporaryDirectory()
            return _handle_github_src(name, temp_dir), temp_dir

    if is_url(name):
        temp_dir = TemporaryDirectory()
        return _create_tmp_file_from_url(name, temp_dir), temp_dir

    if not allow_new_file:
        if not os.path.exists(name):
            raise click.UsageError("Invalid NAME - %s does not exist" % name)
        if not path.is_file():
            raise click.UsageError("Invalid NAME - %s is not a file" % name)

    return name, None


def _is_github_issue_url(url: str) -> bool:
    return is_url(url) and url.startswith(
        "https://github.com/marimo-team/marimo/issues/"
    )


def _is_static_marimo_notebook_url(url: str) -> tuple[bool, str]:
    def download(url: str) -> tuple[bool, str]:
        logging.info("Downloading %s", url)
        request = urllib.request.Request(
            url,
            # User agent to avoid 403 Forbidden some bot protection
            headers={"User-Agent": "Mozilla/5.0"},
        )
        file_contents = urllib.request.urlopen(request).read().decode("utf-8")
        return STATIC_HTML_CODE_PREFIX in file_contents, str(file_contents)

    # Not a URL
    if not is_url(url):
        return False, ""

    # Ends with .html, try to download it
    if url.endswith(".html"):
        return download(url)

    # Starts with https://static.marimo.app/, append /download
    if url.startswith("https://static.marimo.app/"):
        return download(os.path.join(url, "download"))

    # Otherwise, not a static marimo notebook
    return False, ""


def _handle_github_issue(url: str, temp_dir: TemporaryDirectory[str]) -> str:
    issue_number = url.split("/")[-1]
    api_url = f"https://api.github.com/repos/marimo-team/marimo/issues/{issue_number}"
    issue_response = urllib.request.urlopen(api_url).read().decode("utf-8")
    issue_json = json.loads(issue_response)
    body = issue_json["body"]

    # Find the content between first ```python and last ```
    try:
        code = _find_python_code_in_github_issue(body)
    except IndexError:
        raise click.UsageError(
            "Invalid Issue - %s does not include a marimo app" % url
        ) from None

    # Create a temporary file with the content
    path_to_app = _create_tmp_file_from_content(
        code, f"issue_{issue_number}.py", temp_dir
    )
    return path_to_app


def _find_python_code_in_github_issue(body: str) -> str:
    # Find the content between first ```python and last ```
    return body.split("```python")[1].rsplit("```", 1)[0]


def _handle_github_src(url: str, temp_dir: TemporaryDirectory[str]) -> str:
    url = get_github_src_url(url)
    path_to_app = _create_tmp_file_from_url(url, temp_dir)
    return path_to_app


def _create_tmp_file_from_static_notebook(
    file_contents: str, temp_dir: TemporaryDirectory[str]
) -> str:
    def between(prefix: str, suffix: str) -> str:
        return file_contents.split(prefix)[1].split(suffix)[0]

    code = between(STATIC_HTML_CODE_PREFIX, STATIC_HTML_CODE_SUFFIX)
    filename = between(
        STATIC_HTML_FILENAME_PREFIX, STATIC_HTML_FILENAME_SUFFIX
    )
    decoded_code = urllib.parse.unquote(code).strip()
    return _create_tmp_file_from_content(decoded_code, filename, temp_dir)


def _create_tmp_file_from_url(
    url: str, temp_dir: TemporaryDirectory[str]
) -> str:
    logging.info("Downloading %s", url)
    path_to_app = os.path.join(temp_dir.name, os.path.basename(url))
    urllib.request.urlretrieve(url=url, filename=path_to_app)
    logging.info("App saved to %s", path_to_app)
    return path_to_app


def _create_tmp_file_from_content(
    content: str, name: str, temp_dir: TemporaryDirectory[str]
) -> str:
    logging.info("Creating temporary file")
    path_to_app = os.path.join(temp_dir.name, name)
    with open(path_to_app, "w") as f:
        f.write(content)
    logging.info("App saved to %s", path_to_app)
    return path_to_app<|MERGE_RESOLUTION|>--- conflicted
+++ resolved
@@ -90,15 +90,10 @@
             f"    marimo convert {name} > {prefix}.py\n\n"
             f"  then open with marimo edit {prefix}.py"
         )
-<<<<<<< HEAD
-    elif path.suffix not in (".py", ".md"):
-        raise click.UsageError("Invalid NAME - %s is not a Python file" % name)
-=======
     elif not MarimoPath.is_valid_path(path):
         raise click.UsageError(
             "Invalid NAME - %s is not a Python or Markdown file" % name
         )
->>>>>>> 63e3056b
 
     for ext in (".py", ".md"):
         if is_github_src(name, ext=ext):
