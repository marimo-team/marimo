--- conflicted
+++ resolved
@@ -228,7 +228,6 @@
 
 
 @dataclass
-<<<<<<< HEAD
 class PythonLanguageServerConfig(TypedDict, total=False):
     """Configuration options for Python Language Server."""
 
@@ -245,7 +244,9 @@
     """
 
     pylsp: PythonLanguageServerConfig
-=======
+
+
+@dataclass
 class SnippetsConfig(TypedDict):
     """Configuration for snippets.
 
@@ -256,7 +257,6 @@
 
     custom_paths: NotRequired[List[str]]
     include_default_snippets: NotRequired[bool]
->>>>>>> 027e2403
 
 
 @mddoc
@@ -274,11 +274,8 @@
     package_management: PackageManagementConfig
     ai: NotRequired[AiConfig]
     experimental: NotRequired[Dict[str, Any]]
-<<<<<<< HEAD
     language_servers: NotRequired[LanguageServersConfig]
-=======
     snippets: NotRequired[SnippetsConfig]
->>>>>>> 027e2403
 
 
 @mddoc
@@ -296,11 +293,8 @@
     package_management: PackageManagementConfig
     ai: NotRequired[AiConfig]
     experimental: NotRequired[Dict[str, Any]]
-<<<<<<< HEAD
     language_servers: NotRequired[LanguageServersConfig]
-=======
     snippets: SnippetsConfig
->>>>>>> 027e2403
 
 
 DEFAULT_CONFIG: MarimoConfig = {
@@ -329,14 +323,11 @@
         "browser": "default",
         "follow_symlink": False,
     },
-<<<<<<< HEAD
     "language_servers": {"pylsp": {"enabled": True}},
-=======
     "snippets": {
         "custom_paths": [],
         "include_default_snippets": True,
     },
->>>>>>> 027e2403
 }
 
 
