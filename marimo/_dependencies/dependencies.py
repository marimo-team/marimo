--- conflicted
+++ resolved
@@ -190,12 +190,9 @@
     groq = Dependency("groq")
     panel = Dependency("panel")
     sqlalchemy = Dependency("sqlalchemy")
-<<<<<<< HEAD
     pylsp = Dependency("pylsp")
-=======
     vegafusion = Dependency("vegafusion")
     vl_convert_python = Dependency("vl_convert")
->>>>>>> ddcc420f
 
     # Version requirements to properly support the new superfences introduced in
     # pymdown#2470
