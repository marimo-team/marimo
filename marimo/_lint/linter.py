--- conflicted
+++ resolved
@@ -2,12 +2,9 @@
 from __future__ import annotations
 
 import asyncio
-<<<<<<< HEAD
-=======
 import contextlib
 import io
 import re
->>>>>>> defab2ba
 from dataclasses import dataclass, field
 from pathlib import Path
 from typing import TYPE_CHECKING
@@ -16,12 +13,7 @@
 from marimo._ast.parse import MarimoFileError
 from marimo._cli.print import red
 from marimo._convert.converters import MarimoConvert
-<<<<<<< HEAD
-from marimo._lint.context import LintContext
-from marimo._lint.diagnostic import Diagnostic
-=======
 from marimo._lint.diagnostic import Diagnostic, Severity
->>>>>>> defab2ba
 from marimo._lint.rule_engine import EarlyStoppingConfig, RuleEngine
 from marimo._loggers import capture_output
 from marimo._schemas.serialization import NotebookSerialization
