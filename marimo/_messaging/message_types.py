--- conflicted
+++ resolved
@@ -59,11 +59,8 @@
     name: ClassVar[str] = "kernel-ready"
     codes: tuple[str, ...]
     names: tuple[str, ...]
-<<<<<<< HEAD
     layout: Optional[LayoutConfig]
-=======
     configs: tuple[CellConfig, ...]
->>>>>>> 86746a42
 
 
 @dataclass
