--- conflicted
+++ resolved
@@ -24,16 +24,8 @@
 )
 
 from marimo import _loggers as loggers
-<<<<<<< HEAD
-from marimo._ast.cell import (
-    CellConfig,
-    CellId_t,
-    CellStatusType,
-)
-=======
 from marimo._ast.app import _AppConfig
 from marimo._ast.cell import CellConfig, CellId_t, CellStatusType
->>>>>>> f31dafd2
 from marimo._messaging.cell_output import CellChannel, CellOutput
 from marimo._messaging.completion_option import CompletionOption
 from marimo._messaging.errors import Error
