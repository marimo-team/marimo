--- conflicted
+++ resolved
@@ -44,9 +44,6 @@
     return item.virtual_file
 
 
-<<<<<<< HEAD
-def csv(data: Union[str, bytes, io.BytesIO]) -> VirtualFile:
-=======
 def audio(data: bytes, ext: str = "wav") -> VirtualFile:
     """Create a virtual file from audio.
 
@@ -63,10 +60,7 @@
     return item.virtual_file
 
 
-def csv(
-    data: Union[str, bytes, io.BytesIO, "pd.DataFrame", "pl.DataFrame"]
-) -> VirtualFile:
->>>>>>> 005052fe
+def csv(data: Union[str, bytes, io.BytesIO]) -> VirtualFile:
     """Create a virtual file for CSV data.
 
     **Args.**
