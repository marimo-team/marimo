# Copyright 2024 Marimo. All rights reserved.
from __future__ import annotations

import sys
from typing import Any, Callable, Sequence

from marimo._config.config import Theme
from marimo._output.formatters.altair_formatters import AltairFormatter
from marimo._output.formatters.anywidget_formatters import AnyWidgetFormatter
from marimo._output.formatters.arviz_formatters import ArviZFormatter
from marimo._output.formatters.bokeh_formatters import BokehFormatter
from marimo._output.formatters.cell import CellFormatter
from marimo._output.formatters.df_formatters import (
    PolarsFormatter,
    PyArrowFormatter,
)
from marimo._output.formatters.formatter_factory import FormatterFactory
from marimo._output.formatters.holoviews_formatters import HoloViewsFormatter
from marimo._output.formatters.ipython_formatters import IPythonFormatter
from marimo._output.formatters.ipywidgets_formatters import IPyWidgetsFormatter
from marimo._output.formatters.leafmap_formatters import LeafmapFormatter
from marimo._output.formatters.lets_plot_formatters import LetsPlotFormatter
from marimo._output.formatters.matplotlib_formatters import MatplotlibFormatter
from marimo._output.formatters.pandas_formatters import PandasFormatter
from marimo._output.formatters.plotly_formatters import PlotlyFormatter
from marimo._output.formatters.seaborn_formatters import SeabornFormatter
from marimo._output.formatters.structures import StructuresFormatter
from marimo._output.formatters.sympy_formatters import SympyFormatter
from marimo._output.formatters.tqdm_formatters import TqdmFormatter

# Map from formatter factory's package name to formatter, for third-party
# modules. These formatters will be registered if and when their associated
# packages are imported.
THIRD_PARTY_FACTORIES: dict[str, FormatterFactory] = {
    AltairFormatter.package_name(): AltairFormatter(),
    MatplotlibFormatter.package_name(): MatplotlibFormatter(),
    PandasFormatter.package_name(): PandasFormatter(),
    PolarsFormatter.package_name(): PolarsFormatter(),
    PyArrowFormatter.package_name(): PyArrowFormatter(),
    PlotlyFormatter.package_name(): PlotlyFormatter(),
    SeabornFormatter.package_name(): SeabornFormatter(),
    LeafmapFormatter.package_name(): LeafmapFormatter(),
    BokehFormatter.package_name(): BokehFormatter(),
    HoloViewsFormatter.package_name(): HoloViewsFormatter(),
    IPythonFormatter.package_name(): IPythonFormatter(),
    IPyWidgetsFormatter.package_name(): IPyWidgetsFormatter(),
    AnyWidgetFormatter.package_name(): AnyWidgetFormatter(),
<<<<<<< HEAD
    ArviZFormatter.package_name(): ArviZFormatter()
=======
    TqdmFormatter.package_name(): TqdmFormatter(),
    LetsPlotFormatter.package_name(): LetsPlotFormatter(),
    SympyFormatter.package_name(): SympyFormatter(),
>>>>>>> ffdfca47
}

# Formatters for builtin types and other things that don't require a
# third-party module import. These formatters' register methods need to be
# fast: we don't want their registration to noticeably delay program start-up.
NATIVE_FACTORIES: Sequence[FormatterFactory] = [
    CellFormatter(),
    StructuresFormatter(),
]


def register_formatters(theme: Theme = "light") -> None:
    """Register formatters with marimo.

    marimo comes packaged with rich formatters for a number of third-party
    libraries. This function hooks into Python's import system to register
    these formatters with the kernel if and when a supported third-party
    library is imported into a marimo notebook.

    Hooking into the import system is more complicated than the alternative
    of checking whether a package is installed (by importing it) and then
    registering its formatters at kernel start-up. However, because some
    packages imports take a long time, this alternative would add considerable
    delay at program start-up, as the kernel would block as it registered
    all formatters before running the notebook. Hooking into the import
    system makes formatter registration completely lazy, improving
    UX at the cost of increased complexity that we have to maintain. In this
    case, the trade-off is worth it.
    """

    # For modules that are already imported, register their formatters
    # immediately; their import hook wouldn't be triggered since they are
    # already imported. This is relevant when executing as a script.
    pre_registered: set[str] = set()
    for package, factory in THIRD_PARTY_FACTORIES.items():
        if package in sys.modules:
            factory.register()
            factory.apply_theme_safe(theme)
            pre_registered.add(package)

    third_party_factories = {
        package: factory
        for package, factory in THIRD_PARTY_FACTORIES.items()
        if package not in pre_registered
    }

    # We loop over all MetaPathFinders, monkey-patching them to run third-party
    # formatters whenever a supported third-party package is imported (in
    # particular, when its module is exec'd). This ensures that formatters are
    # loaded at the last possible moment: when its package is imported.
    #
    # Python's import logic has roughly the following logic:
    #   1. search for a module; if found, create a "module spec" that knows
    #      how to create and load the module.
    #   2. use the spec's loader to load the module.
    #
    # We monkey-patch the first step to check if a searched-for module
    # has a registered formatter. If a registered formatter is found,
    # our patch in turn patches the loader to run the formatter after
    # the module is exec'd.
    #
    # Because Python's import system caches modules, our formatters'
    # register methods will be called at most once.
    for finder in sys.meta_path:
        # Note: "Vendored" dependencies may not have a find_spec method.
        # E.g. `six` bundled with a project.
        original_find_spec = getattr(finder, "find_spec", None)
        if original_find_spec is None:
            continue

        # We include `original_find_spec` as a kwarg to force it to be bound
        # to the new `find_spec` method; this is needed because closures are
        # late-binding and we're in a for loop ...
        def find_spec(  # type:ignore[no-untyped-def]
            self,
            fullname,
            path=None,
            target=None,
            original_find_spec=original_find_spec,
        ) -> Any:
            del self
            spec = original_find_spec(fullname, path, target)
            if spec is None:
                return spec

            if spec.loader is not None and fullname in third_party_factories:
                # We're now in the process of importing a module with
                # an associated formatter factory. We'll hook into its
                # loader to register the formatters.
                original_exec_module = spec.loader.exec_module
                factory = THIRD_PARTY_FACTORIES[fullname]

                # Once again, we use kwargs instead of closing over the
                # variables `original_exec_module` and `factory` to force
                # binding.
                def exec_module(
                    module: Any,
                    original_exec_module: Callable[
                        ..., Any
                    ] = original_exec_module,
                    factory: FormatterFactory = factory,
                ) -> Any:
                    loader_return_value = original_exec_module(module)
                    factory.register()
                    factory.apply_theme_safe(theme)
                    return loader_return_value

                spec.loader.exec_module = exec_module

            return spec

        # Use the __get__ descriptor to bind find_spec to this finder object,
        # to make sure self/cls gets passed
        finder.find_spec = find_spec.__get__(finder)  # type: ignore[method-assign]  # noqa: E501

    # These factories are for builtins or other things that don't require a
    # package import. So we can register them at program start-up.
    for factory in NATIVE_FACTORIES:
        factory.register()
        factory.apply_theme_safe(theme)<|MERGE_RESOLUTION|>--- conflicted
+++ resolved
@@ -45,13 +45,10 @@
     IPythonFormatter.package_name(): IPythonFormatter(),
     IPyWidgetsFormatter.package_name(): IPyWidgetsFormatter(),
     AnyWidgetFormatter.package_name(): AnyWidgetFormatter(),
-<<<<<<< HEAD
-    ArviZFormatter.package_name(): ArviZFormatter()
-=======
+    ArviZFormatter.package_name(): ArviZFormatter(),
     TqdmFormatter.package_name(): TqdmFormatter(),
     LetsPlotFormatter.package_name(): LetsPlotFormatter(),
     SympyFormatter.package_name(): SympyFormatter(),
->>>>>>> ffdfca47
 }
 
 # Formatters for builtin types and other things that don't require a
