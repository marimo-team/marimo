# Copyright 2024 Marimo. All rights reserved.
from __future__ import annotations

import inspect
import sys
from dataclasses import dataclass
from typing import (
    Any,
    Callable,
    Final,
    Literal,
    Optional,
    Union,
)

from marimo._output.rich_help import mddoc
from marimo._plugins.ui._core.ui_element import UIElement
from marimo._plugins.ui._impl.dataframes.transforms.apply import (
    TransformsContainer,
    get_handler_for_dataframe,
)
from marimo._plugins.ui._impl.dataframes.transforms.types import (
    DataFrameType,
    Transformations,
)
from marimo._plugins.ui._impl.table import (
    DownloadAsArgs,
    SearchTableArgs,
    SearchTableResponse,
    SortArgs,
    TableSearchError,
)
from marimo._plugins.ui._impl.tables.table_manager import (
    FieldTypes,
    TableManager,
)
from marimo._plugins.ui._impl.tables.utils import (
    get_table_manager,
)
from marimo._plugins.ui._impl.utils.dataframe import download_as
from marimo._plugins.validators import (
    validate_no_integer_columns,
    validate_page_size,
)
from marimo._runtime.functions import EmptyArgs, Function
from marimo._utils.memoize import memoize_last_value
from marimo._utils.narwhals_utils import is_narwhals_lazyframe, make_lazy
from marimo._utils.parse_dataclass import parse_raw

TOO_MANY_ROWS = 100_000


@dataclass
class GetDataFrameResponse:
    url: str
    total_rows: Union[int, Literal["too_many"]]
    # Columns that are actually row headers
    # This really only applies to Pandas, that has special index columns
    row_headers: FieldTypes
    field_types: FieldTypes
    python_code: Optional[str] = None
    sql_code: Optional[str] = None


@dataclass
class GetColumnValuesArgs:
    column: str


@dataclass
class GetColumnValuesResponse:
    values: list[str | int | float]
    too_many_values: bool


class ColumnNotFound(Exception):
    def __init__(self, column: str):
        self.column = column
        super().__init__(f"Column {column} does not exist")


class GetDataFrameError(Exception):
    def __init__(self, error: str):
        self.error = error
        super().__init__(error)


@mddoc
class dataframe(UIElement[dict[str, Any], DataFrameType]):
    """Run transformations on a DataFrame or series.

    Currently supports Pandas, Polars, Ibis, Pyarrow, and DuckDB.

    Examples:
        ```python
        dataframe = mo.ui.dataframe(data)
        ```

    Attributes:
        value (DataFrameType): The transformed DataFrame or series.

    Args:
        df (DataFrameType): The DataFrame or series to transform.
        page_size (Optional[int], optional): The number of rows to show in the table.
            Defaults to 5.
        limit (Optional[int], optional): The number of items to load into memory, in case
            the data is remote and lazily fetched. This is likely true for SQL-backed
            dataframes via Ibis.
        show_download (bool, optional): Whether to show the download button.
            Defaults to True.
        download_csv_encoding (str, optional): Encoding used when downloading CSV.
            Defaults to "utf-8". Set to "utf-8-sig" to include BOM for Excel.
        download_json_ensure_ascii (bool, optional): Whether to escape non-ASCII characters
            in JSON downloads. Defaults to True.
        on_change (Optional[Callable[[DataFrameType], None]], optional): Optional callback
            to run when this element's value changes.
        lazy (Optional[bool], optional): When lazy is True, an 'Apply' button will be shown to apply transformations.
            Defaults to None where lazy is inferred from the dataframe and row count.
    """

    _name: Final[str] = "marimo-dataframe"

    def __init__(
        self,
        df: DataFrameType,
        on_change: Optional[Callable[[DataFrameType], None]] = None,
        page_size: Optional[int] = 5,
        limit: Optional[int] = None,
        show_download: bool = True,
<<<<<<< HEAD
        download_csv_encoding: str = "utf-8",
        download_json_ensure_ascii: bool = True,
=======
        lazy: Optional[bool] = None,
>>>>>>> f532bb83
    ) -> None:
        validate_no_integer_columns(df)
        # This will raise an error if the dataframe type is not supported.
        handler = get_handler_for_dataframe(df)

        # HACK: this is a hack to get the name of the variable that was passed
        dataframe_name = "df"
        try:
            frame = inspect.currentframe()
            if frame is not None and frame.f_back is not None:
                for (
                    var_name,
                    var_value,
                ) in frame.f_back.f_locals.items():
                    if var_value is df:
                        dataframe_name = var_name
                        break
        except Exception:
            pass

        # Make the dataframe lazy and keep an undo callback to restore original type
        nw_df, self._undo = make_lazy(df)

        self._limit = limit
        self._dataframe_name = dataframe_name
        self._data = df
        self._download_csv_encoding = download_csv_encoding
        self._download_json_ensure_ascii = download_json_ensure_ascii
        self._handler = handler
        self._manager = self._get_cached_table_manager(df, self._limit)
        self._transform_container = TransformsContainer(nw_df, handler)
        self._error: Optional[str] = None
        self._last_transforms = Transformations([])
        self._page_size = page_size or 5  # Default to 5 rows (.head())
        self._show_download = show_download
        rows = self._manager.get_num_rows(force=False)
        if lazy is None:
            lazy = is_narwhals_lazyframe(df) or (
                rows is None or rows > TOO_MANY_ROWS
            )
        self._lazy = lazy
        validate_page_size(self._page_size)

        super().__init__(
            component_name=dataframe._name,
            initial_value={
                "transforms": [],
            },
            on_change=on_change,
            label="",
            args={
                "columns": self._get_column_types(),
                "dataframe-name": dataframe_name,
                "total": rows,
                "page-size": page_size,
                "show-download": show_download,
<<<<<<< HEAD
                # Reserved for future frontend use (encoding-aware downloads)
                "download-csv-encoding": download_csv_encoding,
                "download-json-ensure-ascii": download_json_ensure_ascii,
=======
                "lazy": self._lazy,
>>>>>>> f532bb83
            },
            functions=(
                Function(
                    name="get_dataframe",
                    arg_cls=EmptyArgs,
                    function=self._get_dataframe,
                ),
                Function(
                    name="get_column_values",
                    arg_cls=GetColumnValuesArgs,
                    function=self._get_column_values,
                ),
                Function(
                    name="search",
                    arg_cls=SearchTableArgs,
                    function=self._search,
                ),
                Function(
                    name="download_as",
                    arg_cls=DownloadAsArgs,
                    function=self._download_as,
                ),
            ),
        )

    def _get_column_types(self) -> list[list[Union[str, int]]]:
        return [
            [name, dtype[0], dtype[1]]
            for name, dtype in self._manager.get_field_types()
        ]

    def _get_dataframe(self, _args: EmptyArgs) -> GetDataFrameResponse:
        if self._error is not None:
            raise GetDataFrameError(self._error)

        manager = self._get_cached_table_manager(self._value, self._limit)
        response = self._search(
            SearchTableArgs(page_size=self._page_size, page_number=0)
        )
        return GetDataFrameResponse(
            url=str(response.data),
            total_rows=response.total_rows,
            row_headers=manager.get_row_headers(),
            field_types=manager.get_field_types(),
            python_code=self._handler.as_python_code(
                self._transform_container._snapshot_df,
                self._dataframe_name,
                self._manager.get_column_names(),
                self._last_transforms.transforms,
            ),
            sql_code=self._handler.as_sql_code(
                self._transform_container._snapshot_df
            ),
        )

    def _get_column_values(
        self, args: GetColumnValuesArgs
    ) -> GetColumnValuesResponse:
        """Get all the unique values in a column."""
        LIMIT = 500

        columns = self._manager.get_column_names()
        if args.column not in columns:
            raise ColumnNotFound(args.column)

        # We get the unique values from the original dataframe, not the
        # transformed one
        unique_values = self._manager.get_unique_column_values(args.column)
        if len(unique_values) <= LIMIT:
            return GetColumnValuesResponse(
                values=list(sorted(unique_values, key=str)),
                too_many_values=False,
            )
        else:
            return GetColumnValuesResponse(
                values=[],
                too_many_values=True,
            )

    def _convert_value(self, value: dict[str, Any]) -> DataFrameType:
        if value is None:
            self._error = None
            # Return the original data using the undo callback
            return self._undo(self._transform_container._original_df)

        try:
            transformations = parse_raw(value, Transformations)
            result = self._transform_container.apply(transformations)
            self._error = None
            self._last_transforms = transformations
            return self._undo(result)
        except Exception as e:
            error = f"Error applying dataframe transform: {str(e)}\n\n"
            sys.stderr.write(error)
            self._error = error
            return self._undo(self._transform_container._original_df)

    def _search(self, args: SearchTableArgs) -> SearchTableResponse:
        offset = args.page_number * args.page_size

        # Apply filters, query, and functools.sort using the cached method
        result = self._apply_filters_query_sort(args.query, args.sort)

        # Save the manager to be used for selection
        try:
            data = result.take(args.page_size, offset).to_json_str()
        except BaseException as e:
            # Catch and re-raise the error as a non-BaseException
            # to avoid crashing the kernel
            raise TableSearchError(str(e)) from e

        return SearchTableResponse(
            data=data,
            total_rows=result.get_num_rows(force=True) or 0,
        )

    def _download_as(self, args: DownloadAsArgs) -> str:
        """Download the transformed dataframe in the specified format.

        Downloads the dataframe with all current transformations applied.

        Args:
            args (DownloadAsArgs): Arguments specifying the download format.
                format must be one of 'csv', 'json', or 'parquet'.

        Returns:
            str: URL to download the data file.

        Raises:
            ValueError: If format is not supported.
        """
        # Get transformed dataframe
        df = self._value

        # Get the table manager for the transformed data
        manager = self._get_cached_table_manager(df, self._limit)
        return download_as(
            manager,
            args.format,
            csv_encoding=self._download_csv_encoding,
            json_ensure_ascii=self._download_json_ensure_ascii,
        )

    def _apply_filters_query_sort(
        self,
        query: Optional[str],
        sort: Optional[list[SortArgs]],
    ) -> TableManager[DataFrameType]:
        result = self._get_cached_table_manager(self._value, self._limit)

        if query:
            result = result.search(query)

        if sort:
            existing_columns = set(result.get_column_names())
            valid_sort = [s for s in sort if s.by in existing_columns]
            if valid_sort:
                result = result.sort_values(valid_sort)

        return result

    @memoize_last_value
    def _get_cached_table_manager(
        self, value: DataFrameType, limit: Optional[int]
    ) -> TableManager[DataFrameType]:
        tm = get_table_manager(value)
        if limit is not None:
            tm = tm.take(limit, 0)
        return tm<|MERGE_RESOLUTION|>--- conflicted
+++ resolved
@@ -127,12 +127,10 @@
         page_size: Optional[int] = 5,
         limit: Optional[int] = None,
         show_download: bool = True,
-<<<<<<< HEAD
+        *,
         download_csv_encoding: str = "utf-8",
         download_json_ensure_ascii: bool = True,
-=======
         lazy: Optional[bool] = None,
->>>>>>> f532bb83
     ) -> None:
         validate_no_integer_columns(df)
         # This will raise an error if the dataframe type is not supported.
@@ -189,13 +187,9 @@
                 "total": rows,
                 "page-size": page_size,
                 "show-download": show_download,
-<<<<<<< HEAD
-                # Reserved for future frontend use (encoding-aware downloads)
                 "download-csv-encoding": download_csv_encoding,
                 "download-json-ensure-ascii": download_json_ensure_ascii,
-=======
                 "lazy": self._lazy,
->>>>>>> f532bb83
             },
             functions=(
                 Function(
