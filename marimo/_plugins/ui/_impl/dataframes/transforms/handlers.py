# Copyright 2024 Marimo. All rights reserved.
from __future__ import annotations

import datetime
from functools import reduce
from typing import TYPE_CHECKING, Any, Callable

import narwhals.stable.v2 as nw
from narwhals.stable.v2 import col
from narwhals.typing import IntoLazyFrame

from marimo._plugins.ui._impl.dataframes.transforms.print_code import (
    python_print_ibis,
    python_print_pandas,
    python_print_polars,
    python_print_transforms,
)
from marimo._plugins.ui._impl.dataframes.transforms.types import (
    AggregateTransform,
    ColumnConversionTransform,
    ExpandDictTransform,
    ExplodeColumnsTransform,
    FilterRowsTransform,
    GroupByTransform,
    PivotTransform,
    RenameColumnTransform,
    SampleRowsTransform,
    SelectColumnsTransform,
    ShuffleRowsTransform,
    SortColumnTransform,
    Transform,
    TransformHandler,
    UniqueTransform,
)
from marimo._plugins.ui._impl.tables.narwhals_table import (
    NAN_VALUE,
    NEGATIVE_INF,
    POSITIVE_INF,
)
from marimo._utils.assert_never import assert_never
from marimo._utils.narwhals_utils import collect_and_preserve_type

if TYPE_CHECKING:
    import polars as pl
    from narwhals.expr import Expr
    from typing_extensions import TypeIs


__all__ = [
    "NarwhalsTransformHandler",
]


DataFrame = nw.LazyFrame[IntoLazyFrame]


class NarwhalsTransformHandler(TransformHandler[DataFrame]):
    @staticmethod
    def handle_column_conversion(
        df: DataFrame, transform: ColumnConversionTransform
    ) -> DataFrame:
        # Convert numpy dtype string to narwhals dtype
        data_type_str = transform.data_type.replace("_", "").lower()

        # Map numpy/pandas dtype strings to narwhals dtypes
        dtype_map = {
            "int8": nw.Int8,
            "int16": nw.Int16,
            "int32": nw.Int32,
            "int64": nw.Int64,
            "uint8": nw.UInt8,
            "uint16": nw.UInt16,
            "uint32": nw.UInt32,
            "uint64": nw.UInt64,
            "float32": nw.Float32,
            "float64": nw.Float64,
            "bool": nw.Boolean,
            "str": nw.String,
            "string": nw.String,
            "datetime64": nw.Datetime,
            "date": nw.Date,
        }

        narwhals_dtype = dtype_map.get(data_type_str)
        if narwhals_dtype is None:
            raise ValueError(f"Unsupported dtype: {transform.data_type}")

        if transform.errors == "ignore":
            # For ignore mode, wrap cast in a try-except at the expression level
            # This will set invalid values to null rather than failing
            try:
                # Try casting with null handling for errors
                casted = col(transform.column_id).cast(narwhals_dtype)  # type: ignore[arg-type]
                result = df.with_columns(casted)
            except Exception:
                # If cast fails entirely, return original dataframe
                result = df
        else:
            # For raise mode, let exceptions propagate
            result = df.with_columns(
                col(transform.column_id).cast(narwhals_dtype)  # type: ignore[arg-type]
            )
        return result

    @staticmethod
    def handle_rename_column(
        df: DataFrame, transform: RenameColumnTransform
    ) -> DataFrame:
        return df.rename({transform.column_id: str(transform.new_column_id)})

    @staticmethod
    def handle_sort_column(
        df: DataFrame, transform: SortColumnTransform
    ) -> DataFrame:
        result = df.sort(
            transform.column_id,
            descending=not transform.ascending,
            nulls_last=transform.na_position == "last",
        )
        return result

    @staticmethod
    def handle_filter_rows(
        df: DataFrame, transform: FilterRowsTransform
    ) -> DataFrame:
        if not transform.where:
            return df

        filter_expr: nw.Expr | None = None

        def convert_value(v: Any, converter: Callable[[str], Any]) -> Any:
            """
            Convert a value whether it's a list or single value.
            Ignore None as they usually raise errors when converted
            """
            if isinstance(v, (tuple, list)):
                return [
                    converter(str(item)) if item is not None else None
                    for item in v
                ]
            if v is None:
                return None
            return converter(str(v))

        for condition in transform.where:
            # Don't convert to string if already a string or int
            # Narwhals col() can handle both strings and integers
            column = col(condition.column_id)
            column_name = str(condition.column_id)
            value = condition.value

            native_df = df.to_native()
            dtype = df.collect_schema().get(column_name)

            # For polars, we need to convert the values based on dtype
            if _is_polars_dataframe_or_lazyframe(native_df):
                if dtype == nw.Datetime:
                    value = convert_value(
                        value, datetime.datetime.fromisoformat
                    )
                elif dtype == nw.Date:
                    value = convert_value(value, datetime.date.fromisoformat)
                elif dtype == nw.Time:
                    value = convert_value(value, datetime.time.fromisoformat)

            # If the value includes NaNs or infs, we convert to floats so the filters apply correctly
            if (
                isinstance(value, tuple)
                and any(
                    token in value
                    for token in [NAN_VALUE, POSITIVE_INF, NEGATIVE_INF]
                )
                and dtype is not None
                and dtype.is_float()  # Note: this doesn't cover Object types for pandas
            ):
                value = convert_value(value, float)

            # Build the expression based on the operator
            condition_expr: nw.Expr
            if condition.operator == "==":
                condition_expr = column == value
            elif condition.operator == "!=":
                condition_expr = column != value
            elif condition.operator == ">":
                condition_expr = column > value
            elif condition.operator == "<":
                condition_expr = column < value
            elif condition.operator == ">=":
                condition_expr = column >= value
            elif condition.operator == "<=":
                condition_expr = column <= value
            elif condition.operator == "is_true":
                condition_expr = column == True  # type: ignore[comparison-overlap] # noqa: E712
            elif condition.operator == "is_false":
                condition_expr = column == False  # type: ignore[comparison-overlap] # noqa: E712
            elif condition.operator == "is_null":
                condition_expr = column.is_null()
            elif condition.operator == "is_not_null":
                condition_expr = ~column.is_null()
            elif condition.operator == "equals":
                condition_expr = column == value
            elif condition.operator == "does_not_equal":
                condition_expr = column != value
            elif condition.operator == "contains":
                # Fill null before string operation to avoid pandas issues
                condition_expr = column.fill_null("").str.contains(
                    str(value), literal=True
                )
            elif condition.operator == "regex":
                # Fill null before string operation to avoid pandas issues
                condition_expr = column.fill_null("").str.contains(
                    str(value), literal=False
                )
            elif condition.operator == "starts_with":
                # Fill null before string operation to avoid pandas issues
                condition_expr = column.fill_null("").str.starts_with(
                    str(value)
                )
            elif condition.operator == "ends_with":
                # Fill null before string operation to avoid pandas issues
                condition_expr = column.fill_null("").str.ends_with(str(value))
            elif condition.operator == "in":
                # is_in doesn't support None values, so we need to handle them separately
                if value is not None and None in value:
                    condition_expr = column.is_in(value) | column.is_null()
                else:
                    condition_expr = column.is_in(value or [])
            elif condition.operator == "not_in":
                # ~is_in returns null for null values, so we need to explicitly include/exclude nulls
                if value is not None and None in value:
                    condition_expr = ~column.is_in(value) & ~column.is_null()
                else:
                    condition_expr = (
                        ~column.is_in(value or []) | column.is_null()
                    )
            else:
                assert_never(condition.operator)

            # Combine the condition expression with the filter expression
            if filter_expr is None:
                filter_expr = condition_expr
            else:
                filter_expr = filter_expr & condition_expr

        if filter_expr is None:
            return df

        # Handle the operation (keep_rows or remove_rows)
        if transform.operation == "keep_rows":
            result = df.filter(filter_expr)
        elif transform.operation == "remove_rows":
            result = df.filter(~filter_expr)  # type: ignore[operator]
        else:
            assert_never(transform.operation)

        return result

    @staticmethod
    def handle_group_by(
        df: DataFrame, transform: GroupByTransform
    ) -> DataFrame:
        aggs: list[Expr] = []
        group_by_column_id_set = set(transform.column_ids)
        columns = (
            transform.aggregation_column_ids or df.collect_schema().names()
        )
        agg_columns = [
            column_id
            for column_id in columns
            if column_id not in group_by_column_id_set
        ]

        for column_id in agg_columns:
            agg_func = transform.aggregation
            if agg_func == "count":
                aggs.append(col(column_id).count().alias(f"{column_id}_count"))
            elif agg_func == "sum":
                aggs.append(col(column_id).sum().alias(f"{column_id}_sum"))
            elif agg_func == "mean":
                aggs.append(col(column_id).mean().alias(f"{column_id}_mean"))
            elif agg_func == "median":
                aggs.append(
                    col(column_id).median().alias(f"{column_id}_median")
                )
            elif agg_func == "min":
                aggs.append(col(column_id).min().alias(f"{column_id}_min"))
            elif agg_func == "max":
                aggs.append(col(column_id).max().alias(f"{column_id}_max"))
            else:
                assert_never(agg_func)

        return df.group_by(transform.column_ids).agg(aggs)

    @staticmethod
    def handle_aggregate(
        df: DataFrame, transform: AggregateTransform
    ) -> DataFrame:
        selected_df = df.select(transform.column_ids)

        agg_list: list[Expr] = []
        for agg_func in transform.aggregations:
            for column_id in transform.column_ids:
                name = f"{column_id}_{agg_func}"
                if agg_func == "count":
                    agg_list.append(col(str(column_id)).count().alias(name))
                elif agg_func == "sum":
                    agg_list.append(col(str(column_id)).sum().alias(name))
                elif agg_func == "mean":
                    agg_list.append(col(str(column_id)).mean().alias(name))
                elif agg_func == "median":
                    agg_list.append(col(str(column_id)).median().alias(name))
                elif agg_func == "min":
                    agg_list.append(col(str(column_id)).min().alias(name))
                elif agg_func == "max":
                    agg_list.append(col(str(column_id)).max().alias(name))
                else:
                    assert_never(agg_func)

        return selected_df.select(agg_list)

    @staticmethod
    def handle_select_columns(
        df: DataFrame, transform: SelectColumnsTransform
    ) -> DataFrame:
        return df.select(transform.column_ids)

    @staticmethod
    def handle_shuffle_rows(
        df: DataFrame, transform: ShuffleRowsTransform
    ) -> DataFrame:
        # Note: narwhals sample requires collecting first for shuffle with seed
        collected_df, undo = collect_and_preserve_type(df)
        result = collected_df.sample(fraction=1, seed=transform.seed)
        return undo(result)

    @staticmethod
    def handle_sample_rows(
        df: DataFrame, transform: SampleRowsTransform
    ) -> DataFrame:
        # Note: narwhals sample requires collecting first for shuffle with seed
        collected_df, undo = collect_and_preserve_type(df)
        result = collected_df.sample(
            n=transform.n,
            seed=transform.seed,
            with_replacement=transform.replace,
        )
        return undo(result)

    @staticmethod
    def handle_explode_columns(
        df: DataFrame, transform: ExplodeColumnsTransform
    ) -> DataFrame:
        return df.explode(transform.column_ids)

    @staticmethod
    def handle_expand_dict(
        df: DataFrame, transform: ExpandDictTransform
    ) -> DataFrame:
        return df.explode(transform.column_id)

    @staticmethod
    def handle_unique(df: DataFrame, transform: UniqueTransform) -> DataFrame:
        keep = transform.keep
        if keep == "any" or keep == "none":
            return df.unique(subset=transform.column_ids, keep=keep)
        if keep == "first" or keep == "last":
            # Note: narwhals unique requires collecting first for unique with keep "first/last
            return (
                df.collect()
                .unique(subset=transform.column_ids, keep=keep)
                .lazy()
            )
        assert_never(keep)

    @staticmethod
    def handle_pivot(df: DataFrame, transform: PivotTransform) -> DataFrame:
        # Since ibis does not have a native pivot, and pivot is not supported for LazyFrame
        # we implement it manually
        # pivot results are also highly inconsistent across backends, so we standardize the output here

<<<<<<< HEAD
        raw_pivot_columns = (
            df.select(*transform.column_ids)
            .unique()
            .sort(by=transform.column_ids)
            .collect()
            .rows()
        )
=======
        collected_df, undo = collect_and_preserve_type(df)
        pivot_columns = (
            collected_df.select(*transform.column_ids)
            .unique()
            .sort(by=transform.column_ids)
        )
        if type(pivot_columns) is nw.LazyFrame:
            pivot_columns = pivot_columns.collect()
>>>>>>> d45f053c

        dfs = []
        for raw_pivot_column in raw_pivot_columns:
            aggs = []
            mask = reduce(
                lambda x, y: x & y,
                [
                    nw.col(on_col) == on_val
<<<<<<< HEAD
                    for on_col, on_val in zip(
                        transform.column_ids, raw_pivot_column
                    )
                ],
            )
            for value_column in transform.value_column_ids:
                expr = nw.col(value_column).alias(
                    f"{value_column}_{'_'.join(map(str, raw_pivot_column))}_{transform.aggregation}"
=======
                    for on_col, on_val in zip(transform.column_ids, col)
                ],
            )
            for val in transform.value_column_ids:
                expr = nw.col(val).alias(
                    f"{val}_{'_'.join(map(str, col))}_{transform.aggregation}"
>>>>>>> d45f053c
                )
                if transform.aggregation == "count":
                    aggs.append(expr.len())
                elif transform.aggregation == "sum":
                    aggs.append(expr.sum())
                elif transform.aggregation == "mean":
                    aggs.append(expr.mean())
                elif transform.aggregation == "median":
                    aggs.append(expr.median())
                elif transform.aggregation == "min":
                    aggs.append(expr.min())
                elif transform.aggregation == "max":
                    aggs.append(expr.max())
                else:
                    raise ValueError(
                        f"Unsupported aggregation function: {transform.aggregation}"
                    )
            dfs.append(
<<<<<<< HEAD
                df.filter(mask)
=======
                collected_df.filter(mask)
>>>>>>> d45f053c
                .group_by(*transform.index_column_ids)
                .agg(*aggs)
            )

        result = df.select(*transform.index_column_ids).unique()
        for df_ in dfs:
            result = result.join(
                df_, on=transform.index_column_ids, how="left"
            )
<<<<<<< HEAD
        return result.sort(by=transform.index_column_ids)
=======
        return undo(result.sort(by=transform.index_column_ids))
>>>>>>> d45f053c

    @staticmethod
    def as_python_code(
        df: DataFrame,
        df_name: str,
        columns: list[str],
        transforms: list[Transform],
    ) -> str | None:
        native_df = df.to_native()
        if nw.dependencies.is_ibis_table(native_df):
            return python_print_transforms(
                df_name, columns, transforms, python_print_ibis
            )
        elif nw.dependencies.is_pandas_dataframe(native_df):
            return python_print_transforms(
                df_name, columns, transforms, python_print_pandas
            )
        elif _is_polars_dataframe_or_lazyframe(native_df):
            return python_print_transforms(
                df_name, columns, transforms, python_print_polars
            )
        else:
            return python_print_transforms(
                df_name, columns, transforms, python_print_ibis
            )

    @staticmethod
    def as_sql_code(transformed_df: DataFrame) -> str | None:
        native_df = transformed_df.to_native()
        if nw.dependencies.is_ibis_table(native_df):
            import ibis  # type: ignore[import-not-found]

            try:
                return str(ibis.to_sql(native_df))
            except Exception:
                # In case it is not a SQL backend
                return None
        return None


def _is_polars_dataframe_or_lazyframe(
    df: Any,
) -> TypeIs[pl.DataFrame | pl.LazyFrame]:
    return nw.dependencies.is_polars_dataframe(
        df
    ) or nw.dependencies.is_polars_lazyframe(df)<|MERGE_RESOLUTION|>--- conflicted
+++ resolved
@@ -378,7 +378,6 @@
         # we implement it manually
         # pivot results are also highly inconsistent across backends, so we standardize the output here
 
-<<<<<<< HEAD
         raw_pivot_columns = (
             df.select(*transform.column_ids)
             .unique()
@@ -386,16 +385,7 @@
             .collect()
             .rows()
         )
-=======
-        collected_df, undo = collect_and_preserve_type(df)
-        pivot_columns = (
-            collected_df.select(*transform.column_ids)
-            .unique()
-            .sort(by=transform.column_ids)
-        )
-        if type(pivot_columns) is nw.LazyFrame:
-            pivot_columns = pivot_columns.collect()
->>>>>>> d45f053c
+
 
         dfs = []
         for raw_pivot_column in raw_pivot_columns:
@@ -404,7 +394,6 @@
                 lambda x, y: x & y,
                 [
                     nw.col(on_col) == on_val
-<<<<<<< HEAD
                     for on_col, on_val in zip(
                         transform.column_ids, raw_pivot_column
                     )
@@ -413,14 +402,7 @@
             for value_column in transform.value_column_ids:
                 expr = nw.col(value_column).alias(
                     f"{value_column}_{'_'.join(map(str, raw_pivot_column))}_{transform.aggregation}"
-=======
-                    for on_col, on_val in zip(transform.column_ids, col)
-                ],
-            )
-            for val in transform.value_column_ids:
-                expr = nw.col(val).alias(
-                    f"{val}_{'_'.join(map(str, col))}_{transform.aggregation}"
->>>>>>> d45f053c
+
                 )
                 if transform.aggregation == "count":
                     aggs.append(expr.len())
@@ -439,11 +421,8 @@
                         f"Unsupported aggregation function: {transform.aggregation}"
                     )
             dfs.append(
-<<<<<<< HEAD
                 df.filter(mask)
-=======
-                collected_df.filter(mask)
->>>>>>> d45f053c
+
                 .group_by(*transform.index_column_ids)
                 .agg(*aggs)
             )
@@ -453,11 +432,7 @@
             result = result.join(
                 df_, on=transform.index_column_ids, how="left"
             )
-<<<<<<< HEAD
         return result.sort(by=transform.index_column_ids)
-=======
-        return undo(result.sort(by=transform.index_column_ids))
->>>>>>> d45f053c
 
     @staticmethod
     def as_python_code(
