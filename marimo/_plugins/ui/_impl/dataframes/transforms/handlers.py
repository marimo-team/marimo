--- conflicted
+++ resolved
@@ -680,7 +680,6 @@
         return df.unpack(transform.column_id)
 
     @staticmethod
-<<<<<<< HEAD
     def handle_unique(
         df: "ibis.Table", transform: UniqueTransform
     ) -> "ibis.Table":
@@ -689,22 +688,13 @@
             assert_never(keep)
         return df.distinct(on=transform.column_ids, keep=keep)
 
-    # TODO: support as_python_code for Ibis
-    # @staticmethod
-    # def as_python_code(
-    #     df_name: str, columns: List[str], transforms: List[Transform]
-    # ) -> str | None:
-    #     return python_print_transforms(
-    #         df_name, columns, transforms, python_print_ibis
-    #     )
-=======
+    @staticmethod
     def as_python_code(
         df_name: str, columns: list[str], transforms: list[Transform]
     ) -> str | None:
         return python_print_transforms(
             df_name, columns, transforms, python_print_ibis
         )
->>>>>>> 3059058e
 
     @staticmethod
     def as_sql_code(transformed_df: ibis.Table) -> str | None:
