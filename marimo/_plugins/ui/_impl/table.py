--- conflicted
+++ resolved
@@ -108,12 +108,7 @@
 @mddoc
 class table(
     UIElement[
-<<<<<<< HEAD
-        Union[List[str], List[int], List[Cell]],
-        Union[List[JSONType], IntoDataFrame],
-=======
-        Union[list[str], list[int]], Union[list[JSONType], IntoDataFrame]
->>>>>>> 43239ec2
+        Union[list[str], list[int], List[Cell]], Union[list[JSONType], IntoDataFrame]
     ]
 ):
     """A table component with selectable rows.
@@ -238,15 +233,10 @@
             IntoDataFrame,
         ],
         pagination: Optional[bool] = None,
-<<<<<<< HEAD
         selection: Optional[
             Literal["single", "multi", "single-cell", "multi-cell"]
         ] = "multi",
         initial_selection: Optional[List[int]] = None,
-=======
-        selection: Optional[Literal["single", "multi"]] = "multi",
-        initial_selection: Optional[list[int]] = None,
->>>>>>> 43239ec2
         page_size: int = 10,
         show_column_summaries: Optional[
             Union[bool, Literal["stats", "chart"]]
@@ -456,9 +446,8 @@
         return ""
 
     def _convert_value(
-<<<<<<< HEAD
         self, value: Union[List[int], List[dict]]
-    ) -> Union[List[JSONType], "IntoDataFrame"]:
+    ) -> Union[List[JSONType], IntoDataFrame]:
         # To not break the initial selected rows value
         # We transform a list of int to row coordinates.
         if all(isinstance(v, int) for v in value):
@@ -472,14 +461,6 @@
             ]
             self._has_any_selection = len(coordinates) > 0
             return self._searched_manager.select_cells(coordinates)  # type: ignore
-=======
-        self, value: Union[list[int], list[str]]
-    ) -> Union[list[JSONType], IntoDataFrame]:
-        indices = [int(v) for v in value]
-        if self._has_stable_row_id:
-            # Search across the original data
-            self._selected_manager = self._manager.select_rows(indices)
->>>>>>> 43239ec2
         else:
             indices = [int(v["rowId"]) for v in value]
             if self._has_stable_row_id:
