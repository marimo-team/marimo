# Copyright 2024 Marimo. All rights reserved.
from __future__ import annotations

import functools
from dataclasses import dataclass
from typing import (
    Any,
    Callable,
    Dict,
    Final,
    List,
    Literal,
    Optional,
    Sequence,
    Set,
    Union,
)

from narwhals.typing import IntoDataFrame

import marimo._output.data.data as mo_data
from marimo import _loggers
from marimo._data.models import NonNestedLiteral
from marimo._output.mime import MIME
from marimo._output.rich_help import mddoc
from marimo._plugins.core.web_component import JSONType
from marimo._plugins.ui._core.ui_element import UIElement
from marimo._plugins.ui._impl.dataframes.transforms.apply import (
    get_handler_for_dataframe,
)
from marimo._plugins.ui._impl.dataframes.transforms.types import (
    Condition,
    FilterRowsTransform,
    TransformType,
)
from marimo._plugins.ui._impl.tables.selection import (
    INDEX_COLUMN_NAME,
    add_selection_column,
)
from marimo._plugins.ui._impl.tables.table_manager import (
    Cell,
    ColumnName,
    TableManager,
)
from marimo._plugins.ui._impl.tables.utils import get_table_manager
from marimo._plugins.ui._impl.utils.dataframe import ListOrTuple, TableData
from marimo._plugins.validators import (
    validate_no_integer_columns,
    validate_page_size,
)
from marimo._runtime.functions import EmptyArgs, Function
from marimo._utils.narwhals_utils import unwrap_narwhals_dataframe

LOGGER = _loggers.marimo_logger()


@dataclass
class DownloadAsArgs:
    format: Literal["csv", "json"]


@dataclass
class ColumnSummary:
    column: str
    nulls: Optional[int]
    # int, float, datetime
    min: Optional[NonNestedLiteral]
    max: Optional[NonNestedLiteral]
    # str
    unique: Optional[int]
    # bool
    true: Optional[NonNestedLiteral] = None
    false: Optional[NonNestedLiteral] = None


@dataclass
class ColumnSummaries:
    data: Union[JSONType, str]
    summaries: List[ColumnSummary]
    # Disabled because of too many columns/rows
    # This will show a banner in the frontend
    is_disabled: Optional[bool] = None


@dataclass(frozen=True)
class SearchTableArgs:
    page_size: int
    page_number: int
    query: Optional[str] = None
    sort: Optional[SortArgs] = None
    filters: Optional[List[Condition]] = None
    limit: Optional[int] = None


@dataclass(frozen=True)
class SearchTableResponse:
    data: Union[JSONType, str]
    total_rows: int


@dataclass(frozen=True)
class SortArgs:
    by: ColumnName
    descending: bool


@mddoc
class table(
    UIElement[
        Union[List[str], List[int]], Union[List[JSONType], IntoDataFrame]
    ]
):
    """A table component with selectable rows.

    Get the selected rows with `table.value`. The table data can be supplied as:

    1. a list of dicts, with one dict for each row, keyed by column names;
    2. a list of values, representing a table with a single column;
    3. a Pandas dataframe; or
    4. a Polars dataframe; or
    5. an Ibis dataframe; or
    6. a PyArrow table.

    Examples:
        Create a table from a list of dicts, one for each row:

        ```python
        table = mo.ui.table(
            data=[
                {"first_name": "Michael", "last_name": "Scott"},
                {"first_name": "Dwight", "last_name": "Schrute"},
            ],
            label="Users",
        )
        ```

        Create a table from a single column of data:

        ```python
        table = mo.ui.table(
            data=[
                {"first_name": "Michael", "last_name": "Scott"},
                {"first_name": "Dwight", "last_name": "Schrute"},
            ],
            label="Users",
        )
        ```

        Create a table from a dataframe:

        ```python
        # df is a Pandas or Polars dataframe
        table = mo.ui.table(
            data=df,
            # use pagination when your table has many rows
            pagination=True,
            label="Dataframe",
        )
        ```

        Create a table with format mapping:

        ```python
        # format_mapping is a dict keyed by column names,
        # with values as formatting functions or strings
        def format_name(name):
            return name.upper()


        table = mo.ui.table(
            data=[
                {"first_name": "Michael", "last_name": "Scott", "age": 45},
                {"first_name": "Dwight", "last_name": "Schrute", "age": 40},
            ],
            format_mapping={
                "first_name": format_name,  # Use callable to format first names
                "age": "{:.1f}".format,  # Use string format for age
            },
            label="Format Mapping",
        )
        ```

        In each case, access the table data with `table.value`.

    Attributes:
        value (Union[List[JSONType], IntoDataFrame]): The selected rows, in the same format
            as the original data, or None if no selection.
        data (Union[List[JSONType], IntoDataFrame]): The original table data.

    Args:
        data (Union[List[Union[str, int, float, bool, MIME, None]], List[Dict[str, JSONType]], Dict[str, List[JSONType]], IntoDataFrame]):
            Values can be primitives (`str`, `int`, `float`, `bool`, or `None`) or marimo elements:
            e.g. `mo.ui.button(...)`, `mo.md(...)`, `mo.as_html(...)`, etc. Data can be passed in many ways:
            - as dataframes: a pandas dataframe, a polars dataframe
            - as rows: a list of dicts, where each dict represents a row in the table
            - as columns: a dict keyed by column names, where the value of each entry is a list representing a column
            - as a single column: a list of values
        pagination (bool, optional): Whether to paginate; if False, all rows will be shown.
            Defaults to True when above 10 rows, False otherwise.
        selection (Literal["single", "multi", "single-cell", "multi-cell"], optional): 'single' or 'multi' to enable row selection,
            'single-cell' or 'multi-cell' to enable cell selection
            or None to disable. Defaults to "multi".
        initial_selection (List[int], optional): Indices of the rows you want selected by default.
        page_size (int, optional): The number of rows to show per page. Defaults to 10.
        show_column_summaries (Union[bool, Literal["stats", "chart"]], optional): Whether to show column summaries.
            Defaults to True when the table has less than 40 columns, False otherwise.
            If "stats", only show stats. If "chart", only show charts.
        show_download (bool, optional): Whether to show the download button.
            Defaults to True for dataframes, False otherwise.
        format_mapping (Dict[str, Union[str, Callable[..., Any]]], optional): A mapping from
            column names to formatting strings or functions.
        freeze_columns_left (Sequence[str], optional): List of column names to freeze on the left.
        freeze_columns_right (Sequence[str], optional): List of column names to freeze on the right.
        text_justify_columns (Dict[str, Literal["left", "center", "right"]], optional):
            Dictionary of column names to text justification options: left, center, right.
        wrapped_columns (List[str], optional): List of column names to wrap.
        label (str, optional): Markdown label for the element. Defaults to "".
        on_change (Callable[[Union[List[JSONType], Dict[str, List[JSONType]], IntoDataFrame]], None], optional):
            Optional callback to run when this element's value changes.
        max_columns (int, optional): Maximum number of columns to display. Defaults to 50.
            Set to None to show all columns.
    """

    _name: Final[str] = "marimo-table"

    def __init__(
        self,
        data: Union[
            ListOrTuple[Union[str, int, float, bool, MIME, None]],
            ListOrTuple[Dict[str, JSONType]],
            Dict[str, ListOrTuple[JSONType]],
            "IntoDataFrame",
        ],
        pagination: Optional[bool] = None,
        selection: Optional[
            Literal["single", "multi", "single-cell", "multi-cell"]
        ] = "multi",
        initial_selection: Optional[List[int]] = None,
        page_size: int = 10,
        show_column_summaries: Optional[
            Union[bool, Literal["stats", "chart"]]
        ] = None,
        format_mapping: Optional[
            Dict[str, Union[str, Callable[..., Any]]]
        ] = None,
        freeze_columns_left: Optional[Sequence[str]] = None,
        freeze_columns_right: Optional[Sequence[str]] = None,
        text_justify_columns: Optional[
            Dict[str, Literal["left", "center", "right"]]
        ] = None,
        wrapped_columns: Optional[List[str]] = None,
        show_download: bool = True,
        max_columns: Optional[int] = 50,
        *,
        label: str = "",
        on_change: Optional[
            Callable[
                [
                    Union[
                        List[JSONType],
                        Dict[str, ListOrTuple[JSONType]],
                        "IntoDataFrame",
                    ]
                ],
                None,
            ]
        ] = None,
        # The _internal_* arguments are for overriding and unit tests
        # table should take the value unconditionally
        _internal_column_charts_row_limit: Optional[int] = None,
        _internal_summary_row_limit: Optional[int] = None,
        _internal_total_rows: Optional[Union[int, Literal["too_many"]]] = None,
    ) -> None:
        validate_no_integer_columns(data)
        validate_page_size(page_size)

        has_stable_row_id = False
        if selection is not None:
            data, has_stable_row_id = add_selection_column(data)
        self._has_stable_row_id = has_stable_row_id

        # The original data passed in
        self._data = data
        # Holds the original data
        self._manager = get_table_manager(data)
        self._max_columns = max_columns

        # Set the default value for show_column_summaries,
        # if it is not set by the user
        if show_column_summaries is None:
            show_column_summaries = (
                self._manager.get_num_columns()
                <= TableManager.DEFAULT_SUMMARY_CHARTS_COLUMN_LIMIT
            )
        self._show_column_summaries = show_column_summaries

        if _internal_column_charts_row_limit is not None:
            self._column_charts_row_limit = _internal_column_charts_row_limit
        else:
            self._column_charts_row_limit = (
                TableManager.DEFAULT_SUMMARY_CHARTS_ROW_LIMIT
            )

        if _internal_summary_row_limit is not None:
            self._column_summary_row_limit = _internal_summary_row_limit
        else:
            self._column_summary_row_limit = (
                TableManager.DEFAULT_SUMMARY_STATS_ROW_LIMIT
            )

        # Holds the data after user searching from original data
        # (searching operations include query, sort, filter, etc.)
        self._searched_manager = self._manager
        # Holds the data after user selecting from the component
        self._selected_manager: Optional[TableManager[Any]] = None

        self._selection = selection
        initial_value = []
        if initial_selection and self._manager.supports_selection():
            if selection == "single" and len(initial_selection) > 1:
                raise ValueError(
                    "For single selection mode, initial_selection can only contain one row index"
                )
            try:
                self._selected_manager = self._searched_manager.select_rows(
                    initial_selection
                )
            except IndexError as e:
                raise IndexError(
                    "initial_selection contains invalid row indices"
                ) from e
            initial_value = initial_selection
            self._has_any_selection = True

        # We will need this when calling table manager's to_data()
        self._format_mapping = format_mapping

        field_types = self._manager.get_field_types()

        if _internal_total_rows is not None:
            total_rows = _internal_total_rows
        else:
            num_rows = self._manager.get_num_rows(force=True)
            total_rows = num_rows if num_rows is not None else "too_many"

        if pagination is False and total_rows != "too_many":
            page_size = total_rows
        # pagination defaults to True if there are more than page_size rows
        if pagination is None:
            if total_rows == "too_many":
                pagination = True
            elif total_rows > page_size:
                pagination = True
            else:
                pagination = False

        # Search first page
        search_result = self._search(
            SearchTableArgs(
                page_size=page_size,
                page_number=0,
                query=None,
                sort=None,
                filters=None,
            )
        )

        column_names_set = set(self._manager.get_column_names())

        # Validate column configurations
        _validate_frozen_columns(
            freeze_columns_left, freeze_columns_right, column_names_set
        )
        _validate_column_formatting(
            text_justify_columns, wrapped_columns, column_names_set
        )

        # Clamp field types to max columns
        field_types = _get_clamped_field_types(field_types, self._max_columns)

        super().__init__(
            component_name=table._name,
            label=label,
            initial_value=initial_value,
            args={
                "data": search_result.data,
                "total-rows": total_rows,
                "total-columns": self._manager.get_num_columns(),
                "banner-text": self._get_banner_text(),
                "pagination": pagination,
                "page-size": page_size,
                "field-types": field_types or None,
                "selection": (
                    selection if self._manager.supports_selection() else None
                ),
                "show-filters": self._manager.supports_filters(),
                "show-download": show_download
                and self._manager.supports_download(),
                "show-column-summaries": show_column_summaries,
                "row-headers": self._manager.get_row_headers(),
                "freeze-columns-left": freeze_columns_left,
                "freeze-columns-right": freeze_columns_right,
                "text-justify-columns": text_justify_columns,
                "wrapped-columns": wrapped_columns,
                "has-stable-row-id": self._has_stable_row_id,
            },
            on_change=on_change,
            functions=(
                Function(
                    name="download_as",
                    arg_cls=DownloadAsArgs,
                    function=self._download_as,
                ),
                Function(
                    name="get_column_summaries",
                    arg_cls=EmptyArgs,
                    function=self._get_column_summaries,
                ),
                Function(
                    name="search",
                    arg_cls=SearchTableArgs,
                    function=self._search,
                ),
            ),
        )

    @property
    def data(
        self,
    ) -> TableData:
        """Get the original table data.

        Returns:
            TableData: The original data passed to the table constructor, in its
                original format (list, dict, dataframe, etc.).
        """
        return self._data

    def _get_banner_text(self) -> str:
        total_columns = self._manager.get_num_columns()
        if self._max_columns is not None and total_columns > self._max_columns:
            return (
                f"Only showing {self._max_columns} of {total_columns} columns."
            )
        return ""

    def _convert_value(
        self, value: Union[List[dict]]
    ) -> Union[List[JSONType], "IntoDataFrame"]:
<<<<<<< HEAD
        if self._selection in ["single-cell", "multi-cell"]:
            cells = [
                Cell(rowId=-int(v["rowId"]), columnName=v["columnId"])
                for v in value
                if "rowId" in v and "columnName" in v
            ]
            print(cells)

            self._selected_manager = self._searched_manager.select_cells(cells)
            self._has_any_selection = len(cells) > 0
            return unwrap_narwhals_dataframe(self._selected_manager.data)  # type: ignore[no-any-return]
            # if (
            #     len(value) == 1
            #     and "rowId" in value[0]
            #     and "columnName" in value[0]
            # ):
            #     row = value[0]["rowId"]
            #     column = value[0]["columnName"]
            #     print("Select value from", value[0])
            #     # TODO: This works because I assume _data is a Pandas dataframe
            #     # How to properly deal with this?
            #     return self._data.at[int(row), column]

            # if type(value) is List[dict]:
            #     print("got a cell")
            #     return None

            # print(value, type(value))
            # return 60
        else:
            print(value)
            indices = [int(v["rowId"]) for v in value]
            self._selected_manager = self._searched_manager.select_rows(
                indices
            )
            self._has_any_selection = len(indices) > 0
            return unwrap_narwhals_dataframe(self._selected_manager.data)  # type: ignore[no-any-return]
=======
        indices = [int(v) for v in value]
        if self._has_stable_row_id:
            # Search across the original data
            self._selected_manager = self._manager.select_rows(indices)
        else:
            self._selected_manager = self._searched_manager.select_rows(
                indices
            )
        self._has_any_selection = len(indices) > 0
        return unwrap_narwhals_dataframe(self._selected_manager.data)  # type: ignore[no-any-return]
>>>>>>> 6641491d

    def _download_as(self, args: DownloadAsArgs) -> str:
        """Download the table data in the specified format.

        Downloads selected rows if there are any, otherwise downloads all rows.
        Raw data is downloaded without any formatting applied.

        Args:
            args (DownloadAsArgs): Arguments specifying the download format.
                format must be one of 'csv' or 'json'.

        Returns:
            str: URL to download the data file.

        Raises:
            ValueError: If format is not 'csv' or 'json'.
        """
        manager = (
            self._selected_manager
            if self._selected_manager and self._has_any_selection
            else self._searched_manager
        )

        # Remove the selection column before downloading
        manager = manager.drop_columns([INDEX_COLUMN_NAME])

        ext = args.format
        if ext == "csv":
            return mo_data.csv(manager.to_csv()).url
        elif ext == "json":
            return mo_data.json(manager.to_json()).url
        else:
            raise ValueError("format must be one of 'csv' or 'json'.")

    def _get_column_summaries(self, args: EmptyArgs) -> ColumnSummaries:
        """Get statistical summaries for each column in the table.

        Calculates summaries like null counts, min/max values, unique counts, etc.
        for each column. Summaries are only calculated if the total number of rows
        is below the column summary row limit.

        Args:
            args (EmptyArgs): Empty arguments object (unused).

        Returns:
            ColumnSummaries: Object containing column summaries and chart data.
                If summaries are disabled or row limit is exceeded, returns empty
                summaries with is_disabled flag set appropriately.
        """
        del args
        if not self._show_column_summaries:
            return ColumnSummaries(
                data=None,
                summaries=[],
                # This is not 'disabled' because of too many rows
                # so we don't want to display the banner
                is_disabled=False,
            )

        total_rows = self._searched_manager.get_num_rows(force=True) or 0

        # Avoid expensive column summaries calculation by setting a upper limit
        # if we are above the limit, we hide the column summaries
        if total_rows > self._column_summary_row_limit:
            return ColumnSummaries(
                data=None,
                summaries=[],
                is_disabled=True,
            )

        # Get column summaries if not chart-only mode
        summaries: List[ColumnSummary] = []
        if self._show_column_summaries != "chart":
            for column in self._manager.get_column_names():
                try:
                    summary = self._searched_manager.get_summary(column)
                    summaries.append(
                        ColumnSummary(
                            column=column,
                            nulls=summary.nulls,
                            min=summary.min,
                            max=summary.max,
                            unique=summary.unique,
                            true=summary.true,
                            false=summary.false,
                        )
                    )
                except BaseException:
                    # Catch-all: some libraries like Polars have bugs and raise
                    # BaseExceptions, which shouldn't crash the kernel
                    LOGGER.warning(
                        "Failed to get summary for column %s", column
                    )

        # If we are above the limit to show charts,
        # or if we are in stats-only mode,
        # we don't return the chart data
        chart_data = None
        if (
            self._show_column_summaries != "stats"
            and total_rows <= self._column_charts_row_limit
        ):
            chart_data = self._searched_manager.to_data({})

        return ColumnSummaries(
            data=chart_data,
            summaries=summaries,
            is_disabled=False,
        )

    @functools.lru_cache(maxsize=1)  # noqa: B019
    def _apply_filters_query_sort(
        self,
        filters: Optional[List[Condition]],
        query: Optional[str],
        sort: Optional[SortArgs],
    ) -> TableManager[Any]:
        result = self._manager

        if filters:
            data = unwrap_narwhals_dataframe(result.data)
            handler = get_handler_for_dataframe(data)
            data = handler.handle_filter_rows(
                data,
                FilterRowsTransform(
                    type=TransformType.FILTER_ROWS,
                    where=filters,
                    operation="keep_rows",
                ),
            )
            result = get_table_manager(data)

        if query:
            result = result.search(query)

        if sort and sort.by in result.get_column_names():
            result = result.sort_values(sort.by, sort.descending)

        return result

    def _search(self, args: SearchTableArgs) -> SearchTableResponse:
        """Search and filter the table data.

        Applies filters, search query, and sorting to the table data. Returns
        paginated results based on the specified page size and number.

        Args:
            args (SearchTableArgs): Search arguments containing:
                - page_size: Number of rows per page
                - page_number: Zero-based page index
                - query: Optional search query string
                - sort: Optional sorting configuration
                - filters: Optional list of filter conditions
                - limit: Optional row limit

        Returns:
            SearchTableResponse: Response containing:
                - data: Filtered and formatted table data for the requested page
                - total_rows: Total number of rows after applying filters
        """
        offset = args.page_number * args.page_size

        def clamp_rows_and_columns(manager: TableManager[Any]) -> JSONType:
            # Limit to page and column clamping for the frontend
            data = manager.take(args.page_size, offset)
            column_names = data.get_column_names()
            if (
                self._max_columns is not None
                and len(column_names) > self._max_columns
            ):
                data = data.select_columns(column_names[: self._max_columns])
            return data.to_data(self._format_mapping)

        # If no query or sort, return nothing
        # The frontend will just show the original data
        if not args.query and not args.sort and not args.filters:
            self._searched_manager = self._manager
            return SearchTableResponse(
                data=clamp_rows_and_columns(self._manager),
                total_rows=self._manager.get_num_rows(force=True) or 0,
            )

        # Apply filters, query, and functools.sort using the cached method
        result = self._apply_filters_query_sort(
            tuple(args.filters) if args.filters else None,
            args.query,
            args.sort,
        )

        # Save the manager to be used for selection
        self._searched_manager = result

        return SearchTableResponse(
            data=clamp_rows_and_columns(result),
            total_rows=result.get_num_rows(force=True) or 0,
        )

    def _repr_markdown_(self) -> str:
        """Return a markdown representation of the table.

        Generates a markdown or HTML representation of the table data,
        useful for rendering in the GitHub viewer.

        Returns:
            str: HTML representation of the table if available,
                otherwise string representation.
        """
        df = self.data
        if hasattr(df, "_repr_html_"):
            return df._repr_html_()  # type: ignore[attr-defined,no-any-return]
        return str(df)

    def __hash__(self) -> int:
        return id(self)


def _get_clamped_field_types(
    field_types: List[Any], max_columns: Optional[int]
) -> List[Any]:
    if max_columns is not None and len(field_types) > max_columns:
        return field_types[:max_columns]
    return field_types


def _validate_frozen_columns(
    freeze_columns_left: Optional[Sequence[str]],
    freeze_columns_right: Optional[Sequence[str]],
    column_names_set: Set[str],
) -> None:
    """Validate frozen column configurations.

    Validates that:
    1. The same column is not frozen on both sides
    2. All frozen columns exist in the table
    """

    freeze_columns_left_set = (
        set(freeze_columns_left) if freeze_columns_left else None
    )
    freeze_columns_right_set = (
        set(freeze_columns_right) if freeze_columns_right else None
    )

    # Convert sequences to sets for O(1) lookups
    if freeze_columns_left_set and freeze_columns_right_set:
        if not freeze_columns_left_set.isdisjoint(freeze_columns_right_set):
            raise ValueError("The same column cannot be frozen on both sides.")

    # Check all frozen columns exist
    if freeze_columns_left_set:
        invalid = freeze_columns_left_set - column_names_set
        if invalid:
            raise ValueError(
                f"Column '{next(iter(invalid))}' not found in table."
            )

    if freeze_columns_right_set:
        invalid = freeze_columns_right_set - column_names_set
        if invalid:
            raise ValueError(
                f"Column '{next(iter(invalid))}' not found in table."
            )


def _validate_column_formatting(
    text_justify_columns: Optional[
        Dict[str, Literal["left", "center", "right"]]
    ],
    wrapped_columns: Optional[List[str]],
    column_names_set: Set[str],
) -> None:
    """Validate text justification and wrapped column configurations.

    Validates that:
    1. All columns specified in text_justify_columns exist in the table
    2. All justification values are valid ('left', 'center', 'right')
    3. All columns specified in wrapped_columns exist in the table
    """
    if text_justify_columns:
        valid_justifications = {"left", "center", "right"}
        for column, justify in text_justify_columns.items():
            if column not in column_names_set:
                raise ValueError(f"Column '{column}' not found in table.")
            if justify not in valid_justifications:
                raise ValueError(
                    f"Invalid justification '{justify}' for column '{column}'. "
                    f"Must be one of: {', '.join(valid_justifications)}."
                )

    if wrapped_columns:
        wrapped_columns_set = set(wrapped_columns)
        invalid = wrapped_columns_set - column_names_set
        if invalid:
            raise ValueError(
                f"Column '{next(iter(invalid))}' not found in table."
            )<|MERGE_RESOLUTION|>--- conflicted
+++ resolved
@@ -447,7 +447,6 @@
     def _convert_value(
         self, value: Union[List[dict]]
     ) -> Union[List[JSONType], "IntoDataFrame"]:
-<<<<<<< HEAD
         if self._selection in ["single-cell", "multi-cell"]:
             cells = [
                 Cell(rowId=-int(v["rowId"]), columnName=v["columnId"])
@@ -478,25 +477,16 @@
             # print(value, type(value))
             # return 60
         else:
-            print(value)
             indices = [int(v["rowId"]) for v in value]
-            self._selected_manager = self._searched_manager.select_rows(
-                indices
-            )
-            self._has_any_selection = len(indices) > 0
-            return unwrap_narwhals_dataframe(self._selected_manager.data)  # type: ignore[no-any-return]
-=======
-        indices = [int(v) for v in value]
-        if self._has_stable_row_id:
-            # Search across the original data
-            self._selected_manager = self._manager.select_rows(indices)
-        else:
-            self._selected_manager = self._searched_manager.select_rows(
-                indices
-            )
-        self._has_any_selection = len(indices) > 0
-        return unwrap_narwhals_dataframe(self._selected_manager.data)  # type: ignore[no-any-return]
->>>>>>> 6641491d
+            if self._has_stable_row_id:
+                # Search across the original data
+                self._selected_manager = self._manager.select_rows(indices)
+            else:
+                self._selected_manager = self._searched_manager.select_rows(
+                    indices
+                )
+                self._has_any_selection = len(indices) > 0
+                return unwrap_narwhals_dataframe(self._selected_manager.data)  # type: ignore[no-any-return]
 
     def _download_as(self, args: DownloadAsArgs) -> str:
         """Download the table data in the specified format.
