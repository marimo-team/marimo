--- conflicted
+++ resolved
@@ -95,11 +95,8 @@
     def to_json_str(
         self,
         format_mapping: Optional[FormatMapping] = None,
-<<<<<<< HEAD
         ensure_ascii: bool = True,
-=======
         strict_json: bool = False,
->>>>>>> 1bef461e
     ) -> str:
         del strict_json
         frame = self.apply_formatting(format_mapping).as_frame()
