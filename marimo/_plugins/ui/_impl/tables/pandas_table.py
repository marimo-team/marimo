# Copyright 2024 Marimo. All rights reserved.
from __future__ import annotations

import functools
import io
from functools import cached_property
from typing import TYPE_CHECKING, Any, Optional

import narwhals.stable.v2 as nw

from marimo import _loggers
from marimo._data.models import ExternalDataType
from marimo._dependencies.dependencies import DependencyManager
from marimo._output.data.data import sanitize_json_bigint
from marimo._plugins.ui._impl.tables.format import (
    FormatMapping,
    format_value,
)
from marimo._plugins.ui._impl.tables.narwhals_table import NarwhalsTableManager
from marimo._plugins.ui._impl.tables.selection import INDEX_COLUMN_NAME
from marimo._plugins.ui._impl.tables.table_manager import (
    ColumnName,
    FieldType,
    FieldTypes,
    TableManager,
    TableManagerFactory,
)

if TYPE_CHECKING:
    import pandas as pd

LOGGER = _loggers.marimo_logger()

if TYPE_CHECKING:
    from pandas._typing import DtypeObj


def _maybe_convert_geopandas_to_pandas(data: pd.DataFrame) -> pd.DataFrame:
    # Convert to pandas dataframe since geopandas will fail on
    # certain operations (like to_json(orient="records"))
    if DependencyManager.geopandas.has():
        import geopandas as gpd  # type: ignore
        import pandas as pd

        if isinstance(data, gpd.GeoDataFrame):
            return pd.DataFrame(data)
    return data


class PandasTableManagerFactory(TableManagerFactory):
    @staticmethod
    def package_name() -> str:
        return "pandas"

    @staticmethod
    @functools.lru_cache(maxsize=1)
    def create() -> type[TableManager[Any]]:
        import pandas as pd

        class PandasTableManager(NarwhalsTableManager[pd.DataFrame, Any]):
            type = "pandas"

            def __init__(self, data: pd.DataFrame) -> None:
                data = _maybe_convert_geopandas_to_pandas(data)
                data = self._handle_multi_col_indexes(data)
                data = self._handle_non_string_column_names(data)
                self._original_data = data
                super().__init__(nw.from_native(self._original_data))

            @cached_property
            def schema(self) -> pd.Series[Any]:
                return self._original_data.dtypes  # type: ignore

            # We override narwhals's to_csv_str to handle pandas
            # headers
            def to_csv_str(
                self, format_mapping: Optional[FormatMapping] = None
            ) -> str:
                has_headers = len(self.get_row_headers()) > 0
                return self.apply_formatting(
                    format_mapping
                )._original_data.to_csv(index=has_headers)

            def to_json_str(
                self,
                format_mapping: Optional[FormatMapping] = None,
<<<<<<< HEAD
                ensure_ascii: bool = True,
=======
                strict_json: bool = False,
>>>>>>> 1bef461e
            ) -> str:
                def to_json(
                    result: pd.DataFrame,
                ) -> list[dict[str, Any]] | str:
                    """
                    to_dict preserves nans, infs and is more accurate than to_json.
                    By default, we use to_dict unless strict_json is True
                    """
                    if strict_json:
                        try:
                            json_str = result.to_json(
                                orient="records",
                                date_format="iso",
                                default_handler=str,
                            )
                            assert json_str is not None
                            return json_str
                        except Exception as e:
                            LOGGER.warning(
                                "Error serializing to JSON. Falling back to to_dict. Error: %s",
                                e,
                            )
                    return result.to_dict(orient="records")  # type: ignore

                from pandas.api.types import (
                    is_complex_dtype,
                    is_object_dtype,
                    is_timedelta64_dtype,
                    is_timedelta64_ns_dtype,
                )

                _data = self.apply_formatting(format_mapping)._original_data
                result = _data.copy()  # to avoid SettingWithCopyWarning
                try:
                    for col in result.columns:
                        dtype = result[col].dtype
                        # Complex dtypes are converted to {'imag': num, 'real': num} by default
                        # We want to preserve the original display
                        if is_complex_dtype(dtype):
                            result[col] = result[col].apply(str)
                        if is_timedelta64_dtype(
                            dtype
                        ) or is_timedelta64_ns_dtype(dtype):
                            result[col] = result[col].apply(str)
                        if is_object_dtype(dtype):
                            # Check if column contains date objects (not datetime), and convert them to string
                            # Typically, this will change to YYYY-MM-DD format
                            inferred_dtype = self._infer_dtype(col)
                            if inferred_dtype == "date":
                                result[col] = result[col].apply(str)

                            # Cast bytes to string to avoid overflow error
                            if self._infer_dtype(col) == "bytes":
                                result[col] = result[col].apply(str)

                except Exception as e:
                    LOGGER.error(
                        "Error handling complex or timedelta64 dtype",
                        exc_info=e,
                    )
                    return sanitize_json_bigint(
                        to_json(result), ensure_ascii=ensure_ascii
                    )

                # Flatten row multi-index
                if isinstance(result.index, pd.MultiIndex) or (
                    isinstance(result.index, pd.Index)
                    and not isinstance(result.index, pd.RangeIndex)
                ):
                    index_names = result.index.names
                    unnamed_indexes = any(
                        idx is None for idx in result.index.names
                    )

                    index_levels = result.index.nlevels

                    # Check for name conflicts between index names and column names
                    # to avoid "cannot insert x, already exists" error
                    conflicting_names = set(index_names) & set(result.columns)
                    if conflicting_names:
                        # Create new names, handling None values
                        new_names: list[str] = []
                        for name in result.index.names:
                            if name in conflicting_names:
                                new_names.append(f"{name}_index")
                            else:
                                new_names.append(str(name))

                        # Rename the index to avoid conflict
                        if isinstance(result.index, pd.MultiIndex):
                            result.index = result.index.set_names(new_names)
                        else:
                            result.index = result.index.rename(new_names[0])

                        # Update index_names to reflect the rename
                        index_names = result.index.names

                    result = result.reset_index()

                    if unnamed_indexes:
                        # After reset_index, the index is converted to a column
                        # We need to rename the new columns to empty strings
                        # And it must be unique for each column
                        # TODO: On the frontend this still displays the original index, not the renamed one
                        empty_name = ""
                        for i, idx_name in enumerate(index_names):
                            if idx_name is None:
                                result.columns.values[i] = empty_name
                                empty_name += " "

                        if index_levels > 1:
                            LOGGER.warning(
                                "Indexes with more than one level are not well supported, call reset_index() or use mo.plain(df)"
                            )

                return sanitize_json_bigint(
                    to_json(result), ensure_ascii=ensure_ascii
                )

            def _infer_dtype(self, column: ColumnName) -> str:
                # Typically, pandas dtypes returns a generic dtype
                # This provides more specific dtypes like bytes, floating, categorical, etc.
                return pd.api.types.infer_dtype(self._original_data[column])

            def to_arrow_ipc(self) -> bytes:
                out = io.BytesIO()
                self._original_data.to_feather(out, compression="uncompressed")
                return out.getvalue()

            def apply_formatting(
                self, format_mapping: Optional[FormatMapping]
            ) -> PandasTableManager:
                if not format_mapping:
                    return self

                _data = self._original_data.copy()
                for col in _data.columns:
                    if col in format_mapping:
                        _data[col] = _data[col].apply(
                            lambda x, col=col: format_value(  # type: ignore
                                col, x, format_mapping
                            )
                        )
                return PandasTableManager(_data)

            @classmethod
            def _handle_multi_col_indexes(
                cls, data: pd.DataFrame
            ) -> pd.DataFrame:
                is_multi_col_index = isinstance(data.columns, pd.MultiIndex)
                # When in a table with selection, narwhals will convert the columns to a tuple
                is_multi_col_table = (
                    INDEX_COLUMN_NAME in data.columns
                    and len(data.columns) > 1
                    and any(isinstance(col, tuple) for col in data.columns)
                )

                # Convert multi-index or tuple columns to comma-separated strings
                if is_multi_col_index or is_multi_col_table:
                    data_copy = data.copy()
                    LOGGER.info(
                        "Multi-column indexes are not supported, converting to single index"
                    )
                    _cols = data_copy.columns
                    if INDEX_COLUMN_NAME in data_copy.columns:
                        data_copy.columns = pd.Index(
                            [INDEX_COLUMN_NAME]
                            + [
                                ",".join([str(lev) for lev in c])
                                for c in _cols[1:]
                            ]
                        )
                    else:
                        data_copy.columns = pd.Index(
                            [",".join([str(lev) for lev in c]) for c in _cols]
                        )
                    return data_copy

                return data

            @classmethod
            def _handle_non_string_column_names(
                cls, data: pd.DataFrame
            ) -> pd.DataFrame:
                if not isinstance(data.columns, pd.Index):
                    return data

                if len(data.columns) > 0 and not isinstance(
                    data.columns[0], str
                ):
                    data_copy = data.copy()
                    data_copy.columns = pd.Index(
                        [str(name) for name in data_copy.columns]
                    )
                    return data_copy
                return data

            # We override the default implementation to use pandas
            # headers
            def get_row_headers(self) -> FieldTypes:
                return self._get_row_headers_for_index(
                    self._original_data.index
                )

            @staticmethod
            def is_type(value: Any) -> bool:
                return isinstance(value, pd.DataFrame)

            def _get_row_headers_for_index(
                self, index: pd.Index[Any]
            ) -> FieldTypes:
                # Ignore if it's the default index with no name
                if index.name is None and isinstance(index, pd.RangeIndex):
                    return []

                if isinstance(index, pd.MultiIndex):
                    # recurse
                    headers: FieldTypes = []
                    for i in range(index.nlevels):
                        headers.extend(
                            self._get_row_headers_for_index(
                                index.get_level_values(i)
                            )
                        )
                    return headers

                dtype = index.dtype
                field_type = self._map_dtype_to_field_type(dtype)
                return [(str(index.name or ""), field_type)]

            # We override the default implementation to use pandas's
            # internal fields since they get displayed in the UI.
            def get_field_type(
                self, column_name: str
            ) -> tuple[FieldType, ExternalDataType]:
                dtype = self.schema[column_name]
                return self._map_dtype_to_field_type(dtype)

            def _map_dtype_to_field_type(
                self, dtype: str | pd.DataFrame | DtypeObj
            ) -> tuple[FieldType, ExternalDataType]:
                # If a df has duplicate columns, it won't be a series, but
                # a dataframe. In this case, we take the dtype of the columns
                if isinstance(dtype, pd.DataFrame):
                    dtype = str(dtype.columns.dtype)
                else:
                    dtype = str(dtype)

                lower_dtype = dtype.lower()

                if lower_dtype.startswith("interval"):
                    return ("string", dtype)
                if lower_dtype.startswith("int") or lower_dtype.startswith(
                    "uint"
                ):
                    return ("integer", dtype)
                if lower_dtype.startswith("float"):
                    return ("number", dtype)
                if lower_dtype == "object":
                    return ("string", dtype)
                if lower_dtype == "bool":
                    return ("boolean", dtype)
                if lower_dtype.startswith("datetime"):
                    return ("datetime", dtype)
                if lower_dtype == "date":
                    return ("date", dtype)
                if lower_dtype == "time":
                    return ("time", dtype)
                if lower_dtype == "timedelta64[ns]":
                    return ("string", dtype)
                if lower_dtype == "category":
                    return ("string", dtype)
                if lower_dtype == "string":
                    return ("string", dtype)
                if lower_dtype.startswith("complex"):
                    return ("unknown", dtype)
                return ("unknown", dtype)

            # We override the default since narwhals returns a Series
            def get_unique_column_values(
                self, column: str
            ) -> list[str | int | float]:
                return self._original_data[column].unique().tolist()  # type: ignore[return-value,no-any-return]

        return PandasTableManager<|MERGE_RESOLUTION|>--- conflicted
+++ resolved
@@ -84,11 +84,8 @@
             def to_json_str(
                 self,
                 format_mapping: Optional[FormatMapping] = None,
-<<<<<<< HEAD
                 ensure_ascii: bool = True,
-=======
                 strict_json: bool = False,
->>>>>>> 1bef461e
             ) -> str:
                 def to_json(
                     result: pd.DataFrame,
