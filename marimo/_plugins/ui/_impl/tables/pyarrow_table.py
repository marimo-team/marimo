--- conflicted
+++ resolved
@@ -184,13 +184,8 @@
                     column = pc.cast(column, pa.string())  # type: ignore
                     mask: pa.BooleanArray = pc.match_substring(  # type: ignore
                         column,  # type: ignore
-<<<<<<< HEAD
-                        query,  # type: ignore
-                        ignore_case=True,  # type: ignore
-=======
                         query,
                         ignore_case=True,
->>>>>>> 206d5d90
                     )
                     masks.append(mask)
 
