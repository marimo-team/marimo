# Copyright 2024 Marimo. All rights reserved.
from __future__ import annotations

import abc
from dataclasses import dataclass
from typing import (
    TYPE_CHECKING,
    Any,
    Generic,
    NamedTuple,
    Optional,
    TypeVar,
    Union,
)

from marimo._data.models import (
    BinValue,
    ColumnStats,
    DataType,
    ExternalDataType,
)
from marimo._plugins.ui._impl.tables.format import FormatMapping

if TYPE_CHECKING:
    from marimo._plugins.ui._impl.table import SortArgs

T = TypeVar("T")

ColumnName = str
RowId = str
FieldType = DataType
FieldTypes = list[tuple[ColumnName, tuple[FieldType, ExternalDataType]]]


class TableCoordinate(NamedTuple):
    row_id: Union[int, str]
    column_name: str


@dataclass
class TableCell:
    row: Union[int, str]
    column: str
    value: Any | None

    def __getitem__(self, key: str) -> Any:
        """Allow dictionary-style access to cell values."""
        if key not in ["row", "column", "value"]:
            raise KeyError(f"Invalid key: {key}")
        return getattr(self, key)


class TableManager(abc.ABC, Generic[T]):
    # Upper limit for column summaries
    # The only sets the default to show column summaries,
    # but it can be overridden by the user
    DEFAULT_SUMMARY_CHARTS_COLUMN_LIMIT = 40
    # Upper limit for frontend table component to show column summary charts
    # to ensure browser performance
    DEFAULT_SUMMARY_CHARTS_ROW_LIMIT = 20_000
    # Lower limit for frontend to show column summary charts, since for
    # very small tables column summaries just take up space.
    DEFAULT_SUMMARY_CHARTS_MINIMUM_ROWS = 11
    # Upper limit for column summaries to avoid hanging up the kernel
    # Note: Keep this value in sync with DataTablePlugin's banner text
    DEFAULT_SUMMARY_STATS_ROW_LIMIT = 1_000_000

    type: str = ""

    def __init__(self, data: T) -> None:
        self.data = data

    def supports_download(self) -> bool:
        return True

    def supports_selection(self) -> bool:
        return True

    def supports_altair(self) -> bool:
        return True

    @abc.abstractmethod
    def apply_formatting(
        self, format_mapping: Optional[FormatMapping]
    ) -> TableManager[Any]:
        pass

    @abc.abstractmethod
    def supports_filters(self) -> bool:
        pass

    @abc.abstractmethod
    def sort_values(self, by: list[SortArgs]) -> TableManager[Any]:
        pass

    @abc.abstractmethod
    def to_csv_str(
        self,
        format_mapping: Optional[FormatMapping] = None,
    ) -> str:
        pass

    def to_csv(
        self,
        format_mapping: Optional[FormatMapping] = None,
        encoding: str | None = "utf-8",
    ) -> bytes:
        resolved_encoding = encoding or "utf-8"
        return self.to_csv_str(format_mapping).encode(resolved_encoding)

    def to_arrow_ipc(self) -> bytes:
        raise NotImplementedError("Arrow format not supported")

    @abc.abstractmethod
    def to_json_str(
        self,
        format_mapping: Optional[FormatMapping] = None,
<<<<<<< HEAD
        ensure_ascii: bool = True,
=======
        strict_json: bool = False,
>>>>>>> 1bef461e
    ) -> str:
        pass

    def to_json(
        self,
        format_mapping: Optional[FormatMapping] = None,
<<<<<<< HEAD
        encoding: str | None = "utf-8",
        ensure_ascii: bool = True,
    ) -> bytes:
        resolved_encoding = encoding or "utf-8"
        return self.to_json_str(
            format_mapping=format_mapping, ensure_ascii=ensure_ascii
        ).encode(resolved_encoding)
=======
        strict_json: bool = False,  # Whether the result should be strictly JSON compliant (eg. nan -> null)
    ) -> bytes:
        return self.to_json_str(format_mapping, strict_json).encode("utf-8")
>>>>>>> 1bef461e

    @abc.abstractmethod
    def to_parquet(self) -> bytes:
        raise NotImplementedError

    @abc.abstractmethod
    def select_rows(self, indices: list[int]) -> TableManager[Any]:
        pass

    @abc.abstractmethod
    def select_columns(self, columns: list[str]) -> TableManager[Any]:
        pass

    @abc.abstractmethod
    def select_cells(self, cells: list[TableCoordinate]) -> list[TableCell]:
        pass

    @abc.abstractmethod
    def drop_columns(self, columns: list[str]) -> TableManager[Any]:
        pass

    @abc.abstractmethod
    def get_row_headers(self) -> FieldTypes:
        pass

    @abc.abstractmethod
    def get_field_type(
        self, column_name: str
    ) -> tuple[FieldType, ExternalDataType]:
        pass

    def get_field_types(self) -> FieldTypes:
        # Some column names may be non-string (sqlalchemy quoted names), so we convert them to strings
        return [
            (str(column_name), self.get_field_type(column_name))
            for column_name in self.get_column_names()
        ]

    @abc.abstractmethod
    def take(self, count: int, offset: int) -> TableManager[Any]:
        pass

    @abc.abstractmethod
    def search(self, query: str) -> TableManager[Any]:
        pass

    @staticmethod
    @abc.abstractmethod
    def is_type(value: Any) -> bool:
        pass

    @abc.abstractmethod
    def get_stats(self, column: str) -> ColumnStats:
        pass

    @abc.abstractmethod
    def get_bin_values(
        self, column: ColumnName, num_bins: int
    ) -> list[BinValue]:
        pass

    @abc.abstractmethod
    def get_num_rows(self, force: bool = True) -> Optional[int]:
        # This can be expensive to compute,
        # so we allow optionals
        pass

    @abc.abstractmethod
    def get_num_columns(self) -> int:
        pass

    @abc.abstractmethod
    def get_column_names(self) -> list[str]:
        pass

    @abc.abstractmethod
    def get_unique_column_values(self, column: str) -> list[str | int | float]:
        pass

    @abc.abstractmethod
    def get_sample_values(self, column: str) -> list[Any]:
        pass

    @abc.abstractmethod
    def calculate_top_k_rows(
        self, column: ColumnName, k: int
    ) -> list[tuple[Any, int]]:
        pass

    def __repr__(self) -> str:
        rows = self.get_num_rows(force=False)
        columns = self.get_num_columns()
        if rows is None:
            return f"{self.type}: {columns:,} columns"
        return f"{self.type}: {rows:,} rows x {columns:,} columns"


class TableManagerFactory(abc.ABC):
    @staticmethod
    @abc.abstractmethod
    def package_name() -> str:
        pass

    @staticmethod
    @abc.abstractmethod
    def create() -> type[TableManager[Any]]:
        pass<|MERGE_RESOLUTION|>--- conflicted
+++ resolved
@@ -115,30 +115,23 @@
     def to_json_str(
         self,
         format_mapping: Optional[FormatMapping] = None,
-<<<<<<< HEAD
         ensure_ascii: bool = True,
-=======
         strict_json: bool = False,
->>>>>>> 1bef461e
     ) -> str:
         pass
 
     def to_json(
         self,
         format_mapping: Optional[FormatMapping] = None,
-<<<<<<< HEAD
         encoding: str | None = "utf-8",
         ensure_ascii: bool = True,
+        strict_json: bool = False, # Whether the result should be strictly JSON compliant (eg. nan -> null)
     ) -> bytes:
         resolved_encoding = encoding or "utf-8"
+
         return self.to_json_str(
-            format_mapping=format_mapping, ensure_ascii=ensure_ascii
+            format_mapping=format_mapping, ensure_ascii=ensure_ascii, strict_json=strict_json
         ).encode(resolved_encoding)
-=======
-        strict_json: bool = False,  # Whether the result should be strictly JSON compliant (eg. nan -> null)
-    ) -> bytes:
-        return self.to_json_str(format_mapping, strict_json).encode("utf-8")
->>>>>>> 1bef461e
 
     @abc.abstractmethod
     def to_parquet(self) -> bytes:
