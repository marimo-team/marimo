--- conflicted
+++ resolved
@@ -47,16 +47,9 @@
 
     # If we have a DataFrameLike object, use the DataFrameProtocolTableManager
     if isinstance(data, DataFrameLike):
-<<<<<<< HEAD
-        DependencyManager.require_pyarrow(
-            "For table support using the dataframe protocol"
-        )
-        return PyArrowTableManagerFactory.create()(
-            arrow_table_from_dataframe_protocol(data)
-        )
+        return DataFrameProtocolTableManager(data)
 
     return None
-
 
 # Copied from Altair
 # https://github.com/vega/altair/blob/18a2c3c237014591d172284560546a2f0ac1a883/altair/utils/data.py#L343
@@ -83,8 +76,5 @@
             result = convert_method()
             if isinstance(result, pa.Table):
                 return result
-=======
-        return DataFrameProtocolTableManager(data)
->>>>>>> 192c021b
 
-    return None+    return pi.from_dataframe(dfi_df)  # type: ignore[no-any-return]