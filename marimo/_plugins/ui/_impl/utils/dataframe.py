--- conflicted
+++ resolved
@@ -61,14 +61,10 @@
     if ext == "csv":
         return mo_data.csv(manager.to_csv(encoding=csv_encoding)).url
     elif ext == "json":
-<<<<<<< HEAD
+        # Use strict JSON to ensure compliance with JSON spec
         return mo_data.json(
-            manager.to_json(encoding=None, ensure_ascii=json_ensure_ascii)
+            manager.to_json(encoding=None, ensure_ascii=json_ensure_ascii, strict_json=True)
         ).url
-=======
-        # Use strict JSON to ensure compliance with JSON spec
-        return mo_data.json(manager.to_json(strict_json=True)).url
->>>>>>> 1bef461e
     elif ext == "parquet":
         return mo_data.parquet(manager.to_parquet()).url
     else:
