# Copyright 2024 Marimo. All rights reserved.
from __future__ import annotations

import threading
from dataclasses import dataclass, field
<<<<<<< HEAD
from typing import TYPE_CHECKING, Any, Callable, Optional, Tuple
=======
from typing import TYPE_CHECKING, Any, List, Optional, Tuple
>>>>>>> d35e128f

from marimo import _loggers
from marimo._ast.cell import (
    CellId_t,
    CellImpl,
    execute_cell,
    execute_cell_async,
)
from marimo._ast.compiler import code_key
from marimo._ast.visitor import Name

if TYPE_CHECKING:
    from collections.abc import Collection

Edge = Tuple[CellId_t, CellId_t]
# EdgeWithVar uses a list rather than a set for the variables linking the cells
# as sets are not JSON-serializable (required by static_notebook_template()).
# The first entry is the source node; the second entry is a list of defs from
# the source read by the destination; and the third entry is the destination
# node.
EdgeWithVar = Tuple[CellId_t, List[str], CellId_t]

LOGGER = _loggers.marimo_logger()


# TODO(akshayka): Add method disable_cell, enable_cell which handle
# state transitions on cells
@dataclass(frozen=True)
class DirectedGraph:
    # Nodes in the graph
    cells: dict[CellId_t, CellImpl] = field(default_factory=dict)

    # Edge (u, v) means v is a child of u, i.e., v has a reference
    # to something defined in u
    children: dict[CellId_t, set[CellId_t]] = field(default_factory=dict)

    # Reversed edges (parent pointers) for convenience
    parents: dict[CellId_t, set[CellId_t]] = field(default_factory=dict)

    # Cells that define the same name
    #
    # siblings[cell_id] is a set of cell ids, one for each cell that shares a
    # definition with cell_id.
    #
    # If this dict is non-empty, then the marimo program contains multiply
    # defined names (and is therefore in an error state)
    siblings: dict[CellId_t, set[CellId_t]] = field(default_factory=dict)

    # A mapping from defs to the cells that define them
    definitions: dict[Name, set[CellId_t]] = field(default_factory=dict)

    # The set of cycles in the graph
    cycles: set[tuple[Edge, ...]] = field(default_factory=set)

    # This lock must be acquired during methods that mutate the graph; it's
    # only needed because a graph is shared between the kernel and the code
    # completion service. It should almost always be uncontended.
    lock: threading.Lock = field(default_factory=threading.Lock)

    def is_cell_cached(self, cell_id: CellId_t, code: str) -> bool:
        """Whether a cell with id `cell_id` and code `code` is in the graph."""
        return (
            cell_id in self.cells and code_key(code) == self.cells[cell_id].key
        )

    def get_defining_cells(self, name: Name) -> set[CellId_t]:
        """Get all cells that define name.

        This is a singleton for well-formed graphs.
        """
        return self.definitions[name]

    def get_referring_cells(self, name: Name) -> set[CellId_t]:
        """Get all cells that have a ref to `name`."""
        return set([cid for cid in self.cells if name in self.cells[cid].refs])

    def get_path(self, source: CellId_t, dst: CellId_t) -> list[Edge]:
        """Get a path from `source` to `dst`, if any."""
        if source == dst:
            return []

        queue: list[tuple[CellId_t, list[Edge]]] = [(source, [])]
        found = set()
        while queue:
            node, path = queue.pop(0)
            found.add(node)
            for cid in self.children[node]:
                if cid not in found:
                    next_path = path + [(node, cid)]
                    if cid == dst:
                        return next_path
                    queue.append((cid, next_path))
        return []

    def register_cell(self, cell_id: CellId_t, cell: CellImpl) -> None:
        """Add a cell to the graph.

        Mutates the graph, acquiring `self.lock`.

        Requires that `cell_id` is not already in the graph.
        """
        with self.lock:
            assert cell_id not in self.cells
            self.cells[cell_id] = cell
            # Children are the set of cells that refer to a name defined in
            # `cell`
            children: set[CellId_t] = set()
            # Cells that define the same name as this one
            siblings: set[CellId_t] = set()
            # Parents are the set of cells that define a name referred to by
            # `cell`
            parents: set[CellId_t] = set()

            # Populate children, siblings, and parents
            self.children[cell_id] = children
            self.siblings[cell_id] = siblings
            self.parents[cell_id] = parents
            for name in cell.defs:
                self.definitions.setdefault(name, set()).add(cell_id)
                for sibling in self.definitions[name]:
                    if sibling != cell_id:
                        siblings.add(sibling)
                        self.siblings[sibling].add(cell_id)

                # a cell can refer to its own defs, but that doesn't add an
                # edge to the dependency graph
                referring_cells = self.get_referring_cells(name) - set(
                    (cell_id,)
                )
                # we will add an edge (cell_id, v) for each v in
                # referring_cells; if there is a path from v to cell_id, then
                # the new edge will form a cycle
                for v in referring_cells:
                    path = self.get_path(v, cell_id)
                    if path:
                        self.cycles.add(tuple([(cell_id, v)] + path))

                children.update(referring_cells)
                for child in referring_cells:
                    self.parents[child].add(cell_id)

            for name in cell.refs:
                other_ids = (
                    self.definitions[name]
                    if name in self.definitions
                    else set()
                ) - set((cell_id,))
                # if other is empty, this means that the user is going to
                # get a NameError once the cell is run, unless the symbol
                # is say a builtin
                for other_id in other_ids:
                    parents.add(other_id)
                    # we are adding an edge (other_id, cell_id). If there
                    # is a path from cell_id to other_id, then the new
                    # edge forms a cycle
                    path = self.get_path(cell_id, other_id)
                    if path:
                        self.cycles.add(tuple([(other_id, cell_id)] + path))
                    self.children[other_id].add(cell_id)

        if self.is_any_ancestor_stale(cell_id):
            self.set_stale(set([cell_id]))

        if self.is_any_ancestor_disabled(cell_id):
            cell.set_status(status="disabled-transitively")

    def is_any_ancestor_stale(self, cell_id: CellId_t) -> bool:
        return any(self.cells[cid].stale for cid in self.ancestors(cell_id))

    def is_any_ancestor_disabled(self, cell_id: CellId_t) -> bool:
        return any(
            self.cells[cid].config.disabled for cid in self.ancestors(cell_id)
        )

    def disable_cell(self, cell_id: CellId_t) -> None:
        """
        Disables a cell in the graph.

        Does not mutate the graph (but does mutate cell statuses).

        Returns the ids of descendants that are disabled transitively.
        """
        if cell_id not in self.cells:
            raise ValueError(f"Cell {cell_id} not found")

        for cid in transitive_closure(self, set([cell_id])) - set([cell_id]):
            cell = self.cells[cid]
            cell.set_status(status="disabled-transitively")

    def enable_cell(self, cell_id: CellId_t) -> set[CellId_t]:
        """
        Enables a cell in the graph.

        Does not mutate the graph (but does mutate cell statuses).

        Returns:
        - set of cells that were stale and should be re-run
        """
        if cell_id not in self.cells:
            raise ValueError(f"Cell {cell_id} not found")

        cells_to_run: set[CellId_t] = set()
        for cid in transitive_closure(self, set([cell_id])):
            if not self.is_disabled(cid):
                child = self.cells[cid]
                if child.stale:
                    # cell was previously disabled, is no longer
                    # disabled, and is stale: needs to run.
                    cells_to_run.add(cid)
                if child.disabled_transitively:
                    # cell is no longer disabled: status -> idle
                    child.set_status("idle")
        return cells_to_run

    def delete_cell(self, cell_id: CellId_t) -> set[CellId_t]:
        """Removes a cell from the graph.

        Mutates the graph, acquiring `self.lock`.

        Returns the ids of the children of the removed cell.
        """
        with self.lock:
            if cell_id not in self.cells:
                raise ValueError(f"Cell {cell_id} not found")

            # Removing this cell from its defs' definer sets
            for name in self.cells[cell_id].defs:
                name_defs = self.definitions[name]
                name_defs.remove(cell_id)
                if not name_defs:
                    # No more cells define this name, so we remove it from the
                    # graph
                    del self.definitions[name]

            # Remove cycles that are broken from removing this cell.
            edges = [(cell_id, child) for child in self.children[cell_id]] + [
                (parent, cell_id) for parent in self.parents[cell_id]
            ]
            for e in edges:
                broken_cycles = [c for c in self.cycles if e in c]
                for c in broken_cycles:
                    self.cycles.remove(c)

            # Grab a reference to children before we remove it from our map.
            children = self.children[cell_id]

            # Purge this cell from the graph.
            del self.cells[cell_id]
            del self.children[cell_id]
            del self.parents[cell_id]
            del self.siblings[cell_id]

            for elems in self.parents.values():
                if cell_id in elems:
                    elems.remove(cell_id)
            for elems in self.children.values():
                if cell_id in elems:
                    elems.remove(cell_id)
            for elems in self.siblings.values():
                if cell_id in elems:
                    elems.remove(cell_id)

            return children

    def is_disabled(self, cell_id: CellId_t) -> bool:
        if cell_id not in self.cells:
            raise ValueError(f"Cell {cell_id} not in graph.")
        cell = self.cells[cell_id]
        if cell.config.disabled:
            return True
        seen: set[CellId_t] = set()
        queue = [cell_id]
        while queue:
            cid = queue.pop()
            seen.add(cid)
            for parent_id in self.parents[cid]:
                if parent_id in seen:
                    continue
                elif self.cells[parent_id].config.disabled:
                    return True
                else:
                    queue.append(parent_id)
        return False

    # these two helper functions could be written as concise
    # `any` expressions using assignment expressions, but
    # that's a silly reason to make Python < 3.8 incompatible
    # with marimo.
    def get_multiply_defined(self) -> Optional[Name]:
        for name, definers in self.definitions.items():
            if len(definers) > 1:
                return name
        return None

    def get_deleted_nonlocal_ref(self) -> Optional[Name]:
        for cell in self.cells.values():
            for ref in cell.deleted_refs:
                if ref in self.definitions:
                    return ref
        return None

    def descendants(self, cell_id: CellId_t) -> set[CellId_t]:
        return transitive_closure(self, set([cell_id]), inclusive=False)

    def ancestors(self, cell_id: CellId_t) -> set[CellId_t]:
        return transitive_closure(
            self, set([cell_id]), children=False, inclusive=False
        )

    def set_stale(self, cell_ids: set[CellId_t]) -> None:
        for cid in transitive_closure(self, cell_ids):
            self.cells[cid].set_stale(stale=True)

    def get_stale(self) -> set[CellId_t]:
        return set([cid for cid, cell in self.cells.items() if cell.stale])


def transitive_closure(
    graph: DirectedGraph,
    cell_ids: set[CellId_t],
    children: bool = True,
    inclusive: bool = True,
    predicate: Callable[[CellImpl], bool] | None = None,
) -> set[CellId_t]:
    """Return a set of the passed-in cells and their descendants or ancestors

    If children is True, returns descendants; otherwise, returns ancestors

    If inclusive, includes passed-in cells in the set.

    If predicate, only cells satisfying predicate(cell) are included
    """
    seen = set()
    cells = set()
    queue = list(cell_ids)
    predicate = predicate or (lambda _: True)

    def relatives(cid: CellId_t) -> set[CellId_t]:
        return graph.children[cid] if children else graph.parents[cid]

    while queue:
        cid = queue.pop(0)
        seen.add(cid)
        cell = graph.cells[cid]
        if inclusive and predicate(cell):
            cells.add(cid)
        elif cid not in cell_ids and predicate(cell):
            cells.add(cid)
        for relative in relatives(cid):
            if relative not in seen:
                queue.append(relative)
    return cells


def induced_subgraph(
    graph: DirectedGraph, cell_ids: Collection[CellId_t]
) -> tuple[dict[CellId_t, set[CellId_t]], dict[CellId_t, set[CellId_t]]]:
    """Return parents and children for each node in `cell_ids`

    Represents the subgraph induced by `cell_ids`.
    """
    parents = {}
    children = {}
    for cid in cell_ids:
        parents[cid] = set(p for p in graph.parents[cid] if p in cell_ids)
        children[cid] = set(c for c in graph.children[cid] if c in cell_ids)
    return parents, children


def get_cycles(
    graph: DirectedGraph, cell_ids: Collection[CellId_t]
) -> list[tuple[Edge, ...]]:
    """Get all cycles among `cell_ids`."""
    _, induced_children = induced_subgraph(graph, cell_ids)
    induced_edges = set(
        [(u, v) for u in induced_children for v in induced_children[u]]
    )
    return [c for c in graph.cycles if all(e in induced_edges for e in c)]


def topological_sort(
    graph: DirectedGraph, cell_ids: Collection[CellId_t]
) -> list[CellId_t]:
    """Sort `cell_ids` in a topological order."""
    parents, children = induced_subgraph(graph, cell_ids)
    roots = [cid for cid in cell_ids if not parents[cid]]
    sorted_cell_ids = []
    while roots:
        cid = roots.pop(0)
        sorted_cell_ids.append(cid)
        for child in children[cid]:
            parents[child].remove(cid)
            if not parents[child]:
                roots.append(child)
    # TODO make sure parents for each id is empty, otherwise cycle
    return sorted_cell_ids


class Runner:
    """Utility for running individual cells in a graph

    This class provides methods to a run a cell in the graph and obtain its
    output (last expression) and the values of its defs.

    If needed, the runner will recursively compute the values of the cell's
    refs by executing its ancestors. Refs can also be substituted by the
    caller.

    TODO(akshayka): Add an API for caching defs across cell runs.
    """

    def __init__(self, graph: DirectedGraph) -> None:
        self._graph = graph

    @staticmethod
    def _returns(cell_impl: CellImpl, glbls: dict[str, Any]) -> dict[str, Any]:
        return {name: glbls[name] for name in cell_impl.defs if name in glbls}

    @staticmethod
    def _substitute_refs(
        cell_impl: CellImpl,
        glbls: dict[str, Any],
        kwargs: dict[str, Any],
    ) -> None:
        for argname, argvalue in kwargs.items():
            if argname in cell_impl.refs:
                glbls[argname] = argvalue
            else:
                raise ValueError(
                    f"Cell got unexpected argument {argname}"
                    f"The allowed arguments are {cell_impl.refs}."
                )

    def _get_ancestors(
        self, cell_impl: CellImpl, kwargs: dict[str, Any]
    ) -> set[CellId_t]:
        # Get the transitive closure of parents defining unsubstituted refs
        graph = self._graph
        substitutions = set(kwargs.values())
        unsubstituted_refs = cell_impl.refs - substitutions
        parent_ids = set(
            [
                parent_id
                for parent_id in graph.parents[cell_impl.cell_id]
                if graph.cells[parent_id].defs.intersection(unsubstituted_refs)
            ]
        )
        return transitive_closure(graph, parent_ids, children=False)

    @staticmethod
    def _validate_kwargs(cell_impl: CellImpl, kwargs: dict[str, Any]) -> None:
        for argname in kwargs:
            if argname not in cell_impl.refs:
                raise ValueError(
                    f"Cell got unexpected argument {argname}"
                    f"The allowed arguments are {cell_impl.refs}."
                )

    def is_coroutine(self, cell_id: CellId_t) -> bool:
        return self._graph.cells[cell_id].is_coroutine() or any(
            self._graph.cells[cid].is_coroutine()
            for cid in self._get_ancestors(
                self._graph.cells[cell_id], kwargs={}
            )
        )

    async def run_cell_async(
        self, cell_id: CellId_t, kwargs: dict[str, Any]
    ) -> tuple[Any, dict[str, Any]]:
        """Run a possibly async cell and its ancestors

        Substitutes kwargs as refs for the cell, omitting ancestors that
        whose refs are substituted.
        """
        graph = self._graph
        cell_impl = graph.cells[cell_id]
        Runner._validate_kwargs(cell_impl, kwargs)
        ancestor_ids = self._get_ancestors(cell_impl, kwargs)

        glbls: dict[str, Any] = {}
        for cid in topological_sort(graph, ancestor_ids):
            await execute_cell_async(graph.cells[cid], glbls)

        Runner._substitute_refs(cell_impl, glbls, kwargs)
        output = await execute_cell_async(
            graph.cells[cell_impl.cell_id], glbls
        )
        defs = Runner._returns(cell_impl, glbls)
        return output, defs

    def run_cell_sync(
        self, cell_id: CellId_t, kwargs: dict[str, Any]
    ) -> tuple[Any, dict[str, Any]]:
        """Run a synchronous cell and its ancestors

        Substitutes kwargs as refs for the cell, omitting ancestors that
        whose refs are substituted.

        Raises a `RuntimeError` if the cell or any of its unsubstituted
        ancestors are coroutine functions.
        """
        graph = self._graph
        cell_impl = graph.cells[cell_id]
        if cell_impl.is_coroutine():
            raise RuntimeError(
                "A coroutine function can't be run synchronously. "
                "Use `run_async()` instead"
            )

        Runner._validate_kwargs(cell_impl, kwargs)
        ancestor_ids = self._get_ancestors(cell_impl, kwargs)

        if any(graph.cells[cid].is_coroutine() for cid in ancestor_ids):
            raise RuntimeError(
                "Cell has an ancestor that is a "
                "coroutine (async) cell. Use `run_async()` instead"
            )

        glbls: dict[str, Any] = {}
        for cid in topological_sort(graph, ancestor_ids):
            execute_cell(graph.cells[cid], glbls)

        self._substitute_refs(cell_impl, glbls, kwargs)
        output = execute_cell(graph.cells[cell_impl.cell_id], glbls)
        defs = Runner._returns(cell_impl, glbls)
        return output, defs<|MERGE_RESOLUTION|>--- conflicted
+++ resolved
@@ -3,11 +3,7 @@
 
 import threading
 from dataclasses import dataclass, field
-<<<<<<< HEAD
-from typing import TYPE_CHECKING, Any, Callable, Optional, Tuple
-=======
-from typing import TYPE_CHECKING, Any, List, Optional, Tuple
->>>>>>> d35e128f
+from typing import TYPE_CHECKING, Any, Callable, List, Optional, Tuple
 
 from marimo import _loggers
 from marimo._ast.cell import (
