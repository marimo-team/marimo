# Copyright 2024 Marimo. All rights reserved.
from __future__ import annotations

import time
<<<<<<< HEAD
from dataclasses import dataclass, field
from typing import Any, Dict, List, Literal, Optional, Tuple, TypeVar, Union
=======
from collections import defaultdict
from dataclasses import asdict, dataclass, field
from typing import (
    TYPE_CHECKING,
    Any,
    Dict,
    Iterator,
    List,
    Mapping,
    Optional,
    Tuple,
    TypeVar,
    Union,
)
>>>>>>> 9acad2ca
from uuid import uuid4

from marimo._ast.cell import CellId_t
from marimo._config.config import MarimoConfig
from marimo._data.models import DataTableSource

if TYPE_CHECKING:
    from starlette.datastructures import URL
    from starlette.requests import HTTPConnection

UIElementId = str
CompletionRequestId = str
FunctionCallId = str

T = TypeVar("T")
ListOrValue = Union[T, List[T]]
SerializedQueryParams = Dict[str, ListOrValue[str]]
Primitive = Union[str, bool, int, float]
SerializedCLIArgs = Dict[str, ListOrValue[Primitive]]


@dataclass
class HTTPRequest(Mapping[str, Any]):
    """
    A class that mimics the Request object from Starlette or FastAPI.

    It is a subset and pickle-able version of the Request object.
    """

    url: dict[str, Any]  # Serialized URL
    base_url: dict[str, Any]  # Serialized URL
    headers: dict[str, str]  # Raw headers
    query_params: dict[str, list[str]]  # Raw query params
    path_params: dict[str, Any]
    cookies: dict[str, str]
    user: Any

    # We don't include session or auth because they may contain
    # information that the app author does not want to expose.

    # session: dict[str, Any]
    # auth: Any

    def __getitem__(self, key: str) -> Any:
        return self.__dict__[key]

    def __iter__(self) -> Iterator[str]:
        return iter(self.__dict__)

    def __len__(self) -> int:
        return len(self.__dict__)

    def _display_(self) -> Any:
        try:
            return asdict(self)
        except TypeError:
            return self.__dict__

    @staticmethod
    def from_request(request: HTTPConnection) -> "HTTPRequest":
        def _url_to_dict(url: URL) -> dict[str, Any]:
            return {
                "path": url.path,
                "port": url.port,
                "scheme": url.scheme,
                "netloc": url.netloc,
                "query": url.query,
                "hostname": url.hostname,
            }

        # Convert URL to dict
        url_dict = _url_to_dict(request.url)

        # Convert base_url to dict
        base_url_dict = _url_to_dict(request.base_url)

        # Convert query params to dict[str, list[str]]
        query_params: dict[str, list[str]] = defaultdict(list)
        for k, v in request.query_params.multi_items():
            query_params[k].append(str(v))

        # Convert headers to dict, remove all marimo-specific headers
        headers: dict[str, str] = {}
        for k, v in request.headers.items():
            if not k.startswith(("marimo", "x-marimo")):
                headers[k] = v

        return HTTPRequest(
            url=url_dict,
            base_url=base_url_dict,
            headers=headers,
            query_params=query_params,
            path_params=request.path_params,
            cookies=request.cookies,
            user=request["user"] if "user" in request else {},
            # Left out for now. This may contain information that the app author
            # does not want to expose.
            # session=request.session if "session" in request else {},
            # auth=request.auth if "auth" in request else {},
        )


@dataclass
class ExecutionRequest:
    cell_id: CellId_t
    code: str
    # incoming request, e.g. from Starlette or FastAPI
    request: Optional[HTTPRequest] = None
    timestamp: float = field(default_factory=time.time)


@dataclass
class ExecuteStaleRequest: ...


@dataclass
class ExecuteMultipleRequest:
    # ids of cells to run
    cell_ids: List[CellId_t]
    # code to register/run for each cell
    codes: List[str]
    # incoming request, e.g. from Starlette or FastAPI
    request: Optional[HTTPRequest] = None
    # time at which the request was received
    timestamp: float = field(default_factory=time.time)

    @property
    def execution_requests(self) -> List[ExecutionRequest]:
        return [
            ExecutionRequest(
                cell_id=cell_id,
                code=code,
                request=self.request,
                timestamp=self.timestamp,
            )
            for cell_id, code in zip(self.cell_ids, self.codes)
        ]

    def __post_init__(self) -> None:
        assert len(self.cell_ids) == len(self.codes), (
            "Mismatched cell_ids and codes"
        )


@dataclass
class ExecuteScratchpadRequest:
    code: str
    # incoming request, e.g. from Starlette or FastAPI
    request: Optional[HTTPRequest]


@dataclass
class RenameRequest:
    filename: str


@dataclass
class SetUIElementValueRequest:
    object_ids: List[UIElementId]
    values: List[Any]
    # Incoming request, e.g. from Starlette or FastAPI
    request: Optional[HTTPRequest] = None
    # uniquely identifies the request
    token: str = field(default_factory=lambda: str(uuid4()))

    def __post_init__(self) -> None:
        assert len(self.object_ids) == len(self.values), (
            "Mismatched object_ids and values"
        )

    @staticmethod
    def from_ids_and_values(
        ids_and_values: List[Tuple[UIElementId, Any]],
        request: Optional[HTTPRequest] = None,
    ) -> SetUIElementValueRequest:
        if not ids_and_values:
            return SetUIElementValueRequest(
                object_ids=[], values=[], request=request
            )
        object_ids, values = zip(*ids_and_values)
        return SetUIElementValueRequest(
            object_ids=list(object_ids),
            values=list(values),
            request=request,
        )

    @property
    def ids_and_values(self) -> List[Tuple[UIElementId, Any]]:
        return list(zip(self.object_ids, self.values))


@dataclass
class FunctionCallRequest:
    function_call_id: FunctionCallId
    namespace: str
    function_name: str
    args: Dict[str, Any]


@dataclass
class AppMetadata:
    """Hold metadata about the app, like its filename."""

    query_params: SerializedQueryParams
    cli_args: SerializedCLIArgs

    filename: Optional[str] = None


@dataclass
class SetCellConfigRequest:
    # Map from Cell ID to (possibly partial) CellConfig
    configs: Dict[CellId_t, Dict[str, Any]]


@dataclass
class SetUserConfigRequest:
    # MarimoConfig TypedDict
    config: MarimoConfig


@dataclass
class CreationRequest:
    execution_requests: Tuple[ExecutionRequest, ...]
    set_ui_element_value_request: SetUIElementValueRequest
    auto_run: bool
    request: Optional[HTTPRequest] = None


@dataclass
class DeleteCellRequest:
    cell_id: CellId_t


@dataclass
class StopRequest:
    pass


@dataclass
class CodeCompletionRequest:
    id: CompletionRequestId
    document: str
    cell_id: CellId_t


@dataclass
class InstallMissingPackagesRequest:
    # TODO: index URL (index/channel/...)
    manager: str

    # Map from package name to desired version
    # If the package name is not in the map, the latest version
    # will be installed
    versions: Dict[str, str]


@dataclass
class PreviewDatasetColumnRequest:
    # The source type of the dataset
    source_type: DataTableSource
    # The source of the dataset
    source: str
    # The name of the dataset
    # This currently corresponds to the variable name
    table_name: str
    # The name of the column
    column_name: str


@dataclass
class MCPServerEvaluationRequest:
    # The name of the MCP server
    server_name: str
    # The type of the request
    # Should be one of the following:
    # tool, resource, prompt
    request_type: Literal["tool", "resource", "prompt"]
    # The name of the tool, resource, or prompt
    name: str
    # The arguments for the request
    args: Optional[Dict[str, Any]]


ControlRequest = Union[
    ExecuteMultipleRequest,
    ExecuteScratchpadRequest,
    ExecuteStaleRequest,
    CreationRequest,
    DeleteCellRequest,
    FunctionCallRequest,
    RenameRequest,
    SetCellConfigRequest,
    SetUserConfigRequest,
    SetUIElementValueRequest,
    StopRequest,
    InstallMissingPackagesRequest,
    PreviewDatasetColumnRequest,
    MCPServerEvaluationRequest,
]<|MERGE_RESOLUTION|>--- conflicted
+++ resolved
@@ -2,10 +2,6 @@
 from __future__ import annotations
 
 import time
-<<<<<<< HEAD
-from dataclasses import dataclass, field
-from typing import Any, Dict, List, Literal, Optional, Tuple, TypeVar, Union
-=======
 from collections import defaultdict
 from dataclasses import asdict, dataclass, field
 from typing import (
@@ -14,13 +10,13 @@
     Dict,
     Iterator,
     List,
+    Literal,
     Mapping,
     Optional,
     Tuple,
     TypeVar,
     Union,
 )
->>>>>>> 9acad2ca
 from uuid import uuid4
 
 from marimo._ast.cell import CellId_t
