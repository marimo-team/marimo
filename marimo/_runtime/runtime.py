# Copyright 2024 Marimo. All rights reserved.
from __future__ import annotations

import asyncio
import builtins
import contextlib
import dataclasses
import io
import itertools
import os
import pathlib
import signal
import sys
import threading
import time
import traceback
from multiprocessing import connection
from typing import TYPE_CHECKING, Any, Callable, Iterator, Optional, cast

from marimo import _loggers
from marimo._ast.cell import CellConfig, CellId_t
from marimo._ast.compiler import compile_cell
from marimo._ast.visitor import Name, is_local
from marimo._config.config import MarimoConfig, OnCellChangeType
from marimo._messaging.cell_output import CellChannel
from marimo._messaging.errors import Error, MarimoSyntaxError, UnknownError
from marimo._messaging.ops import (
    Alert,
    CellOp,
    CompletedRun,
    FunctionCallResult,
    HumanReadableStatus,
    InstallingPackageAlert,
    MissingPackageAlert,
    PackageStatusType,
    RemoveUIElements,
    VariableDeclaration,
    Variables,
    VariableValue,
    VariableValues,
)
from marimo._messaging.streams import (
    ThreadSafeStderr,
    ThreadSafeStdin,
    ThreadSafeStdout,
    ThreadSafeStream,
)
from marimo._messaging.tracebacks import write_traceback
from marimo._messaging.types import (
    KernelMessage,
    Stderr,
    Stdin,
    Stdout,
    Stream,
)
from marimo._output.rich_help import mddoc
from marimo._plugins.core.web_component import JSONType
from marimo._plugins.ui._core.ui_element import MarimoConvertValueException
from marimo._runtime import dataflow, handlers, marimo_pdb, patches
from marimo._runtime.complete import complete, completion_worker
from marimo._runtime.context import (
    ContextNotInitializedError,
    ExecutionContext,
    get_context,
)
from marimo._runtime.context.kernel_context import initialize_kernel_context
from marimo._runtime.control_flow import MarimoInterrupt
from marimo._runtime.input_override import input_override
from marimo._runtime.packages.module_registry import ModuleRegistry
from marimo._runtime.packages.package_manager import PackageManager
from marimo._runtime.packages.package_managers import create_package_manager
from marimo._runtime.packages.utils import is_python_isolated
from marimo._runtime.params import CLIArgs, QueryParams
from marimo._runtime.redirect_streams import redirect_streams
from marimo._runtime.reload.autoreload import ModuleReloader
from marimo._runtime.reload.module_watcher import ModuleWatcher
from marimo._runtime.requests import (
    AppMetadata,
    CompletionRequest,
    ControlRequest,
    CreationRequest,
    DeleteRequest,
    ExecuteMultipleRequest,
    ExecuteStaleRequest,
    ExecutionRequest,
    FunctionCallRequest,
    InstallMissingPackagesRequest,
    SetCellConfigRequest,
    SetUIElementValueRequest,
    SetUserConfigRequest,
    StopRequest,
)
from marimo._runtime.runner import cell_runner
from marimo._runtime.runner.hooks import (
    ON_FINISH_HOOKS,
    POST_EXECUTION_HOOKS,
    PRE_EXECUTION_HOOKS,
    PREPARATION_HOOKS,
)
from marimo._runtime.state import State
from marimo._runtime.validate_graph import check_for_errors
from marimo._runtime.win32_interrupt_handler import Win32InterruptHandler
from marimo._server.types import QueueType
from marimo._utils.platform import is_pyodide
from marimo._utils.signals import restore_signals
from marimo._utils.typed_connection import TypedConnection

if TYPE_CHECKING:
    from collections.abc import Iterable, Sequence

LOGGER = _loggers.marimo_logger()


@mddoc
def defs() -> tuple[str, ...]:
    """Get the definitions of the currently executing cell.

    **Returns**:

    - tuple of the currently executing cell's defs.
    """
    try:
        ctx = get_context()
    except ContextNotInitializedError:
        return tuple()

    if ctx.execution_context is not None:
        return tuple(
            sorted(
                defn
                for defn in ctx.graph.cells[ctx.execution_context.cell_id].defs
            )
        )
    return tuple()


@mddoc
def refs() -> tuple[str, ...]:
    """Get the references of the currently executing cell.

    **Returns**:

    - tuple of the currently executing cell's refs.
    """
    try:
        ctx = get_context()
    except ContextNotInitializedError:
        return tuple()

    # builtins that have not been shadowed by the user
    unshadowed_builtins = set(builtins.__dict__.keys()).difference(
        set(ctx.graph.definitions.keys())
    )

    if ctx.execution_context is not None:
        return tuple(
            sorted(
                defn
                for defn in ctx.graph.cells[ctx.execution_context.cell_id].refs
                # exclude builtins that have not been shadowed
                if defn not in unshadowed_builtins
            )
        )
    return tuple()


@mddoc
def query_params() -> QueryParams:
    """Get the query parameters of a marimo app.

    **Examples**:

    Keep the text input in sync with the URL query parameters.

    ```python3
    # In it's own cell
    query_params = mo.query_params()

    # In another cell
    search = mo.ui.text(
        value=query_params["search"] or "",
        on_change=lambda value: query_params.set("search", value),
    )
    search
    ```

    You can also set the query parameters reactively:

    ```python3
    toggle = mo.ui.switch(label="Toggle me")
    toggle

    # In another cell
    query_params["is_enabled"] = toggle.value
    ```

    **Returns**:

    - A `QueryParams` object containing the query parameters.
      You can directly interact with this object like a dictionary.
      If you mutate this object, changes will be persisted to the frontend
      query parameters and any other cells referencing the query parameters
      will automatically re-run.
    """
    return get_context().query_params


@mddoc
def cli_args() -> CLIArgs:
    """Get the command line arguments of a marimo notebook.

        **Examples**:

    `marimo edit notebook.py -- -size 10`

        ```python3
        # Access the command line arguments
        size = mo.cli_args().get("size") or 100

        for i in range(size):
            print(i)
        ```

        **Returns**:

        - A dictionary containing the command line arguments.
          This dictionary is read-only and cannot be mutated.
    """
    return get_context().cli_args


@dataclasses.dataclass
class CellMetadata:
    """CellMetadata

    Metadata the kernel needs to persist, even when a cell is removed
    from the graph or when a cell can't be formed from user code due to syntax
    errors.
    """

    config: CellConfig = dataclasses.field(default_factory=CellConfig)


class Kernel:
    """Kernel that manages the dependency graph and its execution.

    Args:
    - cell_configs: initial configuration for each cell
    - app_metadata: metadata about the notebook
    - user_config: the initial user configuration
    - stream: object used to communicate with the server/outside world
    - stdout: replacement for sys.stdout
    - stderr: replacement for sys.stderr
    - stdin: replacement for sys.stdin
    - input_override: a function that overrides the builtin input() function
    - debugger_override: a replacement for the built-in Pdb
    - enqueue_control_request: callback to enqueue control requests
    """

    def __init__(
        self,
        cell_configs: dict[CellId_t, CellConfig],
        app_metadata: AppMetadata,
        user_config: MarimoConfig,
        stream: Stream,
        stdout: Stdout | None,
        stderr: Stderr | None,
        stdin: Stdin | None,
        enqueue_control_request: Callable[[ControlRequest], None],
        input_override: Callable[[Any], str] = input_override,
        debugger_override: marimo_pdb.MarimoPdb | None = None,
    ) -> None:
        self.app_metadata = app_metadata
        self.query_params = QueryParams(app_metadata.query_params)
        self.cli_args = CLIArgs(app_metadata.cli_args)
        self.stream = stream
        self.stdout = stdout
        self.stderr = stderr
        self.stdin = stdin
        self.enqueue_control_request = enqueue_control_request

        self.debugger = debugger_override
        if self.debugger is not None:
            patches.patch_pdb(self.debugger)

        self._module = patches.patch_main_module(
            file=self.app_metadata.filename, input_override=input_override
        )
        if self.app_metadata.filename is not None:
            try:
                notebook_directory = str(
                    pathlib.Path(self.app_metadata.filename).parent.absolute()
                )
                if notebook_directory not in sys.path:
                    sys.path.insert(0, notebook_directory)
            except Exception as e:
                LOGGER.warning(
                    "Failed to add directory to path (error %e)", str(e)
                )

        self.graph = dataflow.DirectedGraph()
        self.cell_metadata: dict[CellId_t, CellMetadata] = {
            cell_id: CellMetadata(config=config)
            for cell_id, config in cell_configs.items()
        }
        self.module_registry = ModuleRegistry(
            self.graph, excluded_modules=set()
        )
        self.package_manager: PackageManager | None = None
        self.module_reloader: ModuleReloader | None = None
        self.module_watcher: ModuleWatcher | None = None
        # Load runtime settings from user config
        self.reactive_execution_mode: OnCellChangeType = user_config[
            "runtime"
        ]["on_cell_change"]
        self._update_runtime_from_user_config(user_config)

        # Set up the execution context
        self.execution_context: Optional[ExecutionContext] = None
        # initializers to override construction of ui elements
        self.ui_initializers: dict[str, Any] = {}
        # errored cells
        self.errors: dict[CellId_t, tuple[Error, ...]] = {}
        # Mapping from state to the cell when its setter
        # was invoked. New state updates evict older ones.
        self.state_updates: dict[State[Any], CellId_t] = {}

        if not is_pyodide():
            patches.patch_micropip(self.globals)
        # an empty string represents the current directory
        exec("import sys; sys.path.append(''); del sys", self.globals)
        exec("import marimo as __marimo__", self.globals)

    def _execute_stale_cells_callback(self) -> None:
        return self.enqueue_control_request(ExecuteStaleRequest())

    def _execute_install_missing_packages_callback(
        self, package_manager: str
    ) -> None:
        return self.enqueue_control_request(
            InstallMissingPackagesRequest(manager=package_manager)
        )

    def _update_runtime_from_user_config(self, config: MarimoConfig) -> None:
        package_manager = config["package_management"]["manager"]
        autoreload_mode = config["runtime"]["auto_reload"]
        self.reactive_execution_mode = config["runtime"]["on_cell_change"]

        if (
            self.package_manager is None
            or package_manager != self.package_manager.name
        ):
            self.package_manager = create_package_manager(package_manager)

        if autoreload_mode == "detect" or autoreload_mode == "autorun":
            if self.module_reloader is None:
                self.module_reloader = ModuleReloader()

            if (
                self.module_watcher is not None
                and self.module_watcher.mode != autoreload_mode
            ):
                self.module_watcher.stop()
                self.module_watcher = None

            if self.module_watcher is None:
                self.module_watcher = ModuleWatcher(
                    self.graph,
                    enqueue_run_stale_cells=self._execute_stale_cells_callback,
                    mode=autoreload_mode,
                    stream=self.stream,
                )
        else:
            self.module_reloader = None
            if self.module_watcher is not None:
                self.module_watcher.stop()

        self.user_config = config

    @property
    def globals(self) -> dict[Any, Any]:
        return self._module.__dict__

    def start_completion_worker(
        self, completion_queue: QueueType[CompletionRequest]
    ) -> None:
        """Must be called after context is initialized"""
        threading.Thread(
            target=completion_worker,
            args=(completion_queue, self.graph, get_context().stream),
            daemon=True,
        ).start()

    def code_completion(
        self, request: CompletionRequest, docstrings_limit: int
    ) -> None:
        complete(request, self.graph, get_context().stream, docstrings_limit)

    @contextlib.contextmanager
    def _install_execution_context(
        self, cell_id: CellId_t, setting_element_value: bool = False
    ) -> Iterator[ExecutionContext]:
        self.execution_context = ExecutionContext(
            cell_id, setting_element_value
        )
        with get_context().provide_ui_ids(str(cell_id)), redirect_streams(
            cell_id,
            stream=self.stream,
            stdout=self.stdout,
            stderr=self.stderr,
            stdin=self.stdin,
        ):
            modules = None
            try:
                if self.module_reloader is not None:
                    # Reload modules if they have changed
                    modules = set(sys.modules)
                    self.module_reloader.check(
                        modules=sys.modules, reload=True
                    )
                yield self.execution_context
            finally:
                self.execution_context = None
                if self.module_reloader is not None and modules is not None:
                    # Note timestamps for newly loaded modules
                    new_modules = set(sys.modules) - modules
                    self.module_reloader.check(
                        modules={m: sys.modules[m] for m in new_modules},
                        reload=False,
                    )

    def _try_registering_cell(
        self,
        cell_id: CellId_t,
        code: str,
    ) -> Optional[Error]:
        """Attempt to register a cell with given id and code.

        Precondition: a cell with the supplied id must not already exist in the
        graph.

        If cell was unable to be registered, returns an Error object.
        """
        error: Optional[Error] = None
        try:
            cell = compile_cell(code, cell_id=cell_id)
        except Exception as e:
            cell = None
            if isinstance(e, SyntaxError):
                tmpio = io.StringIO()
                traceback.print_exc(file=tmpio, limit=0)
                tmpio.seek(0)
                syntax_error = tmpio.read().split("\n")
                # first line has the form File XXX, line XXX
                syntax_error[0] = syntax_error[0][
                    syntax_error[0].find("line") :
                ]
                error = MarimoSyntaxError(msg="\n".join(syntax_error))
            else:
                tmpio = io.StringIO()
                traceback.print_exc(file=tmpio)
                tmpio.seek(0)
                error = UnknownError(msg=tmpio.read())

        if cell_id in self.cell_metadata and cell is not None:
            # If we already have a config for this cell id, restore it
            # This can happen when a cell was previously deactivated (due to a
            # syntax error or multiple definition error, for example) and then
            # re-registered
            cell.configure(self.cell_metadata[cell_id].config)
        elif cell_id not in self.cell_metadata:
            self.cell_metadata[cell_id] = CellMetadata()

        if cell is not None:
            self.graph.register_cell(cell_id, cell)
            LOGGER.debug("registered cell %s", cell_id)
            LOGGER.debug("parents: %s", self.graph.parents[cell_id])
            LOGGER.debug("children: %s", self.graph.children[cell_id])

        return error

    def _maybe_register_cell(
        self, cell_id: CellId_t, code: str
    ) -> tuple[set[CellId_t], Optional[Error]]:
        """Register a cell (given by id, code) if not already registered.

        If a cell with id `cell_id` is already registered but with different
        code, that cell is deleted from the graph and a new cell with the
        same id but different code is registered.

        Returns:
        - a set of ids for cells that were previously children of `cell_id`;
          only non-empty when `cell-id` was already registered but with
          different code.
        - an `Error` if the cell couldn't be registered, `None` otherwise
        """
        previous_children: set[CellId_t] = set()
        error = None
        if not self.graph.is_cell_cached(cell_id, code):
            if cell_id in self.graph.cells:
                LOGGER.debug("Deleting cell %s", cell_id)
                previous_children = self._deactivate_cell(cell_id)
            error = self._try_registering_cell(cell_id, code)

        LOGGER.debug(
            "graph:\n\tcell id %s\n\tparents %s\n\tchildren %s\n\tsiblings %s",
            cell_id,
            self.graph.parents,
            self.graph.children,
            self.graph.siblings,
        )
        return previous_children, error

    def _delete_names(
        self, names: Iterable[Name], exclude_defs: set[Name]
    ) -> None:
        """Delete `names` from kernel, except for `exclude_defs`"""
        for name in names:
            if name in exclude_defs:
                continue

            if name in self.globals:
                del self.globals[name]

            if (
                "__annotations__" in self.globals
                and name in self.globals["__annotations__"]
            ):
                del self.globals["__annotations__"][name]

    def _invalidate_cell_state(
        self,
        cell_id: CellId_t,
        exclude_defs: Optional[set[Name]] = None,
        deletion: bool = False,
    ) -> None:
        """Cleanup state associated with this cell.

        Deletes a cell's defs from the kernel state, except for the names in
        `exclude_defs`, and instructs the frontend to invalidate its UI
        elements.
        """
        missing_modules_before_deletion = (
            self.module_registry.missing_modules()
        )
        defs_to_delete = self.graph.cells[cell_id].defs
        self._delete_names(
            defs_to_delete, exclude_defs if exclude_defs is not None else set()
        )

        missing_modules_after_deletion = (
            missing_modules_before_deletion & self.module_registry.modules()
        )
        if (
            self.package_manager is not None
            and missing_modules_after_deletion
            != missing_modules_before_deletion
        ):
            if self.package_manager.should_auto_install():
                self._execute_install_missing_packages_callback(
                    self.package_manager.name
                )
            else:
                # Deleting a cell can make the set of missing packages smaller
                MissingPackageAlert(
                    packages=list(
                        sorted(
                            self.package_manager.module_to_package(mod)
                            for mod in missing_modules_after_deletion
                        )
                    ),
                    isolated=is_python_isolated(),
                ).broadcast()

        get_context().cell_lifecycle_registry.dispose(
            cell_id, deletion=deletion
        )
        RemoveUIElements(cell_id=cell_id).broadcast()

    def _deactivate_cell(self, cell_id: CellId_t) -> set[CellId_t]:
        """Deactivate: remove from graph, invalidate state, but keep metadata

        Keeps the cell's config, in case we see the same cell again.

        In contrast to deleting a cell, which fully scrubs the cell
        from the kernel and graph.
        """
        if cell_id not in self.errors:
            self._invalidate_cell_state(cell_id, deletion=True)
            return self.graph.delete_cell(cell_id)
        else:
            # An errored cell can be thought of as a cell that's in the graph
            # but that has no state in the kernel (because it was never run).
            # Its defs may overlap with defs of a non-errored cell, so we MUST
            # NOT delete/cleanup its defs from the kernel (i.e., an errored
            # cell shouldn't invalidate state of another cell).
            self.graph.delete_cell(cell_id)
            return set()

    def _delete_cell(self, cell_id: CellId_t) -> set[CellId_t]:
        """Delete a cell from the kernel and the graph.

        Deletion from the kernel involves removing cell's defs and
        de-registering its UI Elements.

        Deletion from graph is forwarded to graph object.
        """
        del self.cell_metadata[cell_id]
        return self._deactivate_cell(cell_id)

    def mutate_graph(
        self,
        execution_requests: Sequence[ExecutionRequest],
        deletion_requests: Sequence[DeleteRequest],
    ) -> set[CellId_t]:
        """Add and remove cells to/from the graph.

        This method adds the cells in `execution_requests` to the kernel's
        graph (deleting old versions of these cells, if any), and removes the
        cells in `deletion_requests` from the kernel's graph.

        The mutations that this method makes to the graph renders the
        kernel inconsistent (stale).

        This method does not register errors for cells that were previously
        valid and are not descendants of any of the newly registered cells.
        This is important for multiple definition errors, since a user may
        absent-mindedly redefine an existing name when creating a new cell:
        such a mistake shouldn't invalidate the program state.

        Returns
        - set of cells that must be run to return kernel to consistent state
        """
        LOGGER.debug("Current set of errors: %s", self.errors)
        cells_before_mutation = set(self.graph.cells.keys())
        cells_with_errors_before_mutation = set(self.errors.keys())

        # The set of cells that were successfully registered
        registered_cell_ids: set[CellId_t] = set()

        # The set of cells that need to be re-run due to cells being
        # deleted/re-registered.
        cells_that_were_children_of_mutated_cells: set[CellId_t] = set()

        # Cells that were unable to be added to the graph due to syntax errors
        syntax_errors: dict[CellId_t, Error] = {}

        # Register and delete cells
        for er in execution_requests:
            old_children, error = self._maybe_register_cell(
                er.cell_id, er.code
            )
            cells_that_were_children_of_mutated_cells |= old_children
            if error is None:
                registered_cell_ids.add(er.cell_id)
            else:
                syntax_errors[er.cell_id] = error

        for dr in deletion_requests:
            cells_that_were_children_of_mutated_cells |= self._delete_cell(
                dr.cell_id
            )
        cells_in_graph = set(self.graph.cells.keys())

        # Check for semantic errors, like multiple definition errors, cycle
        # errors, and delete nonlocal errors.
        semantic_errors = check_for_errors(self.graph)
        LOGGER.debug("After mutation, syntax errors %s", syntax_errors)
        LOGGER.debug("Semantic errors %s", semantic_errors)

        # Prune semantic errors: we won't invalidate cells that were previously
        # valid, except for cells we just tried to register
        #
        # We don't want "action at a distance": running
        # a cell shouldn't invalidate cells that were previously valid
        # and weren't requested for execution
        previously_valid_cell_ids = (
            cells_in_graph
            # cells successfully registered
            - registered_cell_ids
            # cells that already had errors
            - cells_with_errors_before_mutation
        )

        # defs that we shouldn't remove from the graph
        keep_alive_defs: set[Name] = set()
        for cid in list(semantic_errors.keys()):
            # If a cell was previously valid, don't invalidate it unless
            # we have to, ie, unless it is a descendant of a just-registered
            # cell that has an error
            #
            # Handles the introduction of a multiple definition error, eg
            #
            # cell 1: x = 0
            # cell 2 (requested for execution): x = 1
            #
            # cell 1 won't be invalidated because cell 1 was previously valid
            # and there's no path from cell 2 to cell 1
            if cid in previously_valid_cell_ids and not any(
                self.graph.get_path(other_cid, cid)
                for other_cid in registered_cell_ids
            ):
                del semantic_errors[cid]
                keep_alive_defs |= self.graph.cells[cid].defs

        all_errors = {**semantic_errors}
        for cid, error in syntax_errors.items():
            # No chance of collision because cells with syntax errors are not
            # in the graph, so can't be in semantic errors
            assert cid not in all_errors
            all_errors[cid] = (error,)

        LOGGER.debug(
            "Final set of errors, after pruning valid cells: %s", all_errors
        )
        cells_with_errors_after_mutation = set(all_errors.keys())

        # Construct sets of cells that will need to be re-run.

        # Cells that previously had errors (eg, multiple definition or cycle)
        # that no longer have errors need to be refreshed.
        cells_that_no_longer_have_errors = (
            cells_with_errors_before_mutation
            - cells_with_errors_after_mutation
        ) & cells_in_graph
        if self.reactive_execution_mode == "autorun":
            for cid in cells_that_no_longer_have_errors:
                # clear error outputs before running
                CellOp.broadcast_output(
                    channel=CellChannel.OUTPUT,
                    mimetype="text/plain",
                    data="",
                    cell_id=cid,
                    status=None,
                )

        # Cells that were successfully registered need to be run
        cells_registered_without_error = (
            registered_cell_ids - cells_with_errors_after_mutation
        )

        # Cells that didn't have errors associated with them before the
        # run request but now have errors; these cells' descendants
        # will need to be run. Handles the case where a cell was cached (cell's
        # code didn't change), so its previous children were not added to
        # cells_that_were_children_of_mutated_cells
        cells_transitioned_to_error = (
            cells_with_errors_after_mutation
            - cells_with_errors_before_mutation
        ) & cells_before_mutation

        # Invalidate state defined by error-ed cells, with the exception of
        # names that were defined by valid cells (relevant for multiple
        # definition errors)
        for cid in all_errors:
            if cid not in self.graph.cells:
                # error is a registration error
                continue
            self._invalidate_cell_state(cid, exclude_defs=keep_alive_defs)

        self.errors = all_errors
        for cid in self.errors:
            if (
                # Cells with syntax errors are not in the graph
                cid in self.graph.cells
                and not self.graph.cells[cid].config.disabled
                and self.graph.is_disabled(cid)
            ):
                # this may be the first time we're seeing the cell: set its
                # status
                self.graph.cells[cid].set_status("disabled-transitively")
            CellOp.broadcast_error(
                data=self.errors[cid],
                clear_console=True,
                cell_id=cid,
                status=None,
            )

        Variables(
            variables=[
                VariableDeclaration(
                    name=variable,
                    declared_by=list(declared_by),
                    used_by=list(self.graph.get_referring_cells(variable)),
                )
                for variable, declared_by in self.graph.definitions.items()
            ]
        ).broadcast()

        stale_cells = (
            set(
                itertools.chain(
                    cells_that_were_children_of_mutated_cells,
                    set().union(
                        *[
                            self.graph.children[cid]
                            for cid in cells_transitioned_to_error
                            if cid in self.graph.children
                        ]
                    ),
                    cells_that_no_longer_have_errors,
                )
            )
            - cells_registered_without_error
        ) & cells_in_graph

        if self.reactive_execution_mode == "detect":
            self.graph.set_stale(stale_cells)
            return cells_registered_without_error
        else:
            return cells_registered_without_error.union(stale_cells)

    async def _run_cells(self, cell_ids: set[CellId_t]) -> None:
        """Run cells and any state updates they trigger"""

        # This patch is an attempt to mitigate problems caused by the fact
        # that in run mode, kernels run in threads and share the same
        # sys.modules. Races can still happen, but this should help in most
        # common cases. We could also be more aggressive and run this before
        # every cell, or even before pickle.dump/pickle.dumps()
        patches.patch_sys_module(self._module)
        while cell_ids := await self._run_cells_internal(cell_ids):
            LOGGER.debug("Running state updates ...")
            if self.reactive_execution_mode == "detect" and cell_ids:
                self.graph.set_stale(cell_ids)
                break
        LOGGER.debug("Finished run.")

    async def _run_cells_internal(self, roots: set[CellId_t]) -> set[CellId_t]:
        """Run cells, send outputs to frontends

        Returns set of cells that need to be re-run due to state updates.
        """

        # Some hooks that are leaky and require the kernel
        # Free cell state ahead of running to relieve memory pressure
        def invalidate_state(runner: cell_runner.Runner) -> None:
            for cid in runner.cells_to_run:
                self._invalidate_cell_state(cid)

        def broadcast_missing_packages(runner: cell_runner.Runner) -> None:
            if (
                any(
                    isinstance(e, ModuleNotFoundError)
                    for e in runner.exceptions.values()
                )
                and self.package_manager is not None
            ):
                missing_packages = [
                    self.package_manager.module_to_package(mod)
                    for mod in self.module_registry.missing_modules()
                ]
                if missing_packages:
                    MissingPackageAlert(
                        packages=list(sorted(missing_packages)),
                        isolated=is_python_isolated(),
                    ).broadcast()

        runner = cell_runner.Runner(
            roots=roots,
            graph=self.graph,
            glbls=self.globals,
            excluded_cells=set(self.errors.keys()),
            debugger=self.debugger,
            execution_mode=self.reactive_execution_mode,
            execution_context=self._install_execution_context,
            preparation_hooks=PREPARATION_HOOKS + [invalidate_state],
            pre_execution_hooks=PRE_EXECUTION_HOOKS,
            post_execution_hooks=POST_EXECUTION_HOOKS,
            on_finish_hooks=ON_FINISH_HOOKS + [broadcast_missing_packages],
        )

        # I/O
        #
        # TODO(akshayka): when no logger is configured, log output is not
        #                 redirected to frontend (it's printed to console),
        #                 which is incorrect
<<<<<<< HEAD
        await runner.run_all()
=======
        # TODO(akshayka): pdb support
        LOGGER.debug("final set of cells to run %s", runner.cells_to_run)

        while runner.pending():
            cell_id = runner.pop_cell()
            if runner.cancelled(cell_id):
                continue
            cell = self.graph.cells[cell_id]
            if cell.stale:
                continue

            LOGGER.debug("running cell %s", cell_id)
            cell.set_status(status="running")

            with self._install_execution_context(cell_id) as exc_ctx:
                run_result = await runner.run(cell_id)
                # Don't rebroadcast an output that was already sent
                #
                # 1. if run_result.output is not None, need to send it
                # 2. otherwise if exc_ctx.output is None, then need to send
                #    the (empty) output (to clear it)
                new_output = (
                    run_result.output is not None or exc_ctx.output is None
                )

            values = [
                VariableValue(
                    name=variable,
                    value=(
                        self.globals[variable]
                        if variable in self.globals
                        else None
                    ),
                )
                for variable in self.graph.cells[cell_id].defs
            ]

            if values:
                VariableValues(variables=values).broadcast()

            cell.set_status(status="idle")
            if (
                run_result.success()
                or isinstance(run_result.exception, MarimoStopError)
            ) and new_output:
                with self._install_execution_context(cell_id) as exc_ctx:
                    formatted_output = formatting.try_format(run_result.output)
                if formatted_output.traceback is not None:
                    with self._install_execution_context(cell_id):
                        write_traceback(formatted_output.traceback)
                CellOp.broadcast_output(
                    channel=CellChannel.OUTPUT,
                    mimetype=formatted_output.mimetype,
                    data=formatted_output.data,
                    cell_id=cell_id,
                    status=cell.status,
                )
            elif isinstance(run_result.exception, MarimoInterrupt):
                LOGGER.debug("Cell %s was interrupted", cell_id)
                # don't clear console because this cell was running and
                # its console outputs are not stale
                CellOp.broadcast_error(
                    data=[MarimoInterruptionError()],
                    clear_console=False,
                    cell_id=cell_id,
                    status=cell.status,
                )
            elif run_result.exception is not None:
                LOGGER.debug(
                    "Cell %s raised %s",
                    cell_id,
                    type(run_result.exception).__name__,
                )
                # don't clear console because this cell was running and
                # its console outputs are not stale
                exception_type = type(run_result.exception).__name__
                CellOp.broadcast_error(
                    data=[
                        MarimoExceptionRaisedError(
                            msg="This cell raised an exception: %s%s"
                            % (
                                exception_type,
                                (
                                    f"('{str(run_result.exception)}')"
                                    if str(run_result.exception)
                                    else ""
                                ),
                            ),
                            exception_type=exception_type,
                            raising_cell=None,
                        )
                    ],
                    clear_console=False,
                    cell_id=cell_id,
                    status=cell.status,
                )

            if get_global_context().mpl_installed:
                # ensures that every cell gets a fresh axis.
                exec("__marimo__._output.mpl.close_figures()", self.globals)

        if runner.cells_to_run:
            assert runner.interrupted
            for cid in runner.cells_to_run:
                # `cid` was not run
                self.graph.cells[cid].set_status("idle")
                CellOp.broadcast_error(
                    data=[MarimoInterruptionError()],
                    # these cells are transitioning from queued to stopped
                    # (interrupted); they didn't get to run, so their consoles
                    # reflect a previous run and should be cleared
                    clear_console=True,
                    cell_id=cid,
                    status="idle",
                )

        for raising_cell in runner.cells_cancelled:
            for cid in runner.cells_cancelled[raising_cell]:
                # `cid` was not run
                self.graph.cells[cid].set_status("idle")
                exception = runner.exceptions[raising_cell]
                data: Error
                if isinstance(exception, MarimoStopError):
                    data = MarimoAncestorStoppedError(
                        msg=(
                            "This cell wasn't run because an "
                            "ancestor was stopped with `mo.stop`: "
                        ),
                        raising_cell=raising_cell,
                    )
                else:
                    exception_type = type(
                        runner.exceptions[raising_cell]
                    ).__name__
                    data = MarimoExceptionRaisedError(
                        msg=(
                            "An ancestor raised an exception "
                            f"({exception_type}): "
                        ),
                        exception_type=exception_type,
                        raising_cell=raising_cell,
                    )
                CellOp.broadcast_error(
                    data=[data],
                    # these cells are transitioning from queued to stopped
                    # (interrupted); they didn't get to run, so their consoles
                    # reflect a previous run and should be cleared
                    clear_console=True,
                    cell_id=cid,
                    status="idle",
                )

        if (
            any(
                isinstance(e, ModuleNotFoundError)
                for e in runner.exceptions.values()
            )
            and self.package_manager is not None
        ):
            missing_packages = [
                self.package_manager.module_to_package(mod)
                for mod in self.module_registry.missing_modules()
            ]
            if missing_packages:
                if self.package_manager.should_auto_install():
                    self._execute_install_missing_packages_callback(
                        self.package_manager.name
                    )
                else:
                    MissingPackageAlert(
                        packages=list(sorted(missing_packages)),
                        isolated=is_python_isolated(),
                    ).broadcast()
>>>>>>> 2a4bd92f

        cells_with_stale_state = runner.resolve_state_updates(
            self.state_updates, self.errors
        )
        self.state_updates.clear()
        return cells_with_stale_state

    def register_state_update(self, state: State[Any]) -> None:
        """Register a state object as having been updated.

        Should be called when a state's setter is called.
        """
        # store the state and the currently executing cell
        assert self.execution_context is not None
        self.state_updates[state] = self.execution_context.cell_id
        # TODO(akshayka): Send VariableValues message for any globals
        # bound to this state object (just like UI elements)

    async def delete(self, request: DeleteRequest) -> None:
        """Delete a cell from kernel and graph."""
        cell_id = request.cell_id
        if cell_id in self.graph.cells:
            await self._run_cells(
                self.mutate_graph(
                    execution_requests=[], deletion_requests=[request]
                )
            )

    async def run(
        self, execution_requests: Sequence[ExecutionRequest]
    ) -> None:
        """Run cells and their descendants.


        The cells may be cells already existing in the graph or new cells.
        Adds the cells in `execution_requests` to the graph before running
        them.

        Cells may use top-level await, which is why this function is async.
        """

        await self._run_cells(
            self.mutate_graph(execution_requests, deletion_requests=[])
        )

    async def run_stale_cells(self) -> None:
        cells_to_run: set[CellId_t] = set()
        for cid, cell_impl in self.graph.cells.items():
            if cell_impl.stale and not self.graph.is_disabled(cid):
                cells_to_run.add(cid)
        # TODO: should there just be one reactive exec mode, and one
        # reload mode? ie no mix and match? otherwise what do we do here?
        await self._run_cells(
            dataflow.transitive_closure(self.graph, cells_to_run)
        )
        if self.module_watcher is not None:
            self.module_watcher.run_is_processed.set()

    async def set_cell_config(self, request: SetCellConfigRequest) -> None:
        """Update cell configs.

        Cells that are enabled (via config) but stale are run as a side-effect.
        """
        # Stale cells that are enabled will need to be run.
        stale_cells: set[CellId_t] = set()
        for cell_id, config in request.configs.items():
            # store the config, regardless of whether we've seen the cell yet
            self.cell_metadata[cell_id] = CellMetadata(
                config=CellConfig.from_dict(config)
            )
            cell = self.graph.cells.get(cell_id)
            if cell is None:
                continue
            cell.configure(config)
            if not cell.config.disabled:
                stale_cells = self.graph.enable_cell(cell_id)
            elif cell.config.disabled:
                self.graph.disable_cell(cell_id)

        if stale_cells and self.reactive_execution_mode == "autorun":
            await self._run_cells(stale_cells)

    def set_user_config(self, request: SetUserConfigRequest) -> None:
        self._update_runtime_from_user_config(request.config)

    async def set_ui_element_value(
        self, request: SetUIElementValueRequest
    ) -> None:
        """Set the value of a UI element bound to a global variable.

        Runs cells that reference the UI element by name.
        """
        # Resolve lenses on request, if any: any element that is a view
        # of another parent element is resolved to its parent. In particular,
        # interacting with a view triggers reactive execution through the
        # source (parent).
        resolved_requests: dict[str, Any] = {}
        ui_element_registry = get_context().ui_element_registry
        for object_id, value in request.ids_and_values:
            try:
                resolved_id, resolved_value = ui_element_registry.resolve_lens(
                    object_id, value
                )
            except (KeyError, RuntimeError):
                # KeyError: Trying to access an unnamed UIElement
                # RuntimeError: UIElement was deleted somehow
                LOGGER.debug(
                    "Could not resolve UIElement with id%s", object_id
                )
                continue
            resolved_requests[resolved_id] = resolved_value
        del request

        referring_cells: set[CellId_t] = set()
        for object_id, value in resolved_requests.items():
            try:
                component = ui_element_registry.get_object(object_id)
                LOGGER.debug(
                    "Setting value on UIElement with id %s, value %s",
                    object_id,
                    value,
                )
            except (KeyError, NameError):
                # KeyError: A UI element may go out of scope if it was not
                # assigned to a global variable
                # NameError: UI element might not have bindings
                LOGGER.debug("Could not find UIElement with id %s", object_id)
                continue

            with self._install_execution_context(
                ui_element_registry.get_cell(object_id),
                setting_element_value=True,
            ):
                try:
                    component._update(value)
                except MarimoConvertValueException:
                    # Internal marimo error
                    sys.stderr.write(
                        "An exception was raised when updating a UIElement's "
                        "value. This is a bug in marimo. Please copy "
                        "the below traceback and paste it in an "
                        "issue: https://github.com/marimo-team/marimo/issues\n"
                    )
                    tmpio = io.StringIO()
                    traceback.print_exc(file=tmpio)
                    tmpio.seek(0)
                    write_traceback(tmpio.read())
                    # Don't run referring elements of this UI element
                    continue
                except Exception:
                    # User's on_change handler an exception ...
                    sys.stderr.write(
                        "An exception was raised by a "
                        "UIElement's on_change handler:\n"
                    )

                    tmpio = io.StringIO()
                    traceback.print_exc(file=tmpio)
                    tmpio.seek(0)
                    write_traceback(tmpio.read())

            bound_names = (
                name
                for name in get_context().ui_element_registry.bound_names(
                    object_id
                )
                if not is_local(name)
            )

            variable_values: list[VariableValue] = []
            for name in bound_names:
                # subtracting self.graph.definitions[name]: never rerun the
                # cell that created the name
                variable_values.append(
                    VariableValue(name=name, value=component)
                )
                try:
                    referring_cells.update(
                        self.graph.get_referring_cells(name)
                        - self.graph.get_defining_cells(name)
                    )
                except Exception:
                    # Internal marimo error
                    sys.stderr.write(
                        "An exception was raised when finding cells that "
                        f"refer to a UIElement value, for bound name {name}. "
                        "This is a bug in marimo. "
                        "Please copy the below traceback and paste it in an "
                        "issue: https://github.com/marimo-team/marimo/issues\n"
                    )
                    tmpio = io.StringIO()
                    traceback.print_exc(file=tmpio)
                    tmpio.seek(0)
                    write_traceback(tmpio.read())
                    # Entering undefined behavior territory ...
                    continue

            if variable_values:
                VariableValues(variables=variable_values).broadcast()
        if self.reactive_execution_mode == "autorun":
            await self._run_cells(referring_cells)
        else:
            self.graph.set_stale(referring_cells)

    def get_ui_initial_value(self, object_id: str) -> Any:
        """Get an initial value for a UIElement, if any

        Initial values are optionally populated during instantiation

        Args:
        ----
        object_id: ID of UIElement

        Returns:
        -------
        initial value of UI element, if any

        Raises:
        ------
        KeyError if object_id not found
        """
        return self.ui_initializers[object_id]

    def reset_ui_initializers(self) -> None:
        self.ui_initializers = {}

    async def function_call_request(
        self, request: FunctionCallRequest
    ) -> tuple[HumanReadableStatus, JSONType]:
        function = get_context().function_registry.get_function(
            request.namespace, request.function_name
        )
        error_title, error_message = "", ""

        def debug(title: str, message: str) -> None:
            LOGGER.debug("%s: %s", title, message)

        if function is None:
            error_title = "Function not found"
            error_message = (
                "Could not find function given request: %s" % request
            )
            debug(error_title, error_message)
        elif function.cell_id is None:
            error_title = "Function not associated with cell"
            error_message = (
                "Attempted to call a function without a cell id: %s" % request
            )
            debug(error_title, error_message)
        else:
            with self._install_execution_context(cell_id=function.cell_id):
                try:
                    response = function(request.args)
                    if asyncio.iscoroutine(response):
                        response = await response
                        return HumanReadableStatus(code="ok"), response
                    return HumanReadableStatus(code="ok"), cast(
                        JSONType, response
                    )
                except MarimoInterrupt:
                    error_title = "Interrupted"
                    error_message = (
                        "Function call (%s) was interrupted by the user"
                        % request.function_name
                    )
                    debug(error_title, error_message)
                except Exception as e:
                    error_title = "Exception"
                    error_message = (
                        "Function call (name: %s, args: %s) failed with exception %s"  # noqa: E501
                        % (request.function_name, request.args, str(e))
                    )
                    debug(error_title, error_message)
        # Couldn't call function, or function call failed
        return (
            HumanReadableStatus(
                code="error", title=error_title, message=error_message
            ),
            None,
        )

    async def instantiate(self, request: CreationRequest) -> None:
        """Instantiate the kernel with cells and UIElement initial values

        During instantiation, UIElements can check for an initial value
        with `get_initial_value`
        """
        if self.graph.cells:
            del request
            LOGGER.debug("App already instantiated.")
        else:
            self.reset_ui_initializers()
            for (
                object_id,
                initial_value,
            ) in request.set_ui_element_value_request.ids_and_values:
                self.ui_initializers[object_id] = initial_value
            await self.run(request.execution_requests)
            self.reset_ui_initializers()

    async def install_missing_packages(
        self, request: InstallMissingPackagesRequest
    ) -> None:
        """Attempts to install packages for modules that cannot be imported

        Runs cells affected by successful installation.
        """
        assert self.package_manager is not None
        if request.manager != self.package_manager.name:
            # Swap out the package manager
            self.package_manager = create_package_manager(request.manager)

        if not self.package_manager.is_manager_installed():
            Alert(
                title="Package manager not installed",
                description=(
                    f"{request.manager} is not available on your machine."
                ),
                variant="danger",
            ).broadcast()
            return

        # Package manager operates on module names
        missing_modules = list(sorted(self.module_registry.missing_modules()))

        # Frontend shows package names, not module names
        package_statuses: PackageStatusType = {
            self.package_manager.module_to_package(mod): "queued"
            for mod in missing_modules
        }
        InstallingPackageAlert(packages=package_statuses).broadcast()

        for mod in missing_modules:
            pkg = self.package_manager.module_to_package(mod)
            package_statuses[pkg] = "installing"
            InstallingPackageAlert(packages=package_statuses).broadcast()
            if await self.package_manager.install(pkg):
                package_statuses[pkg] = "installed"
                InstallingPackageAlert(packages=package_statuses).broadcast()
            else:
                package_statuses[pkg] = "failed"
                self.module_registry.excluded_modules.add(mod)
                InstallingPackageAlert(packages=package_statuses).broadcast()

        installed_modules = [
            self.package_manager.package_to_module(pkg)
            for pkg in package_statuses
            if package_statuses[pkg] == "installed"
        ]
        cells_to_run = set(
            cid
            for module in installed_modules
            if (cid := self.module_registry.defining_cell(module)) is not None
        )
        if cells_to_run:
            if self.reactive_execution_mode == "autorun":
                await self._run_cells(
                    dataflow.transitive_closure(self.graph, cells_to_run)
                )
            else:
                self.graph.set_stale(cells_to_run)

    async def handle_message(self, request: ControlRequest) -> None:
        """Handle a message from the client.

        The message is dispatched to the appropriate method based on its type.
        """
        if isinstance(request, CreationRequest):
            await self.instantiate(request)
            CompletedRun().broadcast()
        elif isinstance(request, ExecuteMultipleRequest):
            await self.run(request.execution_requests)
            CompletedRun().broadcast()
        elif isinstance(request, ExecuteStaleRequest):
            await self.run_stale_cells()
        elif isinstance(request, SetCellConfigRequest):
            await self.set_cell_config(request)
        elif isinstance(request, SetUserConfigRequest):
            self.set_user_config(request)
        elif isinstance(request, SetUIElementValueRequest):
            await self.set_ui_element_value(request)
            CompletedRun().broadcast()
        elif isinstance(request, FunctionCallRequest):
            status, ret = await self.function_call_request(request)
            FunctionCallResult(
                function_call_id=request.function_call_id,
                return_value=ret,
                status=status,
            ).broadcast()
            CompletedRun().broadcast()
        elif isinstance(request, DeleteRequest):
            await self.delete(request)
        elif isinstance(request, InstallMissingPackagesRequest):
            await self.install_missing_packages(request)
            CompletedRun().broadcast()
        elif isinstance(request, StopRequest):
            return None
        else:
            raise ValueError(f"Unknown request {request}")


def launch_kernel(
    control_queue: QueueType[ControlRequest],
    completion_queue: QueueType[CompletionRequest],
    input_queue: QueueType[str],
    socket_addr: tuple[str, int],
    is_edit_mode: bool,
    configs: dict[CellId_t, CellConfig],
    app_metadata: AppMetadata,
    user_config: MarimoConfig,
    virtual_files_supported: bool,
    interrupt_queue: QueueType[bool] | None = None,
) -> None:
    LOGGER.debug("Launching kernel")
    if is_edit_mode:
        restore_signals()

    n_tries = 0
    pipe: Optional[TypedConnection[KernelMessage]] = None
    while n_tries < 100:
        try:
            pipe = TypedConnection[KernelMessage].of(
                connection.Client(socket_addr)
            )
            break
        except Exception:
            n_tries += 1
            time.sleep(0.01)

    if n_tries == 100 or pipe is None:
        LOGGER.debug("Failed to connect to socket.")
        return

    # Create communication channels
    stream = ThreadSafeStream(pipe=pipe, input_queue=input_queue)
    # Console output is hidden in run mode, so no need to redirect
    # (redirection of console outputs is not thread-safe anyway)
    stdout = ThreadSafeStdout(stream) if is_edit_mode else None
    stderr = ThreadSafeStderr(stream) if is_edit_mode else None
    # TODO(akshayka): stdin in run mode? input(prompt) uses stdout, which
    # isn't currently available in run mode.
    stdin = ThreadSafeStdin(stream) if is_edit_mode else None
    debugger = (
        marimo_pdb.MarimoPdb(stdout=stdout, stdin=stdin)
        if is_edit_mode
        else None
    )

    kernel = Kernel(
        cell_configs=configs,
        app_metadata=app_metadata,
        stream=stream,
        stdout=stdout,
        stderr=stderr,
        stdin=stdin,
        input_override=input_override,
        debugger_override=debugger,
        user_config=user_config,
        enqueue_control_request=lambda req: control_queue.put_nowait(req),
    )
    initialize_kernel_context(
        kernel=kernel,
        stream=stream,
        stdout=stdout,
        stderr=stderr,
        virtual_files_supported=virtual_files_supported,
    )

    if is_edit_mode:
        # completions only provided in edit mode
        kernel.start_completion_worker(completion_queue)

        # In edit mode, kernel runs in its own process so it's interruptible.
        from marimo._output.formatters.formatters import register_formatters

        # TODO: Windows workaround -- find a way to make the process
        # its group leader
        if sys.platform != "win32":
            # Make this process group leader to prevent it from receiving
            # signals intended for the parent (server) process,
            # Ctrl+C in particular.
            os.setsid()

        # kernels are processes in edit mode, and each process needs to
        # install the formatter import hooks
        register_formatters()

        signal.signal(
            signal.SIGINT, handlers.construct_interrupt_handler(kernel)
        )

        if sys.platform == "win32":
            if interrupt_queue is not None:
                Win32InterruptHandler(interrupt_queue).start()
            # windows doesn't handle SIGTERM
            signal.signal(
                signal.SIGBREAK, handlers.construct_sigterm_handler(kernel)
            )
        else:
            signal.signal(
                signal.SIGTERM, handlers.construct_sigterm_handler(kernel)
            )

    async def control_loop() -> None:
        while True:
            try:
                request = control_queue.get()
            except Exception as e:
                # triggered on Windows when quit with Ctrl+C
                LOGGER.debug("kernel queue.get() failed %s", e)
                break
            LOGGER.debug("received request %s", request)
            if isinstance(request, StopRequest):
                break
            await kernel.handle_message(request)

    # The control loop is asynchronous only because we allow user code to use
    # top-level await; nothing else is awaited. Don't introduce async
    # primitives anywhere else in the runtime unless there is a *very* good
    # reason; prefer using threads (for performance and clarity).
    asyncio.run(control_loop())

    if stdout is not None:
        stdout._watcher.stop()
    if stderr is not None:
        stderr._watcher.stop()
    get_context().virtual_file_registry.shutdown()<|MERGE_RESOLUTION|>--- conflicted
+++ resolved
@@ -310,9 +310,9 @@
         self.module_reloader: ModuleReloader | None = None
         self.module_watcher: ModuleWatcher | None = None
         # Load runtime settings from user config
-        self.reactive_execution_mode: OnCellChangeType = user_config[
-            "runtime"
-        ]["on_cell_change"]
+        self.reactive_execution_mode: OnCellChangeType = user_config["runtime"][
+            "on_cell_change"
+        ]
         self._update_runtime_from_user_config(user_config)
 
         # Set up the execution context
@@ -415,9 +415,7 @@
                 if self.module_reloader is not None:
                     # Reload modules if they have changed
                     modules = set(sys.modules)
-                    self.module_reloader.check(
-                        modules=sys.modules, reload=True
-                    )
+                    self.module_reloader.check(modules=sys.modules, reload=True)
                 yield self.execution_context
             finally:
                 self.execution_context = None
@@ -540,9 +538,7 @@
         `exclude_defs`, and instructs the frontend to invalidate its UI
         elements.
         """
-        missing_modules_before_deletion = (
-            self.module_registry.missing_modules()
-        )
+        missing_modules_before_deletion = self.module_registry.missing_modules()
         defs_to_delete = self.graph.cells[cell_id].defs
         self._delete_names(
             defs_to_delete, exclude_defs if exclude_defs is not None else set()
@@ -647,9 +643,7 @@
 
         # Register and delete cells
         for er in execution_requests:
-            old_children, error = self._maybe_register_cell(
-                er.cell_id, er.code
-            )
+            old_children, error = self._maybe_register_cell(er.cell_id, er.code)
             cells_that_were_children_of_mutated_cells |= old_children
             if error is None:
                 registered_cell_ids.add(er.cell_id)
@@ -720,8 +714,7 @@
         # Cells that previously had errors (eg, multiple definition or cycle)
         # that no longer have errors need to be refreshed.
         cells_that_no_longer_have_errors = (
-            cells_with_errors_before_mutation
-            - cells_with_errors_after_mutation
+            cells_with_errors_before_mutation - cells_with_errors_after_mutation
         ) & cells_in_graph
         if self.reactive_execution_mode == "autorun":
             for cid in cells_that_no_longer_have_errors:
@@ -745,8 +738,7 @@
         # code didn't change), so its previous children were not added to
         # cells_that_were_children_of_mutated_cells
         cells_transitioned_to_error = (
-            cells_with_errors_after_mutation
-            - cells_with_errors_before_mutation
+            cells_with_errors_after_mutation - cells_with_errors_before_mutation
         ) & cells_before_mutation
 
         # Invalidate state defined by error-ed cells, with the exception of
@@ -850,11 +842,17 @@
                     self.package_manager.module_to_package(mod)
                     for mod in self.module_registry.missing_modules()
                 ]
+
                 if missing_packages:
-                    MissingPackageAlert(
-                        packages=list(sorted(missing_packages)),
-                        isolated=is_python_isolated(),
-                    ).broadcast()
+                    if self.package_manager.should_auto_install():
+                        self._execute_install_missing_packages_callback(
+                            self.package_manager.name
+                        )
+                    else:
+                        MissingPackageAlert(
+                            packages=list(sorted(missing_packages)),
+                            isolated=is_python_isolated(),
+                        ).broadcast()
 
         runner = cell_runner.Runner(
             roots=roots,
@@ -875,184 +873,7 @@
         # TODO(akshayka): when no logger is configured, log output is not
         #                 redirected to frontend (it's printed to console),
         #                 which is incorrect
-<<<<<<< HEAD
         await runner.run_all()
-=======
-        # TODO(akshayka): pdb support
-        LOGGER.debug("final set of cells to run %s", runner.cells_to_run)
-
-        while runner.pending():
-            cell_id = runner.pop_cell()
-            if runner.cancelled(cell_id):
-                continue
-            cell = self.graph.cells[cell_id]
-            if cell.stale:
-                continue
-
-            LOGGER.debug("running cell %s", cell_id)
-            cell.set_status(status="running")
-
-            with self._install_execution_context(cell_id) as exc_ctx:
-                run_result = await runner.run(cell_id)
-                # Don't rebroadcast an output that was already sent
-                #
-                # 1. if run_result.output is not None, need to send it
-                # 2. otherwise if exc_ctx.output is None, then need to send
-                #    the (empty) output (to clear it)
-                new_output = (
-                    run_result.output is not None or exc_ctx.output is None
-                )
-
-            values = [
-                VariableValue(
-                    name=variable,
-                    value=(
-                        self.globals[variable]
-                        if variable in self.globals
-                        else None
-                    ),
-                )
-                for variable in self.graph.cells[cell_id].defs
-            ]
-
-            if values:
-                VariableValues(variables=values).broadcast()
-
-            cell.set_status(status="idle")
-            if (
-                run_result.success()
-                or isinstance(run_result.exception, MarimoStopError)
-            ) and new_output:
-                with self._install_execution_context(cell_id) as exc_ctx:
-                    formatted_output = formatting.try_format(run_result.output)
-                if formatted_output.traceback is not None:
-                    with self._install_execution_context(cell_id):
-                        write_traceback(formatted_output.traceback)
-                CellOp.broadcast_output(
-                    channel=CellChannel.OUTPUT,
-                    mimetype=formatted_output.mimetype,
-                    data=formatted_output.data,
-                    cell_id=cell_id,
-                    status=cell.status,
-                )
-            elif isinstance(run_result.exception, MarimoInterrupt):
-                LOGGER.debug("Cell %s was interrupted", cell_id)
-                # don't clear console because this cell was running and
-                # its console outputs are not stale
-                CellOp.broadcast_error(
-                    data=[MarimoInterruptionError()],
-                    clear_console=False,
-                    cell_id=cell_id,
-                    status=cell.status,
-                )
-            elif run_result.exception is not None:
-                LOGGER.debug(
-                    "Cell %s raised %s",
-                    cell_id,
-                    type(run_result.exception).__name__,
-                )
-                # don't clear console because this cell was running and
-                # its console outputs are not stale
-                exception_type = type(run_result.exception).__name__
-                CellOp.broadcast_error(
-                    data=[
-                        MarimoExceptionRaisedError(
-                            msg="This cell raised an exception: %s%s"
-                            % (
-                                exception_type,
-                                (
-                                    f"('{str(run_result.exception)}')"
-                                    if str(run_result.exception)
-                                    else ""
-                                ),
-                            ),
-                            exception_type=exception_type,
-                            raising_cell=None,
-                        )
-                    ],
-                    clear_console=False,
-                    cell_id=cell_id,
-                    status=cell.status,
-                )
-
-            if get_global_context().mpl_installed:
-                # ensures that every cell gets a fresh axis.
-                exec("__marimo__._output.mpl.close_figures()", self.globals)
-
-        if runner.cells_to_run:
-            assert runner.interrupted
-            for cid in runner.cells_to_run:
-                # `cid` was not run
-                self.graph.cells[cid].set_status("idle")
-                CellOp.broadcast_error(
-                    data=[MarimoInterruptionError()],
-                    # these cells are transitioning from queued to stopped
-                    # (interrupted); they didn't get to run, so their consoles
-                    # reflect a previous run and should be cleared
-                    clear_console=True,
-                    cell_id=cid,
-                    status="idle",
-                )
-
-        for raising_cell in runner.cells_cancelled:
-            for cid in runner.cells_cancelled[raising_cell]:
-                # `cid` was not run
-                self.graph.cells[cid].set_status("idle")
-                exception = runner.exceptions[raising_cell]
-                data: Error
-                if isinstance(exception, MarimoStopError):
-                    data = MarimoAncestorStoppedError(
-                        msg=(
-                            "This cell wasn't run because an "
-                            "ancestor was stopped with `mo.stop`: "
-                        ),
-                        raising_cell=raising_cell,
-                    )
-                else:
-                    exception_type = type(
-                        runner.exceptions[raising_cell]
-                    ).__name__
-                    data = MarimoExceptionRaisedError(
-                        msg=(
-                            "An ancestor raised an exception "
-                            f"({exception_type}): "
-                        ),
-                        exception_type=exception_type,
-                        raising_cell=raising_cell,
-                    )
-                CellOp.broadcast_error(
-                    data=[data],
-                    # these cells are transitioning from queued to stopped
-                    # (interrupted); they didn't get to run, so their consoles
-                    # reflect a previous run and should be cleared
-                    clear_console=True,
-                    cell_id=cid,
-                    status="idle",
-                )
-
-        if (
-            any(
-                isinstance(e, ModuleNotFoundError)
-                for e in runner.exceptions.values()
-            )
-            and self.package_manager is not None
-        ):
-            missing_packages = [
-                self.package_manager.module_to_package(mod)
-                for mod in self.module_registry.missing_modules()
-            ]
-            if missing_packages:
-                if self.package_manager.should_auto_install():
-                    self._execute_install_missing_packages_callback(
-                        self.package_manager.name
-                    )
-                else:
-                    MissingPackageAlert(
-                        packages=list(sorted(missing_packages)),
-                        isolated=is_python_isolated(),
-                    ).broadcast()
->>>>>>> 2a4bd92f
-
         cells_with_stale_state = runner.resolve_state_updates(
             self.state_updates, self.errors
         )
@@ -1080,9 +901,7 @@
                 )
             )
 
-    async def run(
-        self, execution_requests: Sequence[ExecutionRequest]
-    ) -> None:
+    async def run(self, execution_requests: Sequence[ExecutionRequest]) -> None:
         """Run cells and their descendants.
 
 
@@ -1158,9 +977,7 @@
             except (KeyError, RuntimeError):
                 # KeyError: Trying to access an unnamed UIElement
                 # RuntimeError: UIElement was deleted somehow
-                LOGGER.debug(
-                    "Could not resolve UIElement with id%s", object_id
-                )
+                LOGGER.debug("Could not resolve UIElement with id%s", object_id)
                 continue
             resolved_requests[resolved_id] = resolved_value
         del request
