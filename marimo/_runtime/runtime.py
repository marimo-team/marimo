--- conflicted
+++ resolved
@@ -1456,14 +1456,11 @@
                 self.state_updates
             )
             self.state_updates.clear()
-<<<<<<< HEAD
+
         self.state_updates.clear()
         # Combine cells needing rerun from both state updates and cache errors
         cells_to_rerun = cells_with_stale_state | runner.cells_needing_rerun
         return cells_to_rerun
-=======
-        return cells_with_stale_state
->>>>>>> 9da9ca6e
 
     def register_state_update(self, state: State[Any]) -> None:
         """Register a state object as having been updated.
