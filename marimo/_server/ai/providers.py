# Copyright 2024 Marimo. All rights reserved.
from __future__ import annotations

import json
import os
import uuid
from abc import ABC, abstractmethod
from collections.abc import Generator, Iterator
from dataclasses import dataclass, field
from typing import (
    TYPE_CHECKING,
    Any,
    Generic,
    Literal,
    Optional,
    TypeVar,
    Union,
    cast,
)

from starlette.exceptions import HTTPException

from marimo import _loggers
from marimo._ai._convert import (
    convert_to_ai_sdk_messages,
    convert_to_anthropic_messages,
    convert_to_anthropic_tools,
    convert_to_google_messages,
    convert_to_google_tools,
    convert_to_openai_messages,
    convert_to_openai_tools,
)
from marimo._ai._types import ChatMessage
from marimo._config.config import (
    AiConfig,
    CompletionConfig,
    CopilotMode,
    MarimoConfig,
)
from marimo._dependencies.dependencies import DependencyManager
from marimo._server.api.status import HTTPStatus

if TYPE_CHECKING:
    from anthropic import (  # type: ignore[import-not-found]
        Client,
        Stream as AnthropicStream,
    )
    from anthropic.types import (  # type: ignore[import-not-found]
        RawMessageStreamEvent,
    )
    from google.genai.client import (  # type: ignore[import-not-found]
        Client as GoogleClient,
    )
    from google.genai.types import (  # type: ignore[import-not-found]
        GenerateContentConfig,
        GenerateContentResponse,
    )

    # Used for Bedrock, unified interface for all models
    from litellm import (  # type: ignore[attr-defined]
        CustomStreamWrapper as LitellmStream,
    )
    from litellm.types.utils import (
        ModelResponseStream as LitellmStreamResponse,
    )
    from openai import (  # type: ignore[import-not-found]
        OpenAI,
        Stream as OpenAiStream,
    )
    from openai.types.chat import (  # type: ignore[import-not-found]
        ChatCompletionChunk,
    )

from marimo._server.ai.tools import Tool, get_tool_manager

ResponseT = TypeVar("ResponseT")
StreamT = TypeVar("StreamT")
FinishReason = Literal["tool_calls", "stop"]

# Types for extract_content method return
DictContent = tuple[
    dict[str, Any],
    Literal["tool_call_start", "tool_call_end", "reasoning_signature"],
]
TextContent = tuple[str, Literal["text", "reasoning", "tool_call_delta"]]
ExtractedContent = Union[TextContent, DictContent]

# Types for format_stream method parameter
FinishContent = tuple[FinishReason, Literal["finish_reason"]]
# StreamContent
StreamTextContent = tuple[str, Literal["text", "reasoning"]]
StreamDictContent = tuple[
    dict[str, Any],
    Literal[
        "tool_call_start",
        "tool_call_end",
        "tool_call_delta",
        "reasoning_signature",
    ],
]
StreamContent = Union[StreamTextContent, StreamDictContent, FinishContent]

LOGGER = _loggers.marimo_logger()

DEFAULT_MAX_TOKENS = 4096
DEFAULT_MODEL = "gpt-4o-mini"


@dataclass
class StreamOptions:
    text_only: bool = False
    format_stream: bool = False


@dataclass
class AnyProviderConfig:
    base_url: Optional[str]
    api_key: str
    ssl_verify: Optional[bool] = None
    ca_bundle_path: Optional[str] = None
    client_pem: Optional[str] = None
    tools: list[Tool] = field(default_factory=list)

    @staticmethod
    def for_openai(config: AiConfig) -> AnyProviderConfig:
        if "open_ai" not in config:
            raise HTTPException(
                status_code=HTTPStatus.BAD_REQUEST,
                detail="OpenAI config not found",
            )
        key = _get_key(config["open_ai"], "OpenAI")

        kwargs: dict[str, Any] = {
            "base_url": _get_base_url(config["open_ai"]),
            "api_key": key,
            "ssl_verify": config["open_ai"].get("ssl_verify", True),
            "ca_bundle_path": config["open_ai"].get("ca_bundle_path", None),
            "client_pem": config["open_ai"].get("client_pem", None),
        }

        # Only include tools if they are available
        # Empty tools list causes an error with deepseek
        # https://discord.com/channels/1059888774789730424/1387766267792068821
        tools = _get_tools(config.get("mode", "manual"))
        if len(tools) > 0:
            kwargs["tools"] = tools

        return AnyProviderConfig(**kwargs)

    @staticmethod
    def for_anthropic(config: AiConfig) -> AnyProviderConfig:
        if "anthropic" not in config:
            raise HTTPException(
                status_code=HTTPStatus.BAD_REQUEST,
                detail="Anthropic config not found",
            )
        key = _get_key(config["anthropic"], "Anthropic")
        return AnyProviderConfig(
            base_url=_get_base_url(config["anthropic"]),
            api_key=key,
            tools=_get_tools(config.get("mode", "manual")),
        )

    @staticmethod
    def for_google(config: AiConfig) -> AnyProviderConfig:
        if "google" not in config:
            raise HTTPException(
                status_code=HTTPStatus.BAD_REQUEST,
                detail="Google config not found",
            )
        key = _get_key(config["google"], "Google AI")
        return AnyProviderConfig(
            base_url=_get_base_url(config["google"]),
            api_key=key,
            tools=_get_tools(config.get("mode", "manual")),
        )

    @staticmethod
    def for_bedrock(config: AiConfig) -> AnyProviderConfig:
        if "bedrock" not in config:
            raise HTTPException(
                status_code=HTTPStatus.BAD_REQUEST,
                detail="Bedrock config not found",
            )
        key = _get_key(config["bedrock"], "Bedrock")
        return AnyProviderConfig(
            base_url=_get_base_url(config["bedrock"], "Bedrock"),
            api_key=key,
            tools=_get_tools(config.get("mode", "manual")),
        )

    @staticmethod
    def for_completion(config: CompletionConfig) -> AnyProviderConfig:
        key = _get_key(config, "AI completion")
        return AnyProviderConfig(
            base_url=_get_base_url(config),
            api_key=key,
            tools=[],  # Inline completion never uses tools
        )

    @staticmethod
    def for_model(model: str, config: AiConfig) -> AnyProviderConfig:
        if _model_is_anthropic(model):
            return AnyProviderConfig.for_anthropic(config)
        elif _model_is_google(model):
            return AnyProviderConfig.for_google(config)
        elif _model_is_bedrock(model):
            return AnyProviderConfig.for_bedrock(config)
        else:
            # OpenAI has a default API that ollama also uses, that is
            # why it is a catch all at the end here.
            return AnyProviderConfig.for_openai(config)


def _get_key(config: Any, name: str) -> str:
    if name == "Bedrock":
        if "profile_name" in config:
            profile_name = config.get("profile_name", "")
            return f"profile:{profile_name}"
        elif (
            "aws_access_key_id" in config and "aws_secret_access_key" in config
        ):
            return f"{config['aws_access_key_id']}:{config['aws_secret_access_key']}"
        else:
            return ""
    if "api_key" in config:
        key = config["api_key"]
        if key:
            return cast(str, key)
<<<<<<< HEAD
    if "http://127.0.0.1:11434/" in config.get("base_url", ""):
        # Ollama can be configured and in that case the api key is not needed. 
        # We send a placeholder value to prevent the user from being confused. 
=======
    if "http://127.0.0.1:11434/" in config["base_url"]:
        # Ollama can be configured and in that case the api key is not needed.
        # We send a placeholder value to prevent the user from being confused.
>>>>>>> d1185c8d
        return "ollama-placeholder"
    raise HTTPException(
        status_code=HTTPStatus.BAD_REQUEST,
        detail=f"{name} API key not configured",
    )


def _get_base_url(config: Any, name: str = "") -> Optional[str]:
    if name == "Bedrock":
        if "region_name" in config:
            return cast(str, config["region_name"])
        else:
            return None
    elif "base_url" in config:
        return cast(str, config["base_url"])
    return None


def _get_tools(mode: CopilotMode) -> list[Tool]:
    tool_manager = get_tool_manager()
    return tool_manager.get_tools_for_mode(mode)


class CompletionProvider(Generic[ResponseT, StreamT], ABC):
    """Base class for AI completion providers."""

    def __init__(self, model: str, config: AnyProviderConfig):
        self.model = model
        self.config = config

    @abstractmethod
    def stream_completion(
        self,
        messages: list[ChatMessage],
        system_prompt: str,
        max_tokens: int,
    ) -> StreamT:
        """Create a completion stream."""
        pass

    @abstractmethod
    def extract_content(
        self, response: ResponseT, tool_call_id: Optional[str] = None
    ) -> Optional[ExtractedContent]:
        """Extract content from a response chunk."""
        pass

    @abstractmethod
    def get_finish_reason(self, response: ResponseT) -> Optional[FinishReason]:
        """Get the stop reason for a response."""
        pass

    def format_stream(self, content: StreamContent) -> str:
        """Format a response into stream protocol string."""
        content_text, content_type = content
        if content_type in [
            "text",
            "reasoning",
            "reasoning_signature",
            "tool_call_start",
            "tool_call_delta",
            "tool_call_end",
            "finish_reason",
        ]:
            return convert_to_ai_sdk_messages(content_text, content_type)
        return ""

    def collect_stream(self, response: StreamT) -> str:
        """Collect a stream into a single string."""
        return "".join(self.as_stream_response(response))

    def _content_to_string(
        self, content_data: Union[str, dict[str, Any]]
    ) -> str:
        """Convert content data to string for buffer operations."""
        return (
            json.dumps(content_data)
            if isinstance(content_data, dict)
            else str(content_data)
        )

    def _create_stream_content(
        self, content_data: Union[str, dict[str, Any]], content_type: str
    ) -> StreamContent:
        """Create type-safe StreamContent tuple for format_stream method."""
        # String content types
        if isinstance(content_data, str):
            if content_type == "text":
                return (content_data, "text")
            elif content_type == "reasoning":
                return (content_data, "reasoning")

        # Dict content types
        if isinstance(content_data, dict):
            if content_type == "tool_call_start":
                return (content_data, "tool_call_start")
            elif content_type == "tool_call_end":
                return (content_data, "tool_call_end")
            elif content_type == "tool_call_delta":
                return (content_data, "tool_call_delta")
            elif content_type == "reasoning_signature":
                return (content_data, "reasoning_signature")

        # Fallback - convert to string content
        content_str = self._content_to_string(content_data)
        return (content_str, "text")

    def validate_tool_call_args(
        self, tool_call_args: str
    ) -> Optional[dict[str, Any]]:
        """Validate tool call arguments."""
        if not tool_call_args:
            return None
        try:
            result = (
                json.loads(tool_call_args)
                if isinstance(tool_call_args, str)
                else tool_call_args
            )
            return result if isinstance(result, dict) else None
        except Exception as e:
            LOGGER.error(
                f"Failed to parse tool call arguments: {tool_call_args} (error: {e})"
            )
            raise HTTPException(
                status_code=HTTPStatus.BAD_REQUEST,
                detail=f"Invalid tool call arguments: malformed JSON: {tool_call_args}",
            ) from e

    def as_stream_response(
        self, response: StreamT, options: Optional[StreamOptions] = None
    ) -> Generator[str, None, None]:
        """Convert a stream to a generator of strings."""
        original_content = ""
        buffer = ""
        options = options or StreamOptions()

        # Tool info collected from the first chunk
        tool_call_id: Optional[str] = None
        tool_call_name: Optional[str] = None
        # Tool args collected from the tool_call_delta chunks
        tool_call_args: str = ""
        # Finish reason collected from the last chunk
        finish_reason: Optional[FinishReason] = None

        for chunk in cast(Generator[ResponseT, None, None], response):
            # Always check for finish reason first, before checking content
            # Some chunks (like RawMessageDeltaEvent) contain finish reasons but no extractable content
            # If we check content first, these chunks get skipped and finish reason is never detected
            finish_reason = self.get_finish_reason(chunk) or finish_reason

            content = self.extract_content(chunk, tool_call_id)
            if not content:
                continue

            content_data, content_type = content

            if options.text_only and content_type != "text":
                continue

            # Tool handling
            if content_type == "tool_call_start" and isinstance(
                content_data, dict
            ):
                tool_call_id = content_data.get("toolCallId", None)
                tool_call_name = content_data.get("toolName", None)
                # Sometimes GoogleProvider emits the args in the tool_call_start chunk
                if content_data.get("args"):
                    # don't yield args in tool_call_start chunk
                    # it will throw an error in ai-sdk-ui
                    tool_call_args = content_data.pop("args")

            if content_type == "tool_call_delta" and isinstance(
                content_data, str
            ):
                if isinstance(self, GoogleProvider):
                    # For GoogleProvider, each chunk contains the full (possibly updated) args dict as a JSON string.
                    # Example: first chunk: {"location": "San Francisco"}
                    #          second chunk: {"location": "San Francisco", "zip": "94107"}
                    # We overwrite tool_call_args with the latest chunk.
                    tool_call_args = content_data
                else:
                    # For other providers, tool_call_args is built up incrementally from deltas.
                    tool_call_args += content_data
                # update tool_call_delta to ai-sdk-ui structure
                # based on https://ai-sdk.dev/docs/ai-sdk-ui/stream-protocol#tool-call-delta-part
                content_data = {
                    "toolCallId": tool_call_id,
                    "argsTextDelta": content_data,
                }

            content_str = self._content_to_string(content_data)

            if options.format_stream:
                stream_content = self._create_stream_content(
                    content_data, content_type
                )
                content_str = self.format_stream(stream_content)

            buffer += content_str
            original_content += content_str

            yield buffer
            buffer = ""

        # Handle tool call end after the stream is complete
        if tool_call_id and tool_call_name and not options.text_only:
            content_data = {
                "toolCallId": tool_call_id,
                "toolName": tool_call_name,
                "args": self.validate_tool_call_args(tool_call_args)
                or {},  # empty object if tool doesnt have args
            }
            content_type = "tool_call_end"
            yield self.format_stream((content_data, content_type))
            # Reset tool call state for next stream just in case
            tool_call_id = None
            tool_call_name = None
            tool_call_args = ""

        # Add a final finish reason chunk
        if finish_reason and not options.text_only:
            finish_content: FinishContent = (finish_reason, "finish_reason")
            yield self.format_stream(finish_content)
            # reset finish reason for next stream
            finish_reason = None

        LOGGER.debug(f"Completion content: {original_content}")


class OpenAIProvider(
    CompletionProvider[
        "ChatCompletionChunk", "OpenAiStream[ChatCompletionChunk]"
    ]
):
    # Medium effort provides a balance between speed and accuracy
    # https://openai.com/index/openai-o3-mini/
    DEFAULT_REASONING_EFFORT = "medium"

    def is_reasoning_model(self, model: str) -> bool:
        # only o-series models support reasoning
        return model.startswith("o")

    def get_client(self, config: AnyProviderConfig) -> OpenAI:
        DependencyManager.openai.require(why="for AI assistance with OpenAI")

        import ssl

        # library to check if paths exists
        from pathlib import Path
        from urllib.parse import parse_qs, urlparse

        # ssl related libs, httpx is a dependency of openai
        import httpx
        from openai import AzureOpenAI, OpenAI

        base_url = config.base_url or None
        key = config.api_key

        # Add SSL parameters/values
        ssl_verify: bool = config.ssl_verify or True
        ca_bundle_path: Optional[str] = config.ca_bundle_path
        client_pem: Optional[str] = config.client_pem

        # Check if ca_bundle_path and client_pem are valid files
        if ca_bundle_path:
            ca_path = Path(ca_bundle_path)
            if not ca_path.exists():
                raise HTTPException(
                    status_code=HTTPStatus.BAD_REQUEST,
                    detail="CA Bundle is not a valid path or does not exist",
                )

        if client_pem:
            client_pem_path = Path(client_pem)
            if not client_pem_path.exists():
                raise HTTPException(
                    status_code=HTTPStatus.BAD_REQUEST,
                    detail="Client PEM is not a valid path or does not exist",
                )
        # Azure OpenAI clients are instantiated slightly differently
        parsed_url = urlparse(base_url)
        if parsed_url.hostname and cast(str, parsed_url.hostname).endswith(
            ".openai.azure.com"
        ):
            deployment_model = cast(str, parsed_url.path).split("/")[3]
            api_version = parse_qs(cast(str, parsed_url.query))["api-version"][
                0
            ]
            return AzureOpenAI(
                api_key=key,
                api_version=api_version,
                azure_deployment=deployment_model,
                azure_endpoint=f"{cast(str, parsed_url.scheme)}://{cast(str, parsed_url.hostname)}",
            )
        else:
            # the default httpx client uses ssl_verify=True by default under the hoood. We are checking if it's here, to see if the user overrides and uses false. If the ssl_verify argument isn't there, it is true by default
            if ssl_verify:
                ctx = None  # Initialize ctx to avoid UnboundLocalError
                client = None  # Initialize client to avoid UnboundLocalError
                if ca_bundle_path:
                    ctx = ssl.create_default_context(cafile=ca_bundle_path)
                if client_pem:
                    # if ctx already exists from caBundlePath argument
                    if ctx:
                        ctx.load_cert_chain(certfile=client_pem)
                    else:
                        ctx = ssl.create_default_context()
                        ctx.load_cert_chain(certfile=client_pem)

                # if ssl context was created by the above statements
                if ctx:
                    client = httpx.Client(verify=ctx)
                else:
                    pass
            else:
                client = httpx.Client(verify=False)

            # if client is created, either with a custom context or with verify=False, use it as the http_client object in `OpenAI`
            if client:
                return OpenAI(
                    default_headers={"api-key": key},
                    api_key=key,
                    base_url=base_url,
                    http_client=client,
                )
            # if not, return bog standard OpenAI object
            else:
                return OpenAI(
                    default_headers={"api-key": key},
                    api_key=key,
                    base_url=base_url,
                )

    def stream_completion(
        self,
        messages: list[ChatMessage],
        system_prompt: str,
        max_tokens: int,
    ) -> OpenAiStream[ChatCompletionChunk]:
        client = self.get_client(self.config)
        create_params = {
            "model": self.model,
            "messages": cast(
                Any,
                convert_to_openai_messages(
                    self._maybe_convert_roles(
                        [ChatMessage(role="system", content=system_prompt)]
                    )
                    + messages
                ),
            ),
            "max_completion_tokens": max_tokens,
            "stream": True,
            "timeout": 15,
            "tools": convert_to_openai_tools(self.config.tools),
        }
        if self.is_reasoning_model(self.model):
            create_params["reasoning_effort"] = self.DEFAULT_REASONING_EFFORT
        return cast(
            "OpenAiStream[ChatCompletionChunk]",
            client.chat.completions.create(**create_params),
        )

    def extract_content(
        self,
        response: ChatCompletionChunk,
        _tool_call_id: Optional[str] = None,
    ) -> Optional[ExtractedContent]:
        if (
            hasattr(response, "choices")
            and response.choices
            and response.choices[0].delta
        ):
            delta = response.choices[0].delta

            # Text content
            content = delta.content
            if content:
                return (content, "text")

            # Tool call:
            if delta.tool_calls:
                tool_calls = delta.tool_calls[0]

                # Start of tool call
                # id is only present for the first tool call chunk
                if (
                    tool_calls.id
                    and tool_calls.function
                    and tool_calls.function.name
                ):
                    tool_info = {
                        "toolCallId": tool_calls.id,
                        "toolName": tool_calls.function.name,
                    }
                    return (tool_info, "tool_call_start")

                # Delta of tool call
                # arguments is only present second chunk onwards
                if tool_calls.function and tool_calls.function.arguments:
                    return (tool_calls.function.arguments, "tool_call_delta")

        return None

    def get_finish_reason(
        self, response: ChatCompletionChunk
    ) -> Optional[FinishReason]:
        if (
            hasattr(response, "choices")
            and response.choices
            and response.choices[0].finish_reason
        ):
            return (
                "tool_calls"
                if response.choices[0].finish_reason == "tool_calls"
                else "stop"
            )
        return None

    def _maybe_convert_roles(
        self, messages: list[ChatMessage]
    ) -> list[ChatMessage]:
        # https://community.openai.com/t/o1-models-do-not-support-system-role-in-chat-completion/953880/3
        if self.model.startswith("o1") or self.model.startswith("o3"):

            def update_role(message: ChatMessage) -> ChatMessage:
                if message.role == "system":
                    return ChatMessage(role="user", content=message.content)
                return message

            return [update_role(message) for message in messages]

        return messages


class AnthropicProvider(
    CompletionProvider[
        "RawMessageStreamEvent", "AnthropicStream[RawMessageStreamEvent]"
    ]
):
    # Temperature of 0.2 was recommended for coding and data science in these links:
    # https://community.openai.com/t/cheat-sheet-mastering-temperature-and-top-p-in-chatgpt-api/172683
    # https://docs.anthropic.com/en/docs/test-and-evaluate/strengthen-guardrails/reduce-latency?utm_source=chatgpt.com
    DEFAULT_TEMPERATURE = 0.2

    # Extended thinking defaults based on:
    # https://docs.anthropic.com/en/docs/build-with-claude/extended-thinking
    # Extended thinking requires temperature of 1
    DEFAULT_EXTENDED_THINKING_TEMPERATURE = 1
    EXTENDED_THINKING_MODEL_PREFIXES = [
        "claude-opus-4",
        "claude-sonnet-4",
        "claude-3-7-sonnet",
    ]
    # 1024 tokens is the minimum budget for extended thinking
    DEFAULT_EXTENDED_THINKING_BUDGET_TOKENS = 1024

    def is_extended_thinking_model(self, model: str) -> bool:
        return any(
            model.startswith(prefix)
            for prefix in self.EXTENDED_THINKING_MODEL_PREFIXES
        )

    def get_temperature(self) -> float:
        return (
            self.DEFAULT_EXTENDED_THINKING_TEMPERATURE
            if self.is_extended_thinking_model(self.model)
            else self.DEFAULT_TEMPERATURE
        )

    def get_client(self, config: AnyProviderConfig) -> Client:
        DependencyManager.anthropic.require(
            why="for AI assistance with Anthropic"
        )
        from anthropic import Client

        return Client(api_key=config.api_key)

    def stream_completion(
        self,
        messages: list[ChatMessage],
        system_prompt: str,
        max_tokens: int,
    ) -> AnthropicStream[RawMessageStreamEvent]:
        client = self.get_client(self.config)
        create_params = {
            "model": self.model,
            "max_tokens": max_tokens,
            "messages": cast(
                Any,
                convert_to_anthropic_messages(messages),
            ),
            "tools": convert_to_anthropic_tools(self.config.tools),
            "system": system_prompt,
            "stream": True,
            "temperature": self.get_temperature(),
        }
        if self.is_extended_thinking_model(self.model):
            create_params["thinking"] = {
                "type": "enabled",
                "budget_tokens": self.DEFAULT_EXTENDED_THINKING_BUDGET_TOKENS,
            }
        return cast(
            "AnthropicStream[RawMessageStreamEvent]",
            client.messages.create(**create_params),
        )

    def extract_content(
        self,
        response: RawMessageStreamEvent,
        _tool_call_id: Optional[str] = None,
    ) -> Optional[ExtractedContent]:
        from anthropic.types import (
            InputJSONDelta,
            RawContentBlockDeltaEvent,
            RawContentBlockStartEvent,
            SignatureDelta,
            TextDelta,
            ThinkingDelta,
            ToolUseBlock,
        )

        # For streaming content
        if isinstance(response, RawContentBlockDeltaEvent):
            if isinstance(response.delta, TextDelta):
                return (response.delta.text, "text")
            if isinstance(response.delta, ThinkingDelta):
                return (response.delta.thinking, "reasoning")
            if isinstance(response.delta, InputJSONDelta):
                return (response.delta.partial_json, "tool_call_delta")
            if isinstance(response.delta, SignatureDelta):
                return (
                    {"signature": response.delta.signature},
                    "reasoning_signature",
                )

        # For the beginning of a tool use block
        if isinstance(response, RawContentBlockStartEvent):
            if isinstance(response.content_block, ToolUseBlock):
                tool_info = {
                    "toolCallId": response.content_block.id,
                    "toolName": response.content_block.name,
                }
                return (tool_info, "tool_call_start")

        return None

    def get_finish_reason(
        self, response: RawMessageStreamEvent
    ) -> Optional[FinishReason]:
        from anthropic.types import RawMessageDeltaEvent

        # Check for message_delta events which contain the stop_reason
        if isinstance(response, RawMessageDeltaEvent):
            if (
                hasattr(response, "delta")
                and hasattr(response.delta, "stop_reason")
                and response.delta.stop_reason
            ):
                stop_reason = response.delta.stop_reason
                # Anthropic uses "end_turn" for normal completion, "tool_use" for tool calls
                return "tool_calls" if stop_reason == "tool_use" else "stop"

        return None


class GoogleProvider(
    CompletionProvider["GenerateContentResponse", "GenerateContentResponse"]
):
    # Based on the docs:
    # https://cloud.google.com/vertex-ai/generative-ai/docs/thinking
    THINKING_MODEL_PREFIXES = [
        "gemini-2.5-pro",
        "gemini-2.5-flash",
    ]

    def is_thinking_model(self, model: str) -> bool:
        return any(
            model.startswith(prefix) for prefix in self.THINKING_MODEL_PREFIXES
        )

    def get_config(
        self, system_prompt: str, max_tokens: int
    ) -> GenerateContentConfig:
        config = {
            "system_instruction": system_prompt,
            "temperature": 0,
            "max_output_tokens": max_tokens,
            "tools": convert_to_google_tools(self.config.tools),
        }
        if self.is_thinking_model(self.model):
            config["thinking_config"] = {
                "include_thoughts": True,
            }
        return cast("GenerateContentConfig", config)

    def get_client(self, config: AnyProviderConfig) -> GoogleClient:
        try:
            from google import genai
        except ImportError:
            DependencyManager.google_ai.require(
                why="for AI assistance with Google AI"
            )
            from google import genai  # type: ignore

        return genai.Client(api_key=config.api_key)

    def stream_completion(
        self,
        messages: list[ChatMessage],
        system_prompt: str,
        max_tokens: int,
    ) -> Iterator[GenerateContentResponse]:
        client = self.get_client(self.config)
        return cast(
            "Iterator[GenerateContentResponse]",
            client.models.generate_content_stream(
                model=self.model,
                contents=convert_to_google_messages(messages),
                config=self.get_config(
                    system_prompt=system_prompt, max_tokens=max_tokens
                ),
            ),
        )

    def _get_tool_call_id(self, tool_call_id: Optional[str]) -> Optional[str]:
        # Custom tools don't have an id, so we have to generate a random uuid
        # https://ai.google.dev/gemini-api/docs/function-calling?example=meeting
        if not tool_call_id:
            # generate a random uuid
            return str(uuid.uuid4())
        return tool_call_id

    def extract_content(
        self,
        response: GenerateContentResponse,
        tool_call_id: Optional[str] = None,
    ) -> Optional[ExtractedContent]:
        if not response.candidates:
            return None

        candidate = response.candidates[0]
        if not candidate or not candidate.content:
            return None

        if not candidate.content.parts:
            return None

        for part in candidate.content.parts:
            # Start of tool call
            # GoogleProvider may emit the function_call object in every chunk, not just the first.
            # We use tool_call_id to ensure we only emit one tool_call_start event per tool call.
            if part.function_call and not tool_call_id:
                tool_info = {
                    "toolCallId": self._get_tool_call_id(
                        part.function_call.id
                    ),
                    "toolName": part.function_call.name,
                    "args": json.dumps(part.function_call.args),
                }
                return (tool_info, "tool_call_start")
            # Tool call args (not delta)
            elif part.function_call and part.function_call.args:
                return (json.dumps(part.function_call.args), "tool_call_delta")

            # Skip non-text content
            elif part.text:
                # Reasoning content
                if part.thought:
                    return (part.text, "reasoning")
                else:
                    return (part.text, "text")
            else:
                continue
        return None

    def get_finish_reason(
        self, response: GenerateContentResponse
    ) -> Optional[FinishReason]:
        if response.candidates and response.candidates[0].content.parts:
            for part in response.candidates[0].content.parts:
                if part.function_call:
                    return "tool_calls"
        if response.candidates and response.candidates[0].finish_reason:
            return "stop"
        return None


class BedrockProvider(
    CompletionProvider[
        "LitellmStreamResponse",
        "LitellmStream",
    ]
):
    def setup_credentials(self, config: AnyProviderConfig) -> None:
        # Use profile name if provided, otherwise use API key
        try:
            if config.api_key.startswith("profile:"):
                profile_name = config.api_key.replace("profile:", "")
                os.environ["AWS_PROFILE"] = profile_name
            elif len(config.api_key) > 0:
                # If access_key_id and secret_access_key is provided directly, use it
                aws_access_key_id = config.api_key.split(":")[0]
                aws_secret_access_key = config.api_key.split(":")[1]
                os.environ["AWS_ACCESS_KEY_ID"] = aws_access_key_id
                os.environ["AWS_SECRET_ACCESS_KEY"] = aws_secret_access_key
        except Exception as e:
            LOGGER.error(f"{config} Error setting up AWS credentials: {e}")
            raise HTTPException(
                status_code=HTTPStatus.BAD_REQUEST,
                detail="Error setting up AWS credentials",
            ) from e

    def stream_completion(
        self,
        messages: list[ChatMessage],
        system_prompt: str,
        max_tokens: int,
    ) -> LitellmStream:
        DependencyManager.litellm.require(why="for AI assistance with Bedrock")
        DependencyManager.boto3.require(why="for AI assistance with Bedrock")
        from litellm import completion as litellm_completion

        self.setup_credentials(self.config)

        return litellm_completion(
            model=self.model,
            messages=cast(
                Any,
                convert_to_openai_messages(
                    [ChatMessage(role="system", content=system_prompt)]
                    + messages
                ),
            ),
            max_completion_tokens=max_tokens,
            stream=True,
            timeout=15,
            tools=convert_to_openai_tools(self.config.tools),
        )

    def extract_content(
        self,
        response: LitellmStreamResponse,
        _tool_call_id: Optional[str] = None,
    ) -> Optional[ExtractedContent]:
        if (
            hasattr(response, "choices")
            and response.choices
            and response.choices[0].delta
        ):
            delta = response.choices[0].delta

            # Text content
            content = delta.content
            if content:
                return (str(content), "text")

            # Tool call: LiteLLM follows OpenAI format for tool calls
            if hasattr(delta, "tool_calls") and delta.tool_calls:
                tool_calls = delta.tool_calls[0]

                # Start of tool call
                # id is only present for the first tool call chunk
                if hasattr(tool_calls, "id") and tool_calls.id:
                    tool_info = {
                        "toolCallId": tool_calls.id,
                        "toolName": tool_calls.function.name,
                    }
                    return (tool_info, "tool_call_start")

                # Delta of tool call
                # arguments is only present second chunk onwards
                if (
                    hasattr(tool_calls, "function")
                    and tool_calls.function
                    and hasattr(tool_calls.function, "arguments")
                    and tool_calls.function.arguments
                ):
                    return (tool_calls.function.arguments, "tool_call_delta")

        return None

    def get_finish_reason(
        self, response: LitellmStreamResponse
    ) -> Optional[FinishReason]:
        if (
            hasattr(response, "choices")
            and response.choices
            and response.choices[0].finish_reason
        ):
            return (
                "tool_calls"
                if response.choices[0].finish_reason == "tool_calls"
                else "stop"
            )
        return None


def _model_is_google(model: str) -> bool:
    return model.startswith("google") or model.startswith("gemini")


def _model_is_anthropic(model: str) -> bool:
    return model.startswith("claude")


def _model_is_bedrock(model: str) -> bool:
    return model.startswith("bedrock/")


def get_completion_provider(
    config: AnyProviderConfig, model: str
) -> CompletionProvider[Any, Any]:
    if _model_is_anthropic(model):
        return AnthropicProvider(model, config)
    elif _model_is_google(model):
        return GoogleProvider(model, config)
    elif _model_is_bedrock(model):
        return BedrockProvider(model, config)
    else:
        return OpenAIProvider(model, config)


def get_model(config: AiConfig) -> str:
    model: str = config.get("open_ai", {}).get("model", DEFAULT_MODEL)
    if not model:
        model = DEFAULT_MODEL
    return model


def get_max_tokens(config: MarimoConfig) -> int:
    if "ai" not in config:
        return DEFAULT_MAX_TOKENS
    if "max_tokens" not in config["ai"]:
        return DEFAULT_MAX_TOKENS
    return config["ai"]["max_tokens"]


def merge_backticks(chunks: Iterator[str]) -> Generator[str, None, None]:
    buffer: Optional[str] = None

    for chunk in chunks:
        if buffer is None:
            buffer = chunk
        else:
            # If buffer contains backticks, keep merging until we have no backticks,
            # encounter a newline, or run out of chunks
            if "`" in buffer:
                buffer += chunk
                # If we've hit a newline or no more backticks, yield the buffer
                if "\n" in chunk or "`" not in buffer:
                    yield buffer
                    buffer = None
            else:
                # No backticks in buffer, yield it separately
                yield buffer
                buffer = chunk

    # Return the last chunk if there's anything left
    if buffer is not None:
        yield buffer


def without_wrapping_backticks(
    chunks: Iterator[str],
) -> Generator[str, None, None]:
    """
    Removes the first and last backticks (```) from a stream of text chunks.

    Args:
        chunks: An iterator of text chunks

    Yields:
        Text chunks with the first and last backticks removed if they exist
    """

    # First, merge backticks across chunks
    chunks = merge_backticks(chunks)

    langs = ["python", "sql"]

    first_chunk = True
    buffer: Optional[str] = None
    has_starting_backticks = False

    for chunk in chunks:
        # Handle the first chunk
        if first_chunk:
            first_chunk = False
            # Check for language-specific fences first
            for lang in langs:
                if chunk.startswith(f"```{lang}"):
                    has_starting_backticks = True
                    chunk = chunk[
                        3 + len(lang) :
                    ]  # Remove the starting backticks with lang
                    # Also remove starting newline if present
                    if chunk.startswith("\n"):
                        chunk = chunk[1:]
                    break
            # If no language-specific fence was found, check for plain backticks
            else:
                if chunk.startswith("```"):
                    has_starting_backticks = True
                    chunk = chunk[3:]  # Remove the starting backticks
                    # Also remove starting newline if present
                    if chunk.startswith("\n"):
                        chunk = chunk[1:]

        # If we have a buffered chunk, yield it now
        if buffer is not None:
            yield buffer

        # Store the current chunk as buffer for the next iteration
        buffer = chunk

    # Handle the last chunk
    if buffer is not None:
        # Remove ending newline if present
        if buffer.endswith("\n```"):
            buffer = buffer[:-4]  # Remove the ending newline and backticks
        elif has_starting_backticks and buffer.endswith("```"):
            buffer = buffer[:-3]  # Remove just the ending backticks
        yield buffer<|MERGE_RESOLUTION|>--- conflicted
+++ resolved
@@ -227,15 +227,9 @@
         key = config["api_key"]
         if key:
             return cast(str, key)
-<<<<<<< HEAD
     if "http://127.0.0.1:11434/" in config.get("base_url", ""):
         # Ollama can be configured and in that case the api key is not needed. 
         # We send a placeholder value to prevent the user from being confused. 
-=======
-    if "http://127.0.0.1:11434/" in config["base_url"]:
-        # Ollama can be configured and in that case the api key is not needed.
-        # We send a placeholder value to prevent the user from being confused.
->>>>>>> d1185c8d
         return "ollama-placeholder"
     raise HTTPException(
         status_code=HTTPStatus.BAD_REQUEST,
