--- conflicted
+++ resolved
@@ -125,18 +125,6 @@
             )
 
         key = _get_key(config["open_ai"], "OpenAI")
-<<<<<<< HEAD
-        result = AnyProviderConfig(
-            base_url=_get_base_url(config["open_ai"]),
-            api_key=key,
-            ssl_verify=config["open_ai"].get("ssl_verify", True),
-            ca_bundle_path=config["open_ai"].get("ca_bundle_path", None),
-            client_pem=config["open_ai"].get("client_pem", None),
-            tools=_get_tools(config.get("mode", "manual")),
-            use_entra_id=config["open_ai"].get("use_entra_id", False),
-        )
-        return result
-=======
 
         kwargs: dict[str, Any] = {
             "base_url": _get_base_url(config["open_ai"]),
@@ -144,6 +132,7 @@
             "ssl_verify": config["open_ai"].get("ssl_verify", True),
             "ca_bundle_path": config["open_ai"].get("ca_bundle_path", None),
             "client_pem": config["open_ai"].get("client_pem", None),
+            "use_entra_id": config["open_ai"].get("use_entra_id", False),
         }
 
         # Only include tools if they are available
@@ -154,7 +143,6 @@
             kwargs["tools"] = tools
 
         return AnyProviderConfig(**kwargs)
->>>>>>> 8cd40a70
 
     @staticmethod
     def for_anthropic(config: AiConfig) -> AnyProviderConfig:
