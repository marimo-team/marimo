# Copyright 2026 Marimo. All rights reserved.
from __future__ import annotations

import json
import os
import uuid
from abc import ABC, abstractmethod
from collections.abc import AsyncGenerator, AsyncIterator
from dataclasses import dataclass
from typing import (
    TYPE_CHECKING,
    Any,
    Generic,
    Literal,
    Optional,
    TypeVar,
    Union,
    cast,
)
from urllib.parse import parse_qs, urlparse

from starlette.exceptions import HTTPException

from marimo import _loggers
from marimo._ai._convert import (
    convert_to_ai_sdk_messages,
    convert_to_openai_messages,
    convert_to_openai_tools,
    extract_text,
)
from marimo._ai._pydantic_ai_utils import (
    convert_to_pydantic_messages,
    form_toolsets,
    generate_id,
)
from marimo._ai._types import ChatMessage
from marimo._dependencies.dependencies import Dependency, DependencyManager
from marimo._server.ai.config import AnyProviderConfig
from marimo._server.ai.ids import AiModelId
from marimo._server.ai.tools.tool_manager import get_tool_manager
from marimo._server.ai.tools.types import ToolDefinition
<<<<<<< HEAD
from marimo._utils.http import HTTPStatus
=======
from marimo._server.api.status import HTTPStatus
from marimo._server.models.completion import UIMessage as ServerUIMessage
>>>>>>> e8898726

TIMEOUT = 30
# Long-thinking models can take a long time to complete, so we set a longer timeout
LONG_THINKING_TIMEOUT = 120

if TYPE_CHECKING:
    # Used for Bedrock, unified interface for all models
    from anthropic.types.beta import BetaThinkingConfigParam
    from litellm import (  # type: ignore[attr-defined]
        CustomStreamWrapper as LitellmStream,
    )
    from litellm.types.utils import (
        ModelResponseStream as LitellmStreamResponse,
    )
    from openai import (  # type: ignore[import-not-found]
        AsyncOpenAI,
        AsyncStream as OpenAiStream,
    )
    from openai.types.chat import (  # type: ignore[import-not-found]
        ChatCompletionChunk,
    )
    from pydantic_ai import Agent, DeferredToolRequests, FunctionToolset
    from pydantic_ai.messages import ThinkingPart
    from pydantic_ai.providers import Provider
    from pydantic_ai.providers.anthropic import (
        AnthropicProvider as PydanticAnthropic,
    )
    from pydantic_ai.providers.google import GoogleProvider as PydanticGoogle
    from pydantic_ai.ui.vercel_ai import VercelAIAdapter
    from pydantic_ai.ui.vercel_ai.request_types import UIMessage, UIMessagePart
    from pydantic_ai.ui.vercel_ai.response_types import BaseChunk
    from starlette.responses import StreamingResponse


ResponseT = TypeVar("ResponseT")
StreamT = TypeVar("StreamT", bound=AsyncIterator[Any])
FinishReason = Literal["tool_calls", "stop"]

# Types for extract_content method return
DictContent = tuple[
    dict[str, Any],
    Literal[
        "tool_call_start",
        "tool_call_end",
        "reasoning_signature",
        "tool_call_delta",
    ],
]
TextContent = tuple[str, Literal["text", "reasoning"]]
ExtractedContent = Union[TextContent, DictContent]
ExtractedContentList = list[ExtractedContent]

# Types for format_stream method parameter
FinishContent = tuple[FinishReason, Literal["finish_reason"]]
# StreamContent
StreamTextContent = tuple[str, Literal["text", "reasoning"]]
StreamDictContent = tuple[
    dict[str, Any],
    Literal[
        "tool_call_start",
        "tool_call_end",
        "tool_call_delta",
        "reasoning_signature",
    ],
]
StreamContent = Union[StreamTextContent, StreamDictContent, FinishContent]

LOGGER = _loggers.marimo_logger()


@dataclass
class StreamOptions:
    text_only: bool = False
    format_stream: bool = False
    accept: str | None = None


@dataclass
class ActiveToolCall:
    tool_call_id: str
    tool_call_name: str
    tool_call_args: str


ProviderT = TypeVar("ProviderT", bound="Provider[Any]")


class PydanticProvider(ABC, Generic[ProviderT]):
    def __init__(
        self,
        model: str,
        config: AnyProviderConfig,
        deps: list[Dependency] | None = None,
    ):
        DependencyManager.require_many(
            "for AI assistance", DependencyManager.pydantic_ai, *(deps or [])
        )

        self.model = model
        self.config = config
        self.provider = self.create_provider(config)

    @abstractmethod
    def create_provider(self, config: AnyProviderConfig) -> ProviderT:
        """Create a provider for the given config."""

    @abstractmethod
    def create_agent(
        self, max_tokens: int, tools: list[ToolDefinition], system_prompt: str
    ) -> Agent[None, DeferredToolRequests | str]:
        """Create a Pydantic AI agent"""

    def get_vercel_adapter(self) -> type[VercelAIAdapter[Any, Any]]:
        """Return the Vercel AI adapter for the given provider."""
        from pydantic_ai.ui.vercel_ai import VercelAIAdapter

        return VercelAIAdapter

    def convert_messages(
        self, messages: list[ServerUIMessage]
    ) -> list[UIMessage]:
        """Convert server messages to Pydantic AI messages. We expect AI SDK messages"""
        return convert_to_pydantic_messages(messages)

    async def stream_completion(
        self,
        messages: list[ServerUIMessage],
        system_prompt: str,
        max_tokens: int,
        additional_tools: list[ToolDefinition],
        stream_options: Optional[StreamOptions] = None,
    ) -> StreamingResponse:
        """Return a streaming response from the given messages. The response are AI SDK events."""
        from pydantic_ai.ui.vercel_ai.request_types import SubmitMessage

        tools = (self.config.tools or []) + additional_tools
        agent = self.create_agent(
            max_tokens=max_tokens, tools=tools, system_prompt=system_prompt
        )

        run_input = SubmitMessage(
            id=generate_id("submit-message"),
            trigger="submit-message",
            messages=self.convert_messages(messages),
        )

        # TODO: Text only and format stream are not supported yet
        stream_options = stream_options or StreamOptions()

        vercel_adapter = self.get_vercel_adapter()
        adapter = vercel_adapter(
            agent=agent, run_input=run_input, accept=stream_options.accept
        )
        event_stream = adapter.run_stream()
        return adapter.streaming_response(event_stream)

    async def stream_text(
        self,
        user_prompt: str,
        messages: list[ServerUIMessage],
        system_prompt: str,
        max_tokens: int,
        additional_tools: list[ToolDefinition],
    ) -> AsyncGenerator[str]:
        """Return a stream of text from the given messages."""

        tools = (self.config.tools or []) + additional_tools
        agent = self.create_agent(
            max_tokens=max_tokens, tools=tools, system_prompt=system_prompt
        )
        vercel_adapter = self.get_vercel_adapter()

        async with agent.run_stream(
            user_prompt=user_prompt,
            message_history=vercel_adapter.load_messages(
                self.convert_messages(messages)
            ),
            instructions=system_prompt,
        ) as result:
            async for message in result.stream_text(delta=True):
                yield message

    async def completion(
        self,
        messages: list[UIMessage],
        system_prompt: str,
        max_tokens: int,
        additional_tools: list[ToolDefinition],
    ) -> str:
        """Return a string response from the given messages."""

        from pydantic_ai.ui.vercel_ai import VercelAIAdapter

        tools = (self.config.tools or []) + additional_tools
        agent = self.create_agent(
            max_tokens=max_tokens, tools=tools, system_prompt=system_prompt
        )
        result = await agent.run(
            user_prompt=None,
            message_history=VercelAIAdapter.load_messages(messages),
            instructions=system_prompt,
        )

        return str(result.output)

    def _get_toolsets_and_output_type(
        self, tools: list[ToolDefinition]
    ) -> tuple[FunctionToolset, list[Any] | type[str]]:
        from pydantic_ai import DeferredToolRequests

        tool_manager = get_tool_manager()
        toolset, deferred_tool_requests = form_toolsets(
            tools, tool_manager.invoke_tool
        )
        output_type = (
            [str, DeferredToolRequests] if deferred_tool_requests else str
        )
        return toolset, output_type


class GoogleProvider(PydanticProvider["PydanticGoogle"]):
    def create_provider(self, config: AnyProviderConfig) -> PydanticGoogle:
        from pydantic_ai.providers.google import (
            GoogleProvider as PydanticGoogle,
        )

        if config.api_key:
            return PydanticGoogle(api_key=config.api_key)

        # Try to use environment variables and ADC
        # This supports Google Vertex AI usage without explicit API keys
        use_vertex = (
            os.getenv("GOOGLE_GENAI_USE_VERTEXAI", "").lower() == "true"
        )
        if use_vertex:
            project = os.getenv("GOOGLE_CLOUD_PROJECT")
            location = os.getenv("GOOGLE_CLOUD_LOCATION", "us-central1")
            # The type stubs don't have an overload that combines vertexai
            # with project/location, but the runtime supports it
            provider: PydanticGoogle = PydanticGoogle(  # type: ignore[call-overload]
                vertexai=True,
                project=project,
                location=location,
            )
        else:
            # Try default initialization which may work with environment variables
            provider = PydanticGoogle()
        return provider

    def create_agent(
        self, max_tokens: int, tools: list[ToolDefinition], system_prompt: str
    ) -> Agent[None, DeferredToolRequests | str]:
        from pydantic_ai import Agent
        from pydantic_ai.models.google import GoogleModel, GoogleModelSettings

        toolset, output_type = self._get_toolsets_and_output_type(tools)

        return Agent(
            GoogleModel(
                model_name=self.model,
                provider=self.provider,
                settings=GoogleModelSettings(
                    max_tokens=max_tokens,
                    # Works on non-thinking models too
                    google_thinking_config={"include_thoughts": True},
                ),
            ),
            toolsets=[toolset] if tools else None,
            instructions=system_prompt,
            output_type=output_type,
        )


class CompletionProvider(Generic[ResponseT, StreamT], ABC):
    """Base class for AI completion providers."""

    def __init__(self, model: str, config: AnyProviderConfig):
        self.model = model
        self.config = config

    @abstractmethod
    async def stream_completion(
        self,
        messages: list[ChatMessage],
        system_prompt: str,
        max_tokens: int,
        additional_tools: list[ToolDefinition],
    ) -> StreamT:
        """Create a completion stream."""
        pass

    @abstractmethod
    def extract_content(
        self, response: ResponseT, tool_call_ids: Optional[list[str]] = None
    ) -> Optional[ExtractedContentList]:
        """Extract content from a response chunk."""
        pass

    @abstractmethod
    def get_finish_reason(self, response: ResponseT) -> Optional[FinishReason]:
        """Get the stop reason for a response."""
        pass

    def format_stream(self, content: StreamContent) -> str:
        """Format a response into stream protocol string."""
        content_text, content_type = content
        if content_type in [
            "text",
            "text_start",
            "text_end",
            "reasoning",
            "reasoning_start",
            "reasoning_end",
            "reasoning_signature",
            "tool_call_start",
            "tool_call_delta",
            "tool_call_end",
            "finish_reason",
        ]:
            return convert_to_ai_sdk_messages(content_text, content_type)
        return ""

    async def collect_stream(self, response: StreamT) -> str:
        """Collect a stream into a single string."""
        result: list[str] = []
        async for chunk in self.as_stream_response(
            response, StreamOptions(text_only=True)
        ):
            result.append(chunk)
        return "".join(result)

    def _content_to_string(
        self, content_data: Union[str, dict[str, Any]]
    ) -> str:
        """Convert content data to string for buffer operations."""
        return (
            json.dumps(content_data)
            if isinstance(content_data, dict)
            else str(content_data)
        )

    def _create_stream_content(
        self, content_data: Union[str, dict[str, Any]], content_type: str
    ) -> StreamContent:
        """Create type-safe StreamContent tuple for format_stream method."""
        # String content types
        if isinstance(content_data, str):
            if content_type == "text":
                return (content_data, "text")
            elif content_type == "reasoning":
                return (content_data, "reasoning")

        # Dict content types
        if isinstance(content_data, dict):
            if content_type == "tool_call_start":
                return (content_data, "tool_call_start")
            elif content_type == "tool_call_end":
                return (content_data, "tool_call_end")
            elif content_type == "tool_call_delta":
                return (content_data, "tool_call_delta")
            elif content_type == "reasoning_signature":
                return (content_data, "reasoning_signature")

        # Fallback - convert to string content
        content_str = self._content_to_string(content_data)
        return (content_str, "text")

    def validate_tool_call_args(
        self, tool_call_args: str
    ) -> Optional[dict[str, Any]]:
        """Validate tool call arguments."""
        if not tool_call_args:
            return None
        try:
            result = (
                json.loads(tool_call_args)
                if isinstance(tool_call_args, str)
                else tool_call_args
            )
            return result if isinstance(result, dict) else None
        except Exception as e:
            LOGGER.error(
                f"Failed to parse tool call arguments: {tool_call_args} (error: {e})"
            )
            raise HTTPException(
                status_code=HTTPStatus.BAD_REQUEST,
                detail=f"Invalid tool call arguments: malformed JSON: {tool_call_args}",
            ) from e

    async def as_stream_response(
        self, response: StreamT, options: Optional[StreamOptions] = None
    ) -> AsyncGenerator[str, None]:
        """Convert a stream to an async generator of strings."""
        original_content = ""
        buffer = ""
        options = options or StreamOptions()

        # Tool info collected from the first chunk
        tool_calls: dict[str, ActiveToolCall] = {}
        tool_calls_order: list[str] = []

        # Finish reason collected from the last chunk
        finish_reason: Optional[FinishReason] = None

        # Text block tracking for start/delta/end pattern
        current_text_id: Optional[str] = None
        current_reasoning_id: Optional[str] = None
        has_text_started = False
        has_reasoning_started = False

        async for chunk in response:
            # Always check for finish reason first, before checking content
            # Some chunks (like RawMessageDeltaEvent) contain finish reasons but no extractable content
            # If we check content first, these chunks get skipped and finish reason is never detected
            finish_reason = self.get_finish_reason(chunk) or finish_reason

            content = self.extract_content(chunk, tool_calls_order)
            if not content:
                continue

            # Loop through all content chunks
            for content_data, content_type in content:
                if options.text_only and content_type != "text":
                    continue

                # Handle text content with start/delta/end pattern
                if (
                    content_type == "text"
                    and isinstance(content_data, str)
                    and options.format_stream
                ):
                    if not has_text_started:
                        # Emit text-start event
                        current_text_id = f"text_{uuid.uuid4().hex}"
                        yield convert_to_ai_sdk_messages(
                            "", "text_start", current_text_id
                        )
                        has_text_started = True

                    # Emit text-delta event with the actual content
                    yield convert_to_ai_sdk_messages(
                        content_data, "text", current_text_id
                    )
                    continue

                # Handle reasoning content with start/delta/end pattern
                elif (
                    content_type == "reasoning"
                    and isinstance(content_data, str)
                    and options.format_stream
                ):
                    if not has_reasoning_started:
                        # Emit reasoning-start event
                        current_reasoning_id = f"reasoning_{uuid.uuid4().hex}"
                        yield convert_to_ai_sdk_messages(
                            "", "reasoning_start", current_reasoning_id
                        )
                        has_reasoning_started = True

                    # Emit reasoning-delta event with the actual content
                    yield convert_to_ai_sdk_messages(
                        content_data, "reasoning", current_reasoning_id
                    )
                    continue

                # Tool handling
                if content_type == "tool_call_start" and isinstance(
                    content_data, dict
                ):
                    tool_call_id: Optional[str] = content_data.get(
                        "toolCallId", None
                    )
                    tool_call_name: Optional[str] = content_data.get(
                        "toolName", None
                    )
                    # Sometimes GoogleProvider emits the args in the tool_call_start chunk
                    tool_call_args: str = ""
                    if content_data.get("args"):
                        # don't yield args in tool_call_start chunk
                        # it will throw an error in ai-sdk-ui
                        tool_call_args = content_data.pop("args")

                    if tool_call_id and tool_call_name:
                        # Add new tool calls to the list for tracking
                        tool_calls_order.append(tool_call_id)
                        tool_calls[tool_call_id] = ActiveToolCall(
                            tool_call_id=tool_call_id,
                            tool_call_name=tool_call_name,
                            tool_call_args=tool_call_args,
                        )

                if content_type == "tool_call_delta" and isinstance(
                    content_data, dict
                ):
                    tool_call_delta_id = content_data.get("toolCallId", None)
                    tool_call_delta: str = content_data.get(
                        "inputTextDelta", ""
                    )

                    if not tool_call_delta_id:
                        if not tool_call_delta_id:
                            LOGGER.error(
                                f"Tool call id not found for tool call delta: {content_data}"
                            )
                        continue
                    tool_call = tool_calls.get(tool_call_delta_id, None)
                    if not tool_call:
                        continue

                    # tool_call_args is built up incrementally from deltas.
                    tool_call.tool_call_args += tool_call_delta
                    # update tool_call_delta to ai-sdk-ui structure
                    # based on https://ai-sdk.dev/docs/ai-sdk-ui/stream-protocol#tool-call-delta-part
                    content_data = {
                        "toolCallId": tool_call.tool_call_id,
                        "inputTextDelta": tool_call.tool_call_args,
                    }

                content_str = self._content_to_string(content_data)

                if options.format_stream:
                    stream_content = self._create_stream_content(
                        content_data, content_type
                    )
                    content_str = self.format_stream(stream_content)

                buffer += content_str
                original_content += content_str

                yield buffer
                buffer = ""

        # Emit text-end event if we started a text block
        if has_text_started and current_text_id and options.format_stream:
            yield convert_to_ai_sdk_messages("", "text_end", current_text_id)

        # Emit reasoning-end event if we started a reasoning block
        if (
            has_reasoning_started
            and current_reasoning_id
            and options.format_stream
        ):
            yield convert_to_ai_sdk_messages(
                "", "reasoning_end", current_reasoning_id
            )

        # Handle tool call end after the stream is complete
        if len(tool_calls_order) > 0 and not options.text_only:
            for tool_call_id in tool_calls_order:
                tool_call = tool_calls.get(tool_call_id, None)
                if not tool_call:
                    continue
                content_data = {
                    "toolCallId": tool_call_id,
                    "toolName": tool_call.tool_call_name,
                    "input": self.validate_tool_call_args(
                        tool_call.tool_call_args
                    ),
                }
                content_type = "tool_call_end"
                yield self.format_stream((content_data, content_type))

        # Add a final finish reason chunk
        if finish_reason and not options.text_only:
            finish_content: FinishContent = (finish_reason, "finish_reason")
            yield self.format_stream(finish_content)
            # reset finish reason for next stream
            finish_reason = None

        LOGGER.debug(f"Completion content: {original_content}")


class OpenAIProvider(
    CompletionProvider[
        "ChatCompletionChunk", "OpenAiStream[ChatCompletionChunk]"
    ]
):
    # Medium effort provides a balance between speed and accuracy
    # https://openai.com/index/openai-o3-mini/
    DEFAULT_REASONING_EFFORT = "medium"

    def _is_reasoning_model(self, model: str) -> bool:
        """
        Check if reasoning_effort should be added to the request.
        Only add for actual OpenAI reasoning models, not for OpenAI-compatible APIs.

        OpenAI-compatible APIs (identified by custom base_url) may not support
        the reasoning_effort parameter even if the model name suggests it's a
        reasoning model.
        """
        import re

        # Check for reasoning model patterns: o{digit} or gpt-5, with optional openai/ prefix
        reasoning_patterns = [
            r"^openai/o\d",  # openai/o1, openai/o3, etc.
            r"^o\d",  # o1, o3, etc.
            r"^openai/gpt-5",  # openai/gpt-5*
            r"^gpt-5",  # gpt-5*
        ]

        is_reasoning_model_name = any(
            re.match(pattern, model) for pattern in reasoning_patterns
        )

        if not is_reasoning_model_name:
            return False

        # If using a custom base_url that's not OpenAI, don't assume reasoning is supported
        if (
            self.config.base_url
            and "api.openai.com" not in self.config.base_url
        ):
            return False

        return True

    def get_client(self, config: AnyProviderConfig) -> AsyncOpenAI:
        DependencyManager.openai.require(why="for AI assistance with OpenAI")

        import ssl
        from pathlib import Path

        import httpx
        from openai import AsyncOpenAI

        base_url = config.base_url or None
        key = config.api_key

        # Add SSL parameters/values
        ssl_verify: bool = (
            config.ssl_verify if config.ssl_verify is not None else True
        )
        extra_headers: Optional[dict[str, str]] = config.extra_headers
        ca_bundle_path: Optional[str] = config.ca_bundle_path
        client_pem: Optional[str] = config.client_pem

        # Check if ca_bundle_path and client_pem are valid files
        if ca_bundle_path:
            ca_path = Path(ca_bundle_path)
            if not ca_path.exists():
                raise HTTPException(
                    status_code=HTTPStatus.BAD_REQUEST,
                    detail="CA Bundle is not a valid path or does not exist",
                )

        if client_pem:
            client_pem_path = Path(client_pem)
            if not client_pem_path.exists():
                raise HTTPException(
                    status_code=HTTPStatus.BAD_REQUEST,
                    detail="Client PEM is not a valid path or does not exist",
                )

        # the default httpx client uses ssl_verify=True by default under the hoood. We are checking if it's here, to see if the user overrides and uses false. If the ssl_verify argument isn't there, it is true by default
        if ssl_verify:
            ctx = None  # Initialize ctx to avoid UnboundLocalError
            client = None  # Initialize client to avoid UnboundLocalError
            if ca_bundle_path:
                ctx = ssl.create_default_context(cafile=ca_bundle_path)
            if client_pem:
                # if ctx already exists from caBundlePath argument
                if ctx:
                    ctx.load_cert_chain(certfile=client_pem)
                else:
                    ctx = ssl.create_default_context()
                    ctx.load_cert_chain(certfile=client_pem)

            # if ssl context was created by the above statements
            if ctx:
                client = httpx.AsyncClient(verify=ctx)
            else:
                pass
        else:
            client = httpx.AsyncClient(verify=False)

        # if client is created, either with a custom context or with verify=False, use it as the http_client object in `AsyncOpenAI`
        extra_headers = extra_headers or {}
        project = config.project or None
        if client:
            return AsyncOpenAI(
                default_headers={"api-key": key, **extra_headers},
                api_key=key,
                base_url=base_url,
                project=project,
                http_client=client,
            )

        # if not, return bog standard AsyncOpenAI object
        return AsyncOpenAI(
            default_headers={"api-key": key, **extra_headers},
            api_key=key,
            base_url=base_url,
            project=project,
        )

    async def stream_completion(
        self,
        messages: list[ChatMessage],
        system_prompt: str,
        max_tokens: int,
        additional_tools: list[ToolDefinition],
    ) -> OpenAiStream[ChatCompletionChunk]:
        client = self.get_client(self.config)
        tools = self.config.tools
        create_params = {
            "model": self.model,
            "messages": cast(
                Any,
                convert_to_openai_messages(
                    self._maybe_convert_roles(
                        [ChatMessage(role="system", content=system_prompt)]
                    )
                    + messages
                ),
            ),
            "stream": True,
            "timeout": LONG_THINKING_TIMEOUT
            if self._is_reasoning_model(self.model)
            else TIMEOUT,
        }
        if tools:
            all_tools = tools + additional_tools
            create_params["tools"] = convert_to_openai_tools(all_tools)
        if self._is_reasoning_model(self.model):
            create_params["reasoning_effort"] = self.DEFAULT_REASONING_EFFORT
            create_params["max_completion_tokens"] = max_tokens
        else:
            create_params["max_tokens"] = max_tokens
        return cast(
            "OpenAiStream[ChatCompletionChunk]",
            await client.chat.completions.create(**create_params),
        )

    def extract_content(
        self,
        response: ChatCompletionChunk,
        tool_call_ids: Optional[list[str]] = None,
    ) -> Optional[ExtractedContentList]:
        tool_call_ids = tool_call_ids or []
        if (
            hasattr(response, "choices")
            and response.choices
            and response.choices[0].delta
        ):
            delta = response.choices[0].delta

            # Text content
            content = delta.content
            if content:
                return [(content, "text")]

            # Tool call:
            if delta.tool_calls:
                tool_content: ExtractedContentList = []
                for tool_call in delta.tool_calls:
                    tool_index = tool_call.index

                    # Start of tool call
                    # id is only present for the first tool call chunk
                    if (
                        tool_call.id
                        and tool_call.function
                        and tool_call.function.name
                    ):
                        tool_info = {
                            "toolCallId": tool_call.id,
                            "toolName": tool_call.function.name,
                        }
                        tool_content.append((tool_info, "tool_call_start"))

                    # Delta of tool call
                    # arguments is only present second chunk onwards
                    if (
                        tool_call.function
                        and tool_call.function.arguments
                        and tool_index < len(tool_call_ids)
                        and tool_call_ids[tool_index]
                    ):
                        tool_delta = {
                            "toolCallId": tool_call_ids[tool_index],
                            "inputTextDelta": tool_call.function.arguments,
                        }
                        tool_content.append((tool_delta, "tool_call_delta"))

                # return the tool content
                return tool_content

        return None

    def get_finish_reason(
        self, response: ChatCompletionChunk
    ) -> Optional[FinishReason]:
        if (
            hasattr(response, "choices")
            and response.choices
            and response.choices[0].finish_reason
        ):
            return (
                "tool_calls"
                if response.choices[0].finish_reason == "tool_calls"
                else "stop"
            )
        return None

    def _maybe_convert_roles(
        self, messages: list[ChatMessage]
    ) -> list[ChatMessage]:
        # https://community.openai.com/t/o1-models-do-not-support-system-role-in-chat-completion/953880/3
        if self.model.startswith("o1") or self.model.startswith("o3"):

            def update_role(message: ChatMessage) -> ChatMessage:
                if message.role == "system":
                    return ChatMessage(role="user", content=message.content)
                return message

            return [update_role(message) for message in messages]

        return messages


class AzureOpenAIProvider(OpenAIProvider):
    def _is_reasoning_model(self, model: str) -> bool:
        # https://learn.microsoft.com/en-us/answers/questions/5519548/does-gpt-5-via-azure-support-reasoning-effort-and
        # Only custom models support reasoning effort, we can expose this as a parameter in the future
        del model
        return False

    def _handle_azure_openai(self, base_url: str) -> tuple[str, str, str]:
        """Handle Azure OpenAI.
        Sample base URL: https://<your-resource-name>.openai.azure.com/openai/deployments/<deployment_name>?api-version=<api-version>

        Args:
            base_url (str): The base URL of the Azure OpenAI.

        Returns:
            tuple[str, str, str]: The API version, deployment name, and endpoint.
        """

        parsed_url = urlparse(base_url)

        deployment_name = parsed_url.path.split("/")[3]
        api_version = parse_qs(parsed_url.query)["api-version"][0]

        endpoint = f"{parsed_url.scheme}://{parsed_url.hostname}"
        return api_version, deployment_name, endpoint

    def get_client(self, config: AnyProviderConfig) -> AsyncOpenAI:
        from openai import AsyncAzureOpenAI

        base_url = config.base_url or None
        key = config.api_key

        if base_url is None:
            raise HTTPException(
                status_code=HTTPStatus.BAD_REQUEST,
                detail="Base URL needed to get the endpoint",
            )

        api_version = None
        deployment_name = None
        endpoint = None

        if base_url:
            if "services.ai.azure.com" in base_url:
                raise HTTPException(
                    status_code=HTTPStatus.BAD_REQUEST,
                    detail="To use Azure AI Foundry, use the OpenAI-compatible provider instead.",
                )
            elif "openai.azure.com" in base_url:
                api_version, deployment_name, endpoint = (
                    self._handle_azure_openai(base_url)
                )
            else:
                LOGGER.warning(f"Unknown Azure OpenAI base URL: {base_url}")
                api_version, deployment_name, endpoint = (
                    self._handle_azure_openai(base_url)
                )

        return AsyncAzureOpenAI(
            api_key=key,
            api_version=api_version,
            azure_deployment=deployment_name,
            azure_endpoint=endpoint or "",
        )


class AnthropicProvider(PydanticProvider["PydanticAnthropic"]):
    # Temperature of 0.2 was recommended for coding and data science in these links:
    # https://community.openai.com/t/cheat-sheet-mastering-temperature-and-top-p-in-chatgpt-api/172683
    # https://docs.anthropic.com/en/docs/test-and-evaluate/strengthen-guardrails/reduce-latency?utm_source=chatgpt.com
    DEFAULT_TEMPERATURE = 0.2

    # Extended thinking defaults based on:
    # https://docs.anthropic.com/en/docs/build-with-claude/extended-thinking
    # Extended thinking requires temperature of 1
    DEFAULT_EXTENDED_THINKING_TEMPERATURE = 1
    EXTENDED_THINKING_MODEL_PREFIXES = [
        "claude-opus-4",
        "claude-sonnet-4",
        "claude-haiku-4-5",
        "claude-3-7-sonnet",
    ]
    # 1024 tokens is the minimum budget for extended thinking
    DEFAULT_EXTENDED_THINKING_BUDGET_TOKENS = 1024

    def create_provider(self, config: AnyProviderConfig) -> PydanticAnthropic:
        from pydantic_ai.providers.anthropic import (
            AnthropicProvider as PydanticAnthropic,
        )

        return PydanticAnthropic(api_key=config.api_key)

    def create_agent(
        self, max_tokens: int, tools: list[ToolDefinition], system_prompt: str
    ) -> Agent[None, DeferredToolRequests | str]:
        from pydantic_ai import Agent
        from pydantic_ai.models.anthropic import (
            AnthropicModel,
            AnthropicModelSettings,
        )

        toolset, output_type = self._get_toolsets_and_output_type(tools)
        is_thinking_model = self.is_extended_thinking_model(self.model)
        thinking_config: BetaThinkingConfigParam = {"type": "disabled"}
        if is_thinking_model:
            thinking_config = {
                "type": "enabled",
                "budget_tokens": self.DEFAULT_EXTENDED_THINKING_BUDGET_TOKENS,
            }

        return Agent(
            AnthropicModel(
                model_name=self.model,
                provider=self.provider,
                settings=AnthropicModelSettings(
                    max_tokens=max_tokens,
                    temperature=self.get_temperature(),
                    anthropic_thinking=thinking_config,
                ),
            ),
            toolsets=[toolset] if tools else None,
            instructions=system_prompt,
            output_type=output_type,
        )

    def is_extended_thinking_model(self, model: str) -> bool:
        return any(
            model.startswith(prefix)
            for prefix in self.EXTENDED_THINKING_MODEL_PREFIXES
        )

    def get_temperature(self) -> float:
        return (
            self.DEFAULT_EXTENDED_THINKING_TEMPERATURE
            if self.is_extended_thinking_model(self.model)
            else self.DEFAULT_TEMPERATURE
        )

    def convert_messages(
        self, messages: list[ServerUIMessage]
    ) -> list[UIMessage]:
        return convert_to_pydantic_messages(messages, self.process_part)

    def process_part(self, part: UIMessagePart) -> UIMessagePart:
        """
        Anthropic does not support binary content for text files, so we convert to text parts.
        Ideally, we would use DocumentUrl parts with a url, but we only have the binary data from the frontend
        Refer to: https://ai.pydantic.dev/input/#user-side-download-vs-direct-file-url
        """
        from pydantic_ai.ui.vercel_ai.request_types import (
            FileUIPart,
            TextUIPart,
        )

        if isinstance(part, FileUIPart) and part.media_type.startswith("text"):
            return TextUIPart(
                type="text",
                text=extract_text(part.url),
                provider_metadata=part.provider_metadata,
            )
        return part

    def get_vercel_adapter(
        self,
    ) -> type[VercelAIAdapter[None, DeferredToolRequests | str]]:
        """
        Return a custom adapter that includes thinking signatures in ReasoningEndChunk.

        pydantic_ai's VercelAIEventStream.handle_thinking_end doesn't pass the signature
        from ThinkingPart to ReasoningEndChunk, which breaks Anthropic's extended thinking
        on follow-up messages (Anthropic requires signatures on thinking blocks).

        TODO: Remove this once https://github.com/pydantic/pydantic-ai/pull/3754 is released
        """
        from pydantic_ai import DeferredToolRequests
        from pydantic_ai.ui.vercel_ai import VercelAIAdapter
        from pydantic_ai.ui.vercel_ai._event_stream import VercelAIEventStream
        from pydantic_ai.ui.vercel_ai.response_types import ReasoningEndChunk

        AnthropicOutputType = DeferredToolRequests | str

        # Custom event stream that includes signature in ReasoningEndChunk
        class AnthropicVercelAIEventStream(
            VercelAIEventStream[None, AnthropicOutputType]
        ):
            async def handle_thinking_end(
                self, part: ThinkingPart, followed_by_thinking: bool = False
            ) -> AsyncIterator[BaseChunk]:
                """Override to include signature in provider_metadata."""
                try:
                    provider_metadata = None
                    if part.signature:
                        pydantic_ai_meta: dict[str, Any] = {
                            "signature": part.signature
                        }
                        if part.provider_name:
                            pydantic_ai_meta["provider_name"] = (
                                part.provider_name
                            )
                        if part.id:
                            pydantic_ai_meta["id"] = part.id
                        provider_metadata = {"pydantic_ai": pydantic_ai_meta}

                    yield ReasoningEndChunk(
                        id=self.message_id, provider_metadata=provider_metadata
                    )
                except Exception as e:
                    LOGGER.warning(
                        f"Error in AnthropicVercelAIEventStream.handle_thinking_end: {e}"
                    )
                    async for chunk in super().handle_thinking_end(
                        part, followed_by_thinking
                    ):
                        yield chunk

        # Custom adapter that uses the custom event stream
        class AnthropicVercelAIAdapter(
            VercelAIAdapter[None, AnthropicOutputType]
        ):
            def build_event_stream(self) -> AnthropicVercelAIEventStream:
                return AnthropicVercelAIEventStream(
                    self.run_input, accept=self.accept
                )

        return AnthropicVercelAIAdapter


class BedrockProvider(
    CompletionProvider[
        "LitellmStreamResponse",
        "LitellmStream",
    ]
):
    def setup_credentials(self, config: AnyProviderConfig) -> None:
        # Use profile name if provided, otherwise use API key
        try:
            if config.api_key.startswith("profile:"):
                profile_name = config.api_key.replace("profile:", "")
                os.environ["AWS_PROFILE"] = profile_name
            elif len(config.api_key) > 0:
                # If access_key_id and secret_access_key is provided directly, use it
                aws_access_key_id = config.api_key.split(":")[0]
                aws_secret_access_key = config.api_key.split(":")[1]
                os.environ["AWS_ACCESS_KEY_ID"] = aws_access_key_id
                os.environ["AWS_SECRET_ACCESS_KEY"] = aws_secret_access_key
        except Exception as e:
            LOGGER.error(f"{config} Error setting up AWS credentials: {e}")
            raise HTTPException(
                status_code=HTTPStatus.BAD_REQUEST,
                detail="Error setting up AWS credentials",
            ) from e

    async def stream_completion(
        self,
        messages: list[ChatMessage],
        system_prompt: str,
        max_tokens: int,
        additional_tools: list[ToolDefinition],
    ) -> LitellmStream:
        DependencyManager.litellm.require(why="for AI assistance with Bedrock")
        DependencyManager.boto3.require(why="for AI assistance with Bedrock")
        from litellm import acompletion as litellm_completion

        self.setup_credentials(self.config)
        tools = self.config.tools

        config = {
            "model": self.model,
            "messages": cast(
                Any,
                convert_to_openai_messages(
                    [ChatMessage(role="system", content=system_prompt)]
                    + messages
                ),
            ),
            "max_completion_tokens": max_tokens,
            "stream": True,
            "timeout": TIMEOUT,
        }
        if tools:
            all_tools = tools + additional_tools
            config["tools"] = convert_to_openai_tools(all_tools)

        return await litellm_completion(**config)

    def extract_content(
        self,
        response: LitellmStreamResponse,
        tool_call_ids: Optional[list[str]] = None,
    ) -> Optional[ExtractedContentList]:
        tool_call_ids = tool_call_ids or []
        if (
            hasattr(response, "choices")
            and response.choices
            and response.choices[0].delta
        ):
            delta = response.choices[0].delta

            # Text content
            content = delta.content
            if content:
                return [(str(content), "text")]

            # Tool call: LiteLLM follows OpenAI format for tool calls

            if hasattr(delta, "tool_calls") and delta.tool_calls:
                tool_content: ExtractedContentList = []

                for tool_call in delta.tool_calls:
                    tool_index: int = tool_call.index

                    # Start of tool call
                    # id is only present for the first tool call chunk
                    if hasattr(tool_call, "id") and tool_call.id:
                        tool_info = {
                            "toolCallId": tool_call.id,
                            "toolName": tool_call.function.name,
                        }
                        tool_content.append((tool_info, "tool_call_start"))

                    # Delta of tool call
                    # arguments is only present second chunk onwards
                    if (
                        hasattr(tool_call, "function")
                        and tool_call.function
                        and hasattr(tool_call.function, "arguments")
                        and tool_call.function.arguments
                        and tool_index < len(tool_call_ids)
                        and tool_call_ids[tool_index]
                    ):
                        tool_delta = {
                            "toolCallId": tool_call_ids[tool_index],
                            "inputTextDelta": tool_call.function.arguments,
                        }
                        tool_content.append((tool_delta, "tool_call_delta"))

                # return the tool content
                return tool_content

        return None

    def get_finish_reason(
        self, response: LitellmStreamResponse
    ) -> Optional[FinishReason]:
        if (
            hasattr(response, "choices")
            and response.choices
            and response.choices[0].finish_reason
        ):
            return (
                "tool_calls"
                if response.choices[0].finish_reason == "tool_calls"
                else "stop"
            )
        return None


def get_completion_provider(
    config: AnyProviderConfig, model: str
) -> CompletionProvider[Any, Any] | PydanticProvider[Any]:
    model_id = AiModelId.from_model(model)

    if model_id.provider == "anthropic":
        return AnthropicProvider(
            model_id.model, config, [DependencyManager.anthropic]
        )
    elif model_id.provider == "google":
        return GoogleProvider(
            model_id.model, config, [DependencyManager.google_ai]
        )
    elif model_id.provider == "bedrock":
        return BedrockProvider(model_id.model, config)
    elif model_id.provider == "azure":
        return AzureOpenAIProvider(model_id.model, config)
    elif model_id.provider == "openrouter":
        return OpenAIProvider(model_id.model, config)
    else:
        return OpenAIProvider(model_id.model, config)


async def merge_backticks(
    chunks: AsyncIterator[str],
) -> AsyncGenerator[str, None]:
    buffer: Optional[str] = None

    def only_whitespace_or_newlines(text: str) -> bool:
        return all(char.isspace() or char == "\n" for char in text)

    async for chunk in chunks:
        if buffer is None:
            buffer = chunk
            continue

        # Combine whitespace
        if only_whitespace_or_newlines(buffer):
            buffer += chunk
            continue

        # If buffer contains backticks, keep merging until we have no backticks,
        # encounter a newline, or run out of chunks
        if "`" in buffer:
            buffer += chunk
            # If we've hit a newline or no more backticks, yield the buffer
            if "\n" in chunk or "`" not in buffer:
                yield buffer
                buffer = None
        else:
            # No backticks in buffer, yield it separately
            yield buffer
            buffer = chunk

    # Return the last chunk if there's anything left
    if buffer is not None:
        yield buffer


async def without_wrapping_backticks(
    chunks: AsyncIterator[str],
) -> AsyncGenerator[str, None]:
    """
    Removes the first and last backticks (```) from a stream of text chunks.

    This function removes opening backticks (with optional language identifier)
    from the start of the stream and closing backticks from the end of the stream.
    It does not remove backticks that appear in the middle of the content.

    Args:
        chunks: An async iterator of text chunks

    Yields:
        Text chunks with the first and last backticks removed if they exist
    """
    # First, merge backticks across chunks to avoid split patterns
    chunks = merge_backticks(chunks)

    # Supported language identifiers
    langs = ["python", "sql", "markdown"]

    first_chunk = True
    buffer: Optional[str] = None
    has_starting_backticks = False

    async for chunk in chunks:
        # Handle the first chunk
        if first_chunk:
            first_chunk = False
            stripped_chunk = chunk.lstrip()
            # Check for language-specific fences first
            for lang in langs:
                if stripped_chunk.startswith(f"```{lang}"):
                    has_starting_backticks = True
                    # Remove the starting backticks with lang
                    chunk = stripped_chunk[3 + len(lang) :]
                    # Also remove starting newline if present
                    if chunk.startswith("\n"):
                        chunk = chunk[1:]
                    break
            # If no language-specific fence was found, check for plain backticks
            else:
                if stripped_chunk.startswith("```"):
                    has_starting_backticks = True
                    chunk = stripped_chunk[3:]  # Remove the starting backticks
                    # Also remove starting newline if present
                    if chunk.startswith("\n"):
                        chunk = chunk[1:]

        # If we have a buffered chunk, yield it now
        if buffer is not None:
            yield buffer

        # Store the current chunk as buffer for the next iteration
        buffer = chunk

    # Handle the last chunk
    if buffer is not None:
        # Some models add trailing space to the end of the response, so we strip to check for backticks
        stripped_buffer = buffer.rstrip()
        trailing_space = buffer[len(stripped_buffer) :]

        # Remove ending newline if present
        if has_starting_backticks:
            if stripped_buffer.endswith("\n```"):
                buffer = stripped_buffer[:-4] + trailing_space
            elif stripped_buffer.endswith("```"):
                buffer = stripped_buffer[:-3] + trailing_space
        yield buffer<|MERGE_RESOLUTION|>--- conflicted
+++ resolved
@@ -39,12 +39,8 @@
 from marimo._server.ai.ids import AiModelId
 from marimo._server.ai.tools.tool_manager import get_tool_manager
 from marimo._server.ai.tools.types import ToolDefinition
-<<<<<<< HEAD
+from marimo._server.models.completion import UIMessage as ServerUIMessage
 from marimo._utils.http import HTTPStatus
-=======
-from marimo._server.api.status import HTTPStatus
-from marimo._server.models.completion import UIMessage as ServerUIMessage
->>>>>>> e8898726
 
 TIMEOUT = 30
 # Long-thinking models can take a long time to complete, so we set a longer timeout
