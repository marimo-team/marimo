--- conflicted
+++ resolved
@@ -307,7 +307,7 @@
         # Disconnect the consumer
         session = self.manager.get_session(self.session_id)
         if session:
-            session.disconnect_consumer()
+            session.disconnect_consumer(self)
 
         if self.manager.mode == SessionMode.RUN:
             # When the websocket is closed, we wait TTL_SECONDS before
@@ -456,36 +456,27 @@
         async def listen_for_messages() -> None:
             while True:
                 (op, data) = await self.message_queue.get()
+
+                if op in KIOSK_ONLY_OPERATIONS and not self.kiosk:
+                    LOGGER.debug(
+                        "Ignoring operation %s, not in kiosk mode",
+                        op,
+                    )
+                    continue
+                if op in KIOSK_EXCLUDED_OPERATIONS and self.kiosk:
+                    LOGGER.debug(
+                        "Ignoring operation %s, in kiosk mode",
+                        op,
+                    )
+                    continue
+
                 try:
-<<<<<<< HEAD
                     text = json.dumps(
                         {
                             "op": op,
                             "data": data,
                         },
                         cls=WebComponentEncoder,
-=======
-                    if op in KIOSK_ONLY_OPERATIONS and not self.kiosk:
-                        LOGGER.debug(
-                            "Ignoring operation %s, not in kiosk mode",
-                            op,
-                        )
-                        continue
-                    if op in KIOSK_EXCLUDED_OPERATIONS and self.kiosk:
-                        LOGGER.debug(
-                            "Ignoring operation %s, in kiosk mode",
-                            op,
-                        )
-                        continue
-                    await self.websocket.send_text(
-                        json.dumps(
-                            {
-                                "op": op,
-                                "data": data,
-                            },
-                            cls=WebComponentEncoder,
-                        )
->>>>>>> 3c1ec802
                     )
                 except TypeError as e:
                     # This is a deserialization error
@@ -524,41 +515,6 @@
                     e, cleanup_fn=lambda: listen_for_messages_task.cancel()
                 )
 
-<<<<<<< HEAD
-=======
-                # Change the status
-                self.status = ConnectionState.CLOSED
-                # Disconnect the consumer
-                session = self.manager.get_session(self.session_id)
-                if session:
-                    session.disconnect_consumer(self)
-
-                if self.manager.mode == SessionMode.RUN:
-                    # When the websocket is closed, we wait TTL_SECONDS before
-                    # closing the session. This is to prevent the session from
-                    # being closed if the during an intermittent network issue.
-                    def _close() -> None:
-                        if self.status != ConnectionState.OPEN:
-                            LOGGER.debug(
-                                "Closing session %s (TTL EXPIRED)",
-                                self.session_id,
-                            )
-                            # wait until TTL is expired before canceling the
-                            # listener task
-                            listen_for_messages_task.cancel()
-                            self.manager.close_session(self.session_id)
-
-                    session = self.manager.get_session(self.session_id)
-                    cancellation_handle = asyncio.get_event_loop().call_later(
-                        Session.TTL_SECONDS, _close
-                    )
-                    if session is not None:
-                        self.cancel_close_handle = cancellation_handle
-                else:
-                    # Stop listening for messages -- kernel will be torn down
-                    listen_for_messages_task.cancel()
-
->>>>>>> 3c1ec802
         listen_for_messages_task = asyncio.create_task(listen_for_messages())
         listen_for_disconnect_task = asyncio.create_task(
             listen_for_disconnect()
