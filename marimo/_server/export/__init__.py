# Copyright 2026 Marimo. All rights reserved.
from __future__ import annotations

import asyncio
import os
import sys
<<<<<<< HEAD
from dataclasses import dataclass, replace
from typing import Callable, Literal, Optional, cast
=======
from dataclasses import dataclass
from typing import TYPE_CHECKING, Literal, Optional, cast
>>>>>>> 9681726d

from marimo import _loggers
from marimo._ast.app import InternalApp
from marimo._ast.load import load_app
from marimo._cli.print import echo
from marimo._config.config import RuntimeConfig
from marimo._config.manager import (
    get_default_config_manager,
)
from marimo._convert.converters import MarimoConvert
from marimo._messaging.cell_output import CellChannel, CellOutput
from marimo._messaging.errors import Error, is_unexpected_error
from marimo._messaging.notification import (
    CellNotification,
    CompletedRunNotification,
)
from marimo._messaging.serde import deserialize_kernel_message
from marimo._messaging.types import KernelMessage
from marimo._output.hypertext import patch_html_for_non_interactive_output
<<<<<<< HEAD
from marimo._runtime.requests import AppMetadata, SerializedCLIArgs
from marimo._schemas.serialization import NotebookSerialization
=======
from marimo._runtime.commands import AppMetadata, SerializedCLIArgs
>>>>>>> 9681726d
from marimo._server.export.exporter import Exporter
from marimo._server.export.utils import get_download_filename
from marimo._server.file_router import AppFileRouter
from marimo._server.model import ConnectionState, SessionMode
from marimo._server.models.export import ExportAsHTMLRequest
from marimo._server.models.models import InstantiateNotebookRequest
from marimo._server.notebook import AppFileManager
from marimo._types.ids import ConsumerId
from marimo._utils.marimo_path import MarimoPath

LOGGER = _loggers.marimo_logger()

<<<<<<< HEAD
=======
if TYPE_CHECKING:
    from pathlib import Path

    from marimo._server.session.session_view import SessionView
    from marimo._server.sessions.types import Session

>>>>>>> 9681726d

@dataclass
class ExportResult:
    contents: str
    download_filename: str
    did_error: bool


def _as_ir(path: MarimoPath) -> NotebookSerialization:
    if path.is_python():
        py_contents = path.read_text(encoding="utf-8")
        converter = MarimoConvert.from_py(py_contents)
        return _with_filename(converter.ir, path.short_name)
    elif path.is_markdown():
        md_contents = path.read_text(encoding="utf-8")
        converter = MarimoConvert.from_md(md_contents)
        return _with_filename(converter.ir, path.short_name)
    raise ValueError(f"Unsupported file type: {path.path.suffix}")


def export_as_script(path: MarimoPath) -> ExportResult:
    from marimo._convert.script import convert_from_ir_to_script

    ir = _as_ir(path)
    return ExportResult(
        contents=convert_from_ir_to_script(ir),
        download_filename=get_download_filename(path.short_name, "script.py"),
        did_error=False,
    )


def export_as_md(path: MarimoPath) -> ExportResult:
    ir = _as_ir(path)
    return ExportResult(
        contents=MarimoConvert.from_ir(ir).to_markdown(),
        download_filename=get_download_filename(path.short_name, "md"),
        did_error=False,
    )


def export_as_ipynb(
    path: MarimoPath, sort_mode: Literal["top-down", "topological"]
) -> ExportResult:
    app = load_app(path.absolute_name)
    if app is None:
        return ExportResult(
            contents="",
            download_filename=get_download_filename(path.short_name, "ipynb"),
            did_error=True,
        )

    result = Exporter().export_as_ipynb(
        app=InternalApp(app),
        sort_mode=sort_mode,
    )
    return ExportResult(
        contents=result,
        download_filename=get_download_filename(path.short_name, "ipynb"),
        did_error=False,
    )


def export_as_wasm(
    path: MarimoPath,
    mode: Literal["edit", "run"],
    show_code: bool,
    asset_url: Optional[str] = None,
) -> ExportResult:
    _app = load_app(path.absolute_name)
    if _app is None:
        return ExportResult(
            contents="",
            download_filename=get_download_filename(
                path.short_name, "wasm.html"
            ),
            did_error=True,
        )
    app = InternalApp(_app)
    # Inline the layout file, if it exists
    app.inline_layout_file()
    config = get_default_config_manager(current_path=path.absolute_name)

    result = Exporter().export_as_wasm(
        filename=path.short_name,
        app=app,
        display_config=config.get_config()["display"],
        mode=mode,
        code=app.to_py(),
        asset_url=asset_url,
        show_code=show_code,
    )
    return ExportResult(
        contents=result[0],
        download_filename=result[1],
        did_error=False,
    )


async def run_app_then_export_as_ipynb(
    filepath: MarimoPath,
    sort_mode: Literal["top-down", "topological"],
    cli_args: SerializedCLIArgs,
    argv: list[str] | None,
) -> ExportResult:
    file_router = AppFileRouter.from_filename(filepath)
    file_key = file_router.get_unique_file_key()
    assert file_key is not None
    file_manager = file_router.get_file_manager(file_key)

    with patch_html_for_non_interactive_output():
        (session_view, did_error) = await run_app_until_completion(
            file_manager,
            cli_args,
            argv,
        )

    result = Exporter().export_as_ipynb(
        app=file_manager.app,
        sort_mode=sort_mode,
        session_view=session_view,
    )
    return ExportResult(
        contents=result,
        download_filename=get_download_filename(filepath.short_name, "ipynb"),
        did_error=did_error,
    )


async def run_app_then_export_as_html(
    path: MarimoPath,
    include_code: bool,
    cli_args: SerializedCLIArgs,
    argv: list[str],
) -> ExportResult:
    # Create a file router and file manager
    file_router = AppFileRouter.from_filename(path)
    file_key = file_router.get_unique_file_key()
    assert file_key is not None
    file_manager = file_router.get_file_manager(file_key)

    # Inline the layout file, if it exists
    file_manager.app.inline_layout_file()

    config = get_default_config_manager(current_path=file_manager.path)
    session_view, did_error = await run_app_until_completion(
        file_manager,
        cli_args,
        argv=argv,
    )
    # Export the session as HTML
    html, filename = Exporter().export_as_html(
        filename=file_manager.filename,
        app=file_manager.app,
        session_view=session_view,
        display_config=config.get_config()["display"],
        request=ExportAsHTMLRequest(
            include_code=include_code,
            download=False,
            files=[],
        ),
    )
    return ExportResult(
        contents=html,
        download_filename=filename,
        did_error=did_error,
    )


async def run_app_then_export_as_reactive_html(
    path: MarimoPath,
    include_code: bool,
) -> ExportResult:
    from marimo._islands._island_generator import MarimoIslandGenerator

    generator = MarimoIslandGenerator.from_file(
        path.absolute_name, display_code=include_code
    )
    await generator.build()
    html = generator.render_html()
    basename = os.path.basename(path.absolute_name)
    filename = f"{os.path.splitext(basename)[0]}.html"
    return ExportResult(
        contents=html,
        download_filename=filename,
        did_error=False,
    )


async def run_app_until_completion(
    file_manager: AppFileManager,
    cli_args: SerializedCLIArgs,
    argv: list[str] | None,
) -> tuple[SessionView, bool]:
    from marimo._server.consumer import SessionConsumer
    from marimo._server.sessions.events import SessionEventBus
    from marimo._server.sessions.session import SessionImpl

    instantiated_event = asyncio.Event()

    class RunUntilCompletionSessionConsumer(SessionConsumer):
        def __init__(self) -> None:
            self.did_error = False

        @property
        def consumer_id(self) -> ConsumerId:
            return ConsumerId("default")

        def notify(self, notification: KernelMessage) -> None:
            data = deserialize_kernel_message(notification)
            # Print errors to stderr
            if isinstance(data, CellNotification):
                output = data.output
                console_output = data.console
                if output and output.channel == CellChannel.MARIMO_ERROR:
                    errors = cast(list[Error], output.data)
                    for err in errors:
                        # Not all errors are fatal
                        if is_unexpected_error(err):
                            echo(
                                f"{err.__class__.__name__}: {err.describe()}",
                                file=sys.stderr,
                            )
                            self.did_error = True

                if console_output:
                    console_as_list: list[CellOutput] = (
                        console_output
                        if isinstance(console_output, list)
                        else [console_output]
                    )
                    try:
                        for line in console_as_list:
                            # We print to stderr to not interfere with the
                            # piped output
                            mimetype = line.mimetype
                            if mimetype == "text/plain":
                                echo(line.data, file=sys.stderr, nl=False)
                    except Exception:
                        LOGGER.warning("Error printing console output")

            if isinstance(data, CompletedRunNotification):
                instantiated_event.set()

        def on_attach(
            self, session: Session, event_bus: SessionEventBus
        ) -> None:
            del session
            del event_bus

        def on_detach(self) -> None:
            return None

        def connection_state(self) -> ConnectionState:
            return ConnectionState.OPEN

    config_manager = get_default_config_manager(
        current_path=file_manager.path
    ).with_overrides(
        {
            "runtime": cast(
                RuntimeConfig,
                {
                    "on_cell_change": "autorun",
                    "auto_instantiate": True,
                    "auto_reload": "off",
                    "watcher_on_save": "lazy",
                    # We cast because we don't want to override the other
                    # config values
                },
            ),
        }
    )

    # Create a session
    session_consumer = RunUntilCompletionSessionConsumer()
    session = SessionImpl.create(
        # Any initialization ID will do
        initialization_id="_any_",
        session_consumer=session_consumer,
        # Run in EDIT mode so that console outputs are captured
        mode=SessionMode.EDIT,
        app_metadata=AppMetadata(
            query_params={},
            filename=file_manager.path,
            cli_args=cli_args,
            argv=argv,
            app_config=file_manager.app.config,
        ),
        app_file_manager=file_manager,
        config_manager=config_manager,
        virtual_files_supported=False,
        redirect_console_to_browser=False,
        ttl_seconds=None,
        auto_instantiate=True,
    )

    # Run the notebook to completion once
    session.instantiate(
        InstantiateNotebookRequest(object_ids=[], values=[]),
        http_request=None,
    )
    await instantiated_event.wait()
    # Process console messages
    #
    # TODO(akshayka): A timing issue with the console output worker
    # might still exist; the better thing to do would be to flush
    # the worker, then ask it to quit and join on it. If we have an
    # issue with some outputs being missed, that's what we should do.
    session.flush_messages()
    # Hack: yield to give the session view a chance to process the incoming
    # console operations.
    await asyncio.sleep(0.1)
    # Stop distributor, terminate kernel process, etc -- all information is
    # captured by the session view.
    session.close()

    return session.session_view, session_consumer.did_error


def _with_filename(
    ir: NotebookSerialization, filename: str
) -> NotebookSerialization:
    return replace(ir, filename=filename)<|MERGE_RESOLUTION|>--- conflicted
+++ resolved
@@ -4,13 +4,8 @@
 import asyncio
 import os
 import sys
-<<<<<<< HEAD
 from dataclasses import dataclass, replace
-from typing import Callable, Literal, Optional, cast
-=======
-from dataclasses import dataclass
 from typing import TYPE_CHECKING, Literal, Optional, cast
->>>>>>> 9681726d
 
 from marimo import _loggers
 from marimo._ast.app import InternalApp
@@ -30,12 +25,8 @@
 from marimo._messaging.serde import deserialize_kernel_message
 from marimo._messaging.types import KernelMessage
 from marimo._output.hypertext import patch_html_for_non_interactive_output
-<<<<<<< HEAD
-from marimo._runtime.requests import AppMetadata, SerializedCLIArgs
+from marimo._runtime.commands import AppMetadata, SerializedCLIArgs
 from marimo._schemas.serialization import NotebookSerialization
-=======
-from marimo._runtime.commands import AppMetadata, SerializedCLIArgs
->>>>>>> 9681726d
 from marimo._server.export.exporter import Exporter
 from marimo._server.export.utils import get_download_filename
 from marimo._server.file_router import AppFileRouter
@@ -48,15 +39,10 @@
 
 LOGGER = _loggers.marimo_logger()
 
-<<<<<<< HEAD
-=======
 if TYPE_CHECKING:
-    from pathlib import Path
-
     from marimo._server.session.session_view import SessionView
     from marimo._server.sessions.types import Session
 
->>>>>>> 9681726d
 
 @dataclass
 class ExportResult:
