--- conflicted
+++ resolved
@@ -5,19 +5,14 @@
 import io
 import mimetypes
 import os
-<<<<<<< HEAD
+from pathlib import Path
 from typing import (
+    TYPE_CHECKING,
     Any,
     Literal,
     Optional,
     cast,
 )
-
-from nbformat.notebooknode import NotebookNode
-=======
-from pathlib import Path
-from typing import TYPE_CHECKING, Any, Literal, Optional, cast
->>>>>>> 97a52e12
 
 from marimo import __version__, _loggers
 from marimo._ast.app import is_default_cell_name
@@ -55,6 +50,9 @@
 # Root directory for static assets
 root = os.path.realpath(str(import_files("marimo").joinpath("_static")))
 
+if TYPE_CHECKING:
+    from nbformat.notebooknode import NotebookNode  # type: ignore
+
 
 class Exporter:
     def export_as_html(
@@ -165,7 +163,7 @@
         DependencyManager.nbformat.require(
             "to convert marimo notebooks to ipynb"
         )
-        import nbformat
+        import nbformat  # type: ignore[import-not-found]
 
         notebook = nbformat.v4.new_notebook()  # type: ignore[no-untyped-call]
         graph = file_manager.app.graph
@@ -426,12 +424,12 @@
     )
     if markdown_string is not None:
         return cast(
-            NotebookNode,
+            nbformat.NotebookNode,
             nbformat.v4.new_markdown_cell(markdown_string, id=cell.cell_id),  # type: ignore[no-untyped-call]
         )
 
     node = cast(
-        NotebookNode,
+        nbformat.NotebookNode,
         nbformat.v4.new_code_cell(cell.code, id=cell.cell_id),  # type: ignore[no-untyped-call]
     )
     if outputs:
@@ -468,7 +466,7 @@
         if output.channel == CellChannel.STDOUT:
             ipynb_outputs.append(
                 cast(
-                    NotebookNode,
+                    nbformat.NotebookNode,
                     nbformat.v4.new_output(  # type: ignore[no-untyped-call]
                         "stream",
                         name="stdout",
@@ -479,7 +477,7 @@
         if output.channel == CellChannel.STDERR:
             ipynb_outputs.append(
                 cast(
-                    NotebookNode,
+                    nbformat.NotebookNode,
                     nbformat.v4.new_output(  # type: ignore[no-untyped-call]
                         "stream",
                         name="stderr",
@@ -524,7 +522,7 @@
     if data:
         ipynb_outputs.append(
             cast(
-                NotebookNode,
+                nbformat.NotebookNode,
                 nbformat.v4.new_output(  # type: ignore[no-untyped-call]
                     "display_data",
                     data=data,
