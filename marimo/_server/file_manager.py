--- conflicted
+++ resolved
@@ -8,14 +8,9 @@
 from typing import Any, Optional, Union
 
 from marimo import _loggers
-<<<<<<< HEAD
 from marimo._ast import codegen, load
-from marimo._ast.app import App, InternalApp, _AppConfig
-=======
-from marimo._ast import codegen
 from marimo._ast.app import App, InternalApp
 from marimo._ast.app_config import _AppConfig
->>>>>>> 240ead59
 from marimo._ast.cell import CellConfig
 from marimo._config.config import WidthType
 from marimo._runtime.layout.layout import (
