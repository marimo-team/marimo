# Copyright 2024 Marimo. All rights reserved.
from __future__ import annotations

<<<<<<< HEAD
from dataclasses import dataclass
from typing import TYPE_CHECKING, List, Optional
=======
from typing import TYPE_CHECKING, Optional
>>>>>>> ddcc420f

from starlette.applications import Starlette
from starlette.exceptions import HTTPException
from starlette.middleware import Middleware
from starlette.middleware.cors import CORSMiddleware

from marimo import _loggers
from marimo._server.api.auth import (
    RANDOM_SECRET,
    CustomAuthenticationMiddleware,
    CustomSessionMiddleware,
    on_auth_error,
)
from marimo._server.api.middleware import (
    AuthBackend,
    OpenTelemetryMiddleware,
    ProxyMiddleware,
    SkewProtectionMiddleware,
)
from marimo._server.api.router import build_routes
from marimo._server.api.status import (
    HTTPException as MarimoHTTPException,
)
from marimo._server.errors import handle_error
from marimo._server.lsp import LspServer

if TYPE_CHECKING:
    from starlette.types import Lifespan

LOGGER = _loggers.marimo_logger()


@dataclass
class LspPorts:
    pylsp: Optional[int]
    copilot: Optional[int]


# Create app
def create_starlette_app(
    *,
    base_url: str,
    host: Optional[str] = None,
    middleware: Optional[list[Middleware]] = None,
    lifespan: Optional[Lifespan[Starlette]] = None,
    enable_auth: bool = True,
    allow_origins: Optional[tuple[str, ...]] = None,
    lsp_servers: Optional[List[LspServer]] = None,
) -> Starlette:
    final_middlewares: list[Middleware] = []

    if allow_origins is None:
        allow_origins = ("localhost", "127.0.0.1") + (
            (host,) if host is not None else ()
        )

    if enable_auth:
        final_middlewares.extend(
            [
                Middleware(
                    CustomSessionMiddleware,
                    secret_key=RANDOM_SECRET,
                ),
            ]
        )

    final_middlewares.extend(
        [
            Middleware(OpenTelemetryMiddleware),
            Middleware(
                CustomAuthenticationMiddleware,
                backend=AuthBackend(should_authenticate=enable_auth),
                on_error=on_auth_error,
            ),
            Middleware(
                CORSMiddleware,
                allow_origins=allow_origins,
                allow_credentials=True,
                allow_methods=["*"],
                allow_headers=["*"],
            ),
            Middleware(SkewProtectionMiddleware),
            _create_mpl_proxy_middleware(),
        ]
    )

    if lsp_servers is not None:
        final_middlewares.extend(
            _create_lsps_proxy_middleware(servers=lsp_servers)
        )

    if middleware:
        final_middlewares.extend(middleware)

    return Starlette(
        routes=build_routes(base_url=base_url),
        middleware=final_middlewares,
        lifespan=lifespan,
        exception_handlers={
            Exception: handle_error,
            HTTPException: handle_error,
            MarimoHTTPException: handle_error,
        },
    )


def _create_mpl_proxy_middleware() -> Middleware:
    # MPL proxy logic
    def mpl_target_url(path: str) -> str:
        # Path format: /mpl/<port>/rest/of/path
        port = path.split("/", 3)[2]
        return f"http://localhost:{port}"

    def mpl_path_rewrite(path: str) -> str:
        # Remove the /mpl/<port>/ prefix
        rest = path.split("/", 3)[3]
        return f"/{rest}"

    return Middleware(
        ProxyMiddleware,
        proxy_path="/mpl",
        target_url=mpl_target_url,
        path_rewrite=mpl_path_rewrite,
    )


def _create_lsps_proxy_middleware(
    *, servers: List[LspServer]
) -> List[Middleware]:
    middlewares: List[Middleware] = []
    for server in servers:
        to_replace = "/lsp" if server.id == "copilot" else f"/lsp/{server.id}"
        middlewares.append(
            Middleware(
                ProxyMiddleware,
                proxy_path=f"/lsp/{server.id}",
                target_url=f"http://localhost:{server.port}",
                path_rewrite=lambda path: path.replace(
                    to_replace,  # noqa: B023
                    "",
                ),
            )
        )
    return middlewares<|MERGE_RESOLUTION|>--- conflicted
+++ resolved
@@ -1,12 +1,8 @@
 # Copyright 2024 Marimo. All rights reserved.
 from __future__ import annotations
 
-<<<<<<< HEAD
 from dataclasses import dataclass
-from typing import TYPE_CHECKING, List, Optional
-=======
 from typing import TYPE_CHECKING, Optional
->>>>>>> ddcc420f
 
 from starlette.applications import Starlette
 from starlette.exceptions import HTTPException
@@ -54,7 +50,7 @@
     lifespan: Optional[Lifespan[Starlette]] = None,
     enable_auth: bool = True,
     allow_origins: Optional[tuple[str, ...]] = None,
-    lsp_servers: Optional[List[LspServer]] = None,
+    lsp_servers: Optional[list[LspServer]] = None,
 ) -> Starlette:
     final_middlewares: list[Middleware] = []
 
@@ -134,9 +130,9 @@
 
 
 def _create_lsps_proxy_middleware(
-    *, servers: List[LspServer]
-) -> List[Middleware]:
-    middlewares: List[Middleware] = []
+    *, servers: list[LspServer]
+) -> list[Middleware]:
+    middlewares: list[Middleware] = []
     for server in servers:
         to_replace = "/lsp" if server.id == "copilot" else f"/lsp/{server.id}"
         middlewares.append(
