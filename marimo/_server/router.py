--- conflicted
+++ resolved
@@ -89,10 +89,7 @@
                 if isinstance(response, Response):
                     return response
 
-<<<<<<< HEAD
-=======
                 # Otherwise encode as JSON
->>>>>>> 3ead3850
                 return JSONResponse(
                     content=encoder.encode(response).decode("utf-8")
                 )
