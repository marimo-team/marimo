# Copyright 2024 Marimo. All rights reserved.
from __future__ import annotations

import time
from dataclasses import dataclass
from typing import Any, Literal, Optional, Union

from marimo._ast.cell import CellId_t
from marimo._data.models import DataTable
from marimo._messaging.cell_output import CellChannel, CellOutput
from marimo._messaging.ops import (
    CellOp,
    Datasets,
    Interrupted,
    MessageOperation,
    UpdateCellCodes,
    UpdateCellIdsRequest,
    Variables,
    VariableValue,
    VariableValues,
)
from marimo._runtime.requests import (
    ControlRequest,
    CreationRequest,
    ExecuteMultipleRequest,
    ExecutionRequest,
    SetUIElementValueRequest,
)
from marimo._utils.parse_dataclass import parse_raw


class SessionView:
    """
    This stores the current view of the session.

    Which are the cell's outputs, status, and console.
    """

    def __init__(self) -> None:
        # Last seen cell IDs
        self.cell_ids: Optional[UpdateCellIdsRequest] = None
        # List of operations we care about keeping track of.
        self.cell_operations: dict[CellId_t, CellOp] = {}
        # The most recent datasets operation.
        self.datasets: Datasets = Datasets(tables=[])
        # The most recent Variables operation.
        self.variable_operations: Variables = Variables(variables=[])
        # Map of variable name to value.
        self.variable_values: dict[str, VariableValue] = {}
        # Map of object id to value.
        self.ui_values: dict[str, Any] = {}
        # Map of cell id to the last code that was executed in that cell.
        self.last_executed_code: dict[CellId_t, str] = {}
        # Map of cell id to the last cell execution time
        self.last_execution_time: dict[CellId_t, float] = {}
<<<<<<< HEAD
        # Map of MCP server name to server instance
        self.mcp_servers: dict[str, Any] = {}
=======
        # Any stale code that was read from a file-watcher
        self.stale_code: Optional[UpdateCellCodes] = None
>>>>>>> ede87f5d

        # Auto-saving
        self.has_auto_exported_html = False
        self.has_auto_exported_md = False
        self.has_auto_exported_ipynb = False

    def _add_ui_value(self, name: str, value: Any) -> None:
        self.ui_values[name] = value

    def _add_last_run_code(self, req: ExecutionRequest) -> None:
        self.last_executed_code[req.cell_id] = req.code

    def add_raw_operation(self, raw_operation: Any) -> None:
        self._touch()

        # parse_raw only accepts a dataclass, so we wrap MessageOperation in a
        # dataclass.
        @dataclass
        class _Container:
            operation: MessageOperation

        operation = parse_raw({"operation": raw_operation}, _Container)
        self.add_operation(operation.operation)

    def add_control_request(self, request: ControlRequest) -> None:
        self._touch()

        if isinstance(request, SetUIElementValueRequest):
            for object_id, value in request.ids_and_values:
                self._add_ui_value(object_id, value)
        elif isinstance(request, ExecuteMultipleRequest):
            for execution_request in request.execution_requests:
                self._add_last_run_code(execution_request)
        elif isinstance(request, CreationRequest):
            for (
                object_id,
                value,
            ) in request.set_ui_element_value_request.ids_and_values:
                self._add_ui_value(object_id, value)
            for execution_request in request.execution_requests:
                self._add_last_run_code(execution_request)

    def add_stdin(self, stdin: str) -> None:
        self._touch()

        """Add a stdin request to the session view."""
        # Find the first cell that is waiting for stdin.
        for cell_op in self.cell_operations.values():
            console_ops: list[CellOutput] = as_list(cell_op.console)
            for cell_output in console_ops:
                if cell_output.channel == CellChannel.STDIN:
                    cell_output.channel = CellChannel.STDOUT
                    cell_output.data = f"{cell_output.data} {stdin}\n"
                    return

    def add_operation(self, operation: MessageOperation) -> None:
        self._touch()

        """Add an operation to the session view."""

        if isinstance(operation, CellOp):
            previous = self.cell_operations.get(operation.cell_id)
            self.cell_operations[operation.cell_id] = merge_cell_operation(
                previous, operation
            )
            if not previous:
                return
            if previous.status == "queued" and operation.status == "running":
                self.save_execution_time(operation, "start")
            if previous.status == "running" and operation.status == "idle":
                self.save_execution_time(operation, "end")

        elif isinstance(operation, Variables):
            self.variable_operations = operation

            # Set of variable names that are in scope.
            variable_names: set[str] = set(
                [v.name for v in self.variable_operations.variables]
            )

            # Remove any variable values that are no longer in scope.
            next_values: dict[str, VariableValue] = {}
            for name, value in self.variable_values.items():
                if name in variable_names:
                    next_values[name] = value
            self.variable_values = next_values

            # Remove any table values that are no longer in scope.
            next_tables: dict[str, DataTable] = {}
            for table in self.datasets.tables:
                if table.variable_name in variable_names:
                    next_tables[table.name] = table
            self.datasets = Datasets(tables=list(next_tables.values()))

        elif isinstance(operation, VariableValues):
            for value in operation.variables:
                self.variable_values[value.name] = value

        elif isinstance(operation, Interrupted):
            # Resolve stdin
            self.add_stdin("")
        elif isinstance(operation, Datasets):
            # Merge datasets, dedupe by table name and keep the latest.
            # If clear_channel is set, clear those tables
            prev_tables = self.datasets.tables
            if operation.clear_channel is not None:
                prev_tables = [
                    t
                    for t in prev_tables
                    if t.source_type != operation.clear_channel
                ]

            tables = {t.name: t for t in prev_tables}
            for table in operation.tables:
                tables[table.name] = table
            self.datasets = Datasets(tables=list(tables.values()))

        elif isinstance(operation, UpdateCellIdsRequest):
            self.cell_ids = operation

        elif (
            isinstance(operation, UpdateCellCodes) and operation.code_is_stale
        ):
            self.stale_code = operation

    def get_cell_outputs(
        self, ids: list[CellId_t]
    ) -> dict[CellId_t, CellOutput]:
        """Get the outputs for the given cell ids."""
        outputs: dict[CellId_t, CellOutput] = {}
        for cell_id in ids:
            cell_op = self.cell_operations.get(cell_id)
            if cell_op is not None and cell_op.output is not None:
                outputs[cell_id] = cell_op.output
        return outputs

    def get_cell_console_outputs(
        self, ids: list[CellId_t]
    ) -> dict[CellId_t, list[CellOutput]]:
        """Get the console outputs for the given cell ids."""
        outputs: dict[CellId_t, list[CellOutput]] = {}
        for cell_id in ids:
            cell_op = self.cell_operations.get(cell_id)
            if cell_op is not None and cell_op.console:
                outputs[cell_id] = as_list(cell_op.console)
        return outputs

    def save_execution_time(
        self, operation: MessageOperation, event: Literal["start", "end"]
    ) -> None:
        """Updates execution time for given cell."""
        if not isinstance(operation, CellOp):
            return
        cell_id = operation.cell_id

        if event == "start":
            time_elapsed = operation.timestamp
        elif event == "end":
            start = self.last_execution_time.get(cell_id)
            start = start if start else 0
            time_elapsed = time.time() - start
            time_elapsed = round(time_elapsed * 1000)

        self.last_execution_time[cell_id] = time_elapsed

    @property
    def operations(self) -> list[MessageOperation]:
        all_ops: list[MessageOperation] = []
        if self.cell_ids:
            all_ops.append(self.cell_ids)
        if self.variable_operations.variables:
            all_ops.append(self.variable_operations)
        if self.variable_values:
            all_ops.append(
                VariableValues(variables=list(self.variable_values.values()))
            )
        if self.datasets.tables:
            all_ops.append(self.datasets)
        all_ops.extend(self.cell_operations.values())
        if self.stale_code:
            all_ops.append(self.stale_code)
        return all_ops

    def mark_auto_export_html(self) -> None:
        self.has_auto_exported_html = True

    def mark_auto_export_md(self) -> None:
        self.has_auto_exported_md = True

    def mark_auto_export_ipynb(self) -> None:
        self.has_auto_exported_ipynb = True

    def _touch(self) -> None:
        self.has_auto_exported_html = False
        self.has_auto_exported_md = False
        self.has_auto_exported_ipynb = False


def merge_cell_operation(
    previous: Optional[CellOp],
    next_: CellOp,
) -> CellOp:
    """Merge two cell operations."""
    if previous is None:
        return next_

    assert previous.cell_id == next_.cell_id

    if next_.status is None:
        next_.status = previous.status

    # If we went from queued to running, clear the console.
    if next_.status == "running" and previous.status == "queued":
        next_.console = []
    else:
        combined_console: list[CellOutput] = as_list(previous.console)
        combined_console.extend(as_list(next_.console))
        next_.console = combined_console

    # If we went from running to running, use the previous timestamp.
    if next_.status == "running" and previous.status == "running":
        next_.timestamp = previous.timestamp

    if next_.output is None:
        next_.output = previous.output

    return next_


def as_list(value: Union[Any, Optional[Any], list[Any]]) -> list[Any]:
    if value is None:
        return []
    return value if isinstance(value, list) else [value]<|MERGE_RESOLUTION|>--- conflicted
+++ resolved
@@ -53,13 +53,10 @@
         self.last_executed_code: dict[CellId_t, str] = {}
         # Map of cell id to the last cell execution time
         self.last_execution_time: dict[CellId_t, float] = {}
-<<<<<<< HEAD
+        # Any stale code that was read from a file-watcher
+        self.stale_code: Optional[UpdateCellCodes] = None
         # Map of MCP server name to server instance
         self.mcp_servers: dict[str, Any] = {}
-=======
-        # Any stale code that was read from a file-watcher
-        self.stale_code: Optional[UpdateCellCodes] = None
->>>>>>> ede87f5d
 
         # Auto-saving
         self.has_auto_exported_html = False
