--- conflicted
+++ resolved
@@ -395,11 +395,8 @@
         include_code: bool,
         lsp_server: LspServer,
     ) -> None:
-<<<<<<< HEAD
-=======
         self.filename = filename
         self.path = self._get_file_path(filename)
->>>>>>> fefa56fe
         self.mode = mode
         self.development_mode = development_mode
         self.quiet = quiet
@@ -430,21 +427,7 @@
         Load the app from the current file.
         Otherwise, return an empty app.
         """
-<<<<<<< HEAD
-        return AppFileManager(self.filename).app
-=======
-        app = codegen.get_app(self.path)
-        if app is None:
-            empty_app = InternalApp(App())
-            empty_app.cell_manager.register_cell(
-                cell_id=None,
-                code="",
-                config=CellConfig(),
-            )
-            return empty_app
-
-        return InternalApp(app)
->>>>>>> fefa56fe
+        return AppFileManager(self.path).app
 
     def app_config(self) -> _AppConfig:
         """Read the app's configuration from the file."""
