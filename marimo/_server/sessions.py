--- conflicted
+++ resolved
@@ -415,16 +415,8 @@
         self.include_code = include_code
         self.lsp_server = lsp_server
         self.watcher: Optional[FileWatcher] = None
-<<<<<<< HEAD
-        self.package_manager = package_manager
         self.recents = RecentFilesManager()
-=======
         self.user_config_manager = user_config_manager
-
-        app = self._load_app()
-
-        self.app_metadata = AppMetadata(query_params={}, filename=self.path)
->>>>>>> 06d59bfd
 
         if mode == SessionMode.EDIT:
             # In edit mode, the server gets a random token to prevent
@@ -466,13 +458,8 @@
                 app_metadata=AppMetadata(
                     query_params=query_params, filename=app_file_manager.path
                 ),
-<<<<<<< HEAD
                 app_file_manager=app_file_manager,
-                package_manager=self.package_manager,
-=======
-                app_file_manager=AppFileManager(self.path),
                 user_config_manager=self.user_config_manager,
->>>>>>> 06d59bfd
             )
         return self.sessions[session_id]
 
