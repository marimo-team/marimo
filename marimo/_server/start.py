# Copyright 2024 Marimo. All rights reserved.
from __future__ import annotations

import os
import re
from typing import Optional

import uvicorn

import marimo._server.api.lifespans as lifespans
from marimo._config.manager import get_default_config_manager
from marimo._config.settings import GlobalSettings
from marimo._runtime.requests import SerializedCLIArgs
from marimo._server.file_router import AppFileRouter
from marimo._server.lsp import CompositeLspServer
from marimo._server.main import create_starlette_app
from marimo._server.model import SessionMode
from marimo._server.sessions import SessionManager
from marimo._server.tokens import AuthToken
from marimo._server.utils import (
    find_free_port,
    initialize_asyncio,
    initialize_fd_limit,
)
from marimo._server.uvicorn_utils import initialize_signals
from marimo._tracer import LOGGER
from marimo._utils.paths import import_files

DEFAULT_PORT = 2718
PROXY_REGEX = re.compile(r"^(.*):(\d+)$")


def _resolve_proxy(
    port: int, host: str, proxy: Optional[str]
) -> tuple[int, str]:
    """Provided that there is a proxy, utilize the host and port of the proxy.

    -----------------         Communication has to be consistent
    |   User        | ----    so Starlette only needs to know the
    -----------------     |   external facing endpoint, while uvi-
                          |   corn handles the actual running of
                          v   the app.
                  -----------------
      e.g. nginx  |   Proxy       |
                  -----------------
                          |
                          v
                  -----------------
        the app   |   marimo      |
       (uvicorn)  -----------------


    If the proxy is provided, it will default to port 80. Otherwise if the
    proxy has a port specified, it will use that port.
    e.g. `example.com:8080`
    """
    if not proxy:
        return port, host

    match = PROXY_REGEX.match(proxy)
    # Our proxy has an explicit port defined, so return that.
    if match:
        external_host, external_port = match.groups()
        return int(external_port), external_host

    # A default to 80 is reasonable if a proxy is provided.
    return 80, proxy


def start(
    *,
    file_router: AppFileRouter,
    mode: SessionMode,
    development_mode: bool,
    quiet: bool,
    include_code: bool,
    ttl_seconds: Optional[int],
    headless: bool,
    port: Optional[int],
    host: str,
    proxy: Optional[str],
    watch: bool,
    cli_args: SerializedCLIArgs,
    base_url: str = "",
    allow_origins: Optional[tuple[str, ...]] = None,
    auth_token: Optional[AuthToken],
    redirect_console_to_browser: bool,
) -> None:
    """
    Start the server.
    """

    # Find a free port if none is specified
    # if the user specifies a port, we don't try to find a free one
    port = port or find_free_port(DEFAULT_PORT)

    # This is the path that will be used to read the project configuration
    start_path: Optional[str] = None
    if (single_file := file_router.maybe_get_single_file()) is not None:
        start_path = single_file.path
    elif (directory := file_router.directory) is not None:
        start_path = directory
    else:
        start_path = os.getcwd()

    config_reader = get_default_config_manager(current_path=start_path)

    user_config = config_reader.get_config()

    lsp_composite_server = CompositeLspServer(
        lsp_config=(
            user_config["language_servers"]
            if "language_servers" in user_config
            else {}
        ),
        completion_config=user_config["completion"],
        min_port=DEFAULT_PORT + 400,
    )

    # If watch is true, disable auto-save and format-on-save,
    # watch is enabled when they are editing in another editor
    if watch:
        config_reader = config_reader.with_overrides(
            {
                "save": {
                    "autosave": "off",
                    "format_on_save": False,
                    "autosave_delay": 1000,
                }
            }
        )
        LOGGER.info("Watch mode enabled, auto-save is disabled")

    if GlobalSettings.MANAGE_SCRIPT_METADATA:
        config_reader = config_reader.with_overrides(
            {
                # Currently, only uv is supported for managing script metadata
                # If this changes, instead we should only update the config
                # if the user's package manager does not support sandboxes.
                "package_management": {
                    "manager": "uv",
                }
            }
        )

    session_manager = SessionManager(
        file_router=file_router,
        mode=mode,
        development_mode=development_mode,
        quiet=quiet,
        include_code=include_code,
        ttl_seconds=ttl_seconds,
<<<<<<< HEAD
        lsp_server=lsp_composite_server,
        user_config_manager=config_reader,
=======
        lsp_server=LspServer(lsp_port),
        config_manager=config_reader,
>>>>>>> ddcc420f
        cli_args=cli_args,
        auth_token=auth_token,
        redirect_console_to_browser=redirect_console_to_browser,
        watch=watch,
    )

    log_level = "info" if development_mode else "error"

    (external_port, external_host) = _resolve_proxy(port, host, proxy)
    app = create_starlette_app(
        base_url=base_url,
        host=external_host,
        lifespan=lifespans.Lifespans(
            [
                lifespans.lsp,
                lifespans.etc,
                lifespans.signal_handler,
                lifespans.logging,
                lifespans.open_browser,
            ]
        ),
        allow_origins=allow_origins,
        enable_auth=not AuthToken.is_empty(session_manager.auth_token),
        lsp_servers=lsp_composite_server.servers,
    )

    app.state.port = external_port
    app.state.host = external_host

    app.state.headless = headless
    app.state.watch = watch
    app.state.session_manager = session_manager
    app.state.base_url = base_url
    app.state.config_manager = config_reader

    # Resource initialization
    # Increase the limit on open file descriptors to prevent resource
    # exhaustion when opening multiple notebooks in the same server.
    initialize_fd_limit(limit=4096)
    initialize_signals()

    server = uvicorn.Server(
        uvicorn.Config(
            app,
            port=port,
            host=host,
            # TODO: cannot use reload unless the app is an import string
            # although cannot use import string because it breaks the
            # session manager
            # reload=development_mode,
            reload_dirs=(
                [
                    os.path.realpath(
                        str(import_files("marimo").joinpath("_static"))
                    )
                ]
                if development_mode
                else None
            ),
            log_level=log_level,
            # uvicorn times out HTTP connections (i.e. TCP sockets) every 5
            # seconds by default; for some reason breaks the server in
            # mysterious ways (it stops processing requests) in edit mode.
            timeout_keep_alive=300 if mode == SessionMode.RUN else int(1e9),
            # ping the websocket once a second to prevent intermittent
            # disconnections
            ws_ping_interval=1,
            # close the websocket if we don't receive a pong after 60 seconds
            ws_ping_timeout=60,
            timeout_graceful_shutdown=1,
            # Under uvloop, reading the socket we monitor under add_reader()
            # occasionally throws BlockingIOError (errno 11, or errno 35,
            # ...). RUN mode no longer uses a socket (it has no IPC) but EDIT
            # does, so force asyncio.
            loop="asyncio" if mode == SessionMode.EDIT else "auto",
        )
    )
    app.state.server = server

    initialize_asyncio()
    server.run()<|MERGE_RESOLUTION|>--- conflicted
+++ resolved
@@ -150,13 +150,8 @@
         quiet=quiet,
         include_code=include_code,
         ttl_seconds=ttl_seconds,
-<<<<<<< HEAD
         lsp_server=lsp_composite_server,
-        user_config_manager=config_reader,
-=======
-        lsp_server=LspServer(lsp_port),
         config_manager=config_reader,
->>>>>>> ddcc420f
         cli_args=cli_args,
         auth_token=auth_token,
         redirect_console_to_browser=redirect_console_to_browser,
