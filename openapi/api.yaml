components:
  schemas:
    AddPackageRequest:
      properties:
        package:
          type: string
      required:
      - package
      type: object
    AiCompletionContext:
      properties:
        schema:
          items:
            $ref: '#/components/schemas/SchemaTable'
          type: array
        variables:
          items:
            oneOf:
            - $ref: '#/components/schemas/VariableContext'
            - type: string
          type: array
      required:
      - schema
      - variables
      type: object
    AiCompletionRequest:
      properties:
        code:
          type: string
        context:
          $ref: '#/components/schemas/AiCompletionContext'
          nullable: true
        includeOtherCode:
          type: string
        language:
          enum:
          - python
          - markdown
          - sql
          type: string
        prompt:
          type: string
        selectedText:
          nullable: true
          type: string
      required:
      - prompt
      - includeOtherCode
      - code
      - language
      type: object
    AiInlineCompletionRequest:
      properties:
        language:
          enum:
          - python
          - markdown
          - sql
          type: string
        prefix:
          type: string
        suffix:
          type: string
      required:
      - prefix
      - suffix
      - language
      type: object
    Alert:
      properties:
        description:
          type: string
        name:
          enum:
          - alert
          type: string
        title:
          type: string
        variant:
          enum:
          - danger
          nullable: true
          type: string
      required:
      - title
      - description
      - name
      type: object
    Banner:
      properties:
        action:
          enum:
          - restart
          nullable: true
          type: string
        description:
          type: string
        name:
          enum:
          - banner
          type: string
        title:
          type: string
        variant:
          enum:
          - danger
          nullable: true
          type: string
      required:
      - title
      - description
      - name
      type: object
    BaseResponse:
      properties:
        success:
          type: boolean
      required:
      - success
      type: object
    CellChannel:
      enum:
      - stdout
      - stderr
      - stdin
      - pdb
      - output
      - marimo-error
      - media
      type: string
    CellConfig:
      properties:
        column:
          nullable: true
          type: integer
        disabled:
          type: boolean
        hide_code:
          type: boolean
      required:
      - disabled
      - hide_code
      type: object
    CellOp:
      properties:
        cell_id:
          type: string
        console:
          nullable: true
          oneOf:
          - $ref: '#/components/schemas/CellOutput'
          - items:
              $ref: '#/components/schemas/CellOutput'
            type: array
        name:
          enum:
          - cell-op
          type: string
        output:
          $ref: '#/components/schemas/CellOutput'
          nullable: true
        run_id:
          nullable: true
          type: string
        serialization:
          nullable: true
          type: string
        stale_inputs:
          nullable: true
          type: boolean
        status:
          $ref: '#/components/schemas/RuntimeState'
          nullable: true
        timestamp:
          type: number
      required:
      - cell_id
      - timestamp
      - name
      type: object
    CellOutput:
      properties:
        channel:
          $ref: '#/components/schemas/CellChannel'
        data:
          oneOf:
          - type: string
          - items:
              $ref: '#/components/schemas/Error'
            type: array
          - additionalProperties: {}
            type: object
        mimetype:
          $ref: '#/components/schemas/MimeType'
        timestamp:
          type: number
      required:
      - channel
      - mimetype
      - data
      - timestamp
      type: object
    ChatRequest:
      properties:
        context:
          $ref: '#/components/schemas/AiCompletionContext'
        includeOtherCode:
          type: string
        messages:
          items:
            properties:
              attachments:
                items:
                  properties:
                    contentType:
                      nullable: true
                      type: string
                    name:
                      type: string
                    url:
                      type: string
                  required:
                  - url
                  - name
                  type: object
                nullable: true
                type: array
              content:
                additionalProperties: true
                type: object
              role:
                enum:
                - user
                - assistant
                - system
                type: string
            required:
            - role
            - content
            type: object
          type: array
        model:
          nullable: true
          type: string
        variables:
          items:
            oneOf:
            - $ref: '#/components/schemas/VariableContext'
            - type: string
          nullable: true
          type: array
      required:
      - context
      - includeOtherCode
      - messages
      type: object
    CodeCompletionRequest:
      properties:
        cellId:
          type: string
        document:
          type: string
        id:
          type: string
      required:
      - id
      - document
      - cellId
      type: object
    ColumnSummary:
      properties:
        'false':
          nullable: true
          type: integer
        max:
          $ref: '#/components/schemas/NonNestedLiteral'
          nullable: true
        mean:
          $ref: '#/components/schemas/NonNestedLiteral'
          nullable: true
        median:
          $ref: '#/components/schemas/NonNestedLiteral'
          nullable: true
        min:
          $ref: '#/components/schemas/NonNestedLiteral'
          nullable: true
        nulls:
          nullable: true
          type: integer
        p25:
          $ref: '#/components/schemas/NonNestedLiteral'
          nullable: true
        p5:
          $ref: '#/components/schemas/NonNestedLiteral'
          nullable: true
        p75:
          $ref: '#/components/schemas/NonNestedLiteral'
          nullable: true
        p95:
          $ref: '#/components/schemas/NonNestedLiteral'
          nullable: true
        std:
          $ref: '#/components/schemas/NonNestedLiteral'
          nullable: true
        total:
          nullable: true
          type: integer
        'true':
          nullable: true
          type: integer
        unique:
          nullable: true
          type: integer
      type: object
    CompletedRun:
      properties:
        name:
          enum:
          - completed-run
          type: string
      required:
      - name
      type: object
    CompletionResult:
      properties:
        completion_id:
          type: string
        name:
          enum:
          - completion-result
          type: string
        options:
          items:
            properties:
              completion_info:
                nullable: true
                type: string
              name:
                type: string
              type:
                type: string
            required:
            - name
            - type
            type: object
          type: array
        prefix_length:
          type: integer
      required:
      - completion_id
      - prefix_length
      - options
      - name
      type: object
    CopyNotebookRequest:
      properties:
        destination:
          type: string
        source:
          type: string
      required:
      - source
      - destination
      type: object
    CreateSecretRequest:
      properties:
        key:
          type: string
        name:
          type: string
        provider:
          enum:
          - env
          - dotenv
          type: string
        value:
          type: string
      required:
      - key
      - value
      - provider
      - name
      type: object
    CycleError:
      properties:
        edges_with_vars:
          items:
            prefixItems:
            - type: string
            - items:
                type: string
              type: array
            - type: string
            type: array
          type: array
        type:
          enum:
          - cycle
          type: string
      required:
      - edges_with_vars
      - type
      type: object
    DataColumnPreview:
      properties:
        chart_code:
          nullable: true
          type: string
        chart_max_rows_errors:
          type: boolean
        chart_spec:
          nullable: true
          type: string
        column_name:
          type: string
        error:
          nullable: true
          type: string
        missing_packages:
          items:
            type: string
          nullable: true
          type: array
        name:
          enum:
          - data-column-preview
          type: string
        summary:
          $ref: '#/components/schemas/ColumnSummary'
          nullable: true
        table_name:
          type: string
      required:
      - table_name
      - column_name
      - chart_max_rows_errors
      - name
      type: object
    DataSourceConnection:
      properties:
        databases:
          items:
            properties:
              dialect:
                type: string
              engine:
                nullable: true
                type: string
              name:
                type: string
              schemas:
                items:
                  properties:
                    name:
                      type: string
                    tables:
                      items:
                        $ref: '#/components/schemas/DataTable'
                      type: array
                  required:
                  - name
                  - tables
                  type: object
                type: array
            required:
            - name
            - dialect
            - schemas
            type: object
          type: array
        default_database:
          nullable: true
          type: string
        default_schema:
          nullable: true
          type: string
        dialect:
          type: string
        display_name:
          type: string
        name:
          type: string
        source:
          type: string
      required:
      - source
      - dialect
      - name
      - display_name
      - databases
      type: object
    DataSourceConnections:
      properties:
        connections:
          items:
            $ref: '#/components/schemas/DataSourceConnection'
          type: array
        name:
          enum:
          - data-source-connections
          type: string
      required:
      - connections
      - name
      type: object
    DataTable:
      properties:
        columns:
          items:
            $ref: '#/components/schemas/DataTableColumn'
          type: array
        engine:
          nullable: true
          type: string
        indexes:
          items:
            type: string
          nullable: true
          type: array
        name:
          type: string
        num_columns:
          nullable: true
          type: integer
        num_rows:
          nullable: true
          type: integer
        primary_keys:
          items:
            type: string
          nullable: true
          type: array
        source:
          type: string
        source_type:
          enum:
          - local
          - duckdb
          - connection
          type: string
        type:
          enum:
          - table
          - view
          type: string
        variable_name:
          nullable: true
          type: string
      required:
      - source_type
      - source
      - name
      - columns
      - type
      type: object
    DataTableColumn:
      properties:
        external_type:
          type: string
        name:
          type: string
        sample_values:
          items: {}
          type: array
        type:
          $ref: '#/components/schemas/DataType'
      required:
      - name
      - type
      - external_type
      - sample_values
      type: object
    DataType:
      enum:
      - string
      - boolean
      - integer
      - number
      - date
      - datetime
      - time
      - unknown
      type: string
    Database:
      properties:
        dialect:
          type: string
        engine:
          nullable: true
          type: string
        name:
          type: string
        schemas:
          items:
            $ref: '#/components/schemas/Schema'
          type: array
      required:
      - name
      - dialect
      - schemas
      type: object
    Datasets:
      properties:
        clear_channel:
          enum:
          - local
          - duckdb
          - connection
          nullable: true
          type: string
        name:
          enum:
          - datasets
          type: string
        tables:
          items:
            $ref: '#/components/schemas/DataTable'
          type: array
      required:
      - tables
      - name
      type: object
    DeleteCellRequest:
      properties:
        cellId:
          type: string
      required:
      - cellId
      type: object
    DeleteNonlocalError:
      properties:
        cells:
          items:
            type: string
          type: array
        name:
          type: string
        type:
          enum:
          - delete-nonlocal
          type: string
      required:
      - name
      - cells
      - type
      type: object
    DeleteSecretRequest:
      properties:
        key:
          type: string
      required:
      - key
      type: object
    Error:
      oneOf:
      - $ref: '#/components/schemas/SetupRootError'
      - $ref: '#/components/schemas/CycleError'
      - $ref: '#/components/schemas/MultipleDefinitionError'
      - $ref: '#/components/schemas/ImportStarError'
      - $ref: '#/components/schemas/DeleteNonlocalError'
      - $ref: '#/components/schemas/MarimoAncestorStoppedError'
      - $ref: '#/components/schemas/MarimoAncestorPreventedError'
      - $ref: '#/components/schemas/MarimoExceptionRaisedError'
      - $ref: '#/components/schemas/MarimoStrictExecutionError'
      - $ref: '#/components/schemas/MarimoInterruptionError'
      - $ref: '#/components/schemas/MarimoSyntaxError'
      - $ref: '#/components/schemas/MarimoInternalError'
      - $ref: '#/components/schemas/UnknownError'
    ExecuteMultipleRequest:
      properties:
        cellIds:
          items:
            type: string
          type: array
        codes:
          items:
            type: string
          type: array
        request:
          $ref: '#/components/schemas/HTTPRequest'
          nullable: true
        timestamp:
          type: number
      required:
      - cellIds
      - codes
      - timestamp
      type: object
    ExecuteScratchpadRequest:
      properties:
        code:
          type: string
        request:
          $ref: '#/components/schemas/HTTPRequest'
          nullable: true
      required:
      - code
      type: object
    ExecuteStaleRequest:
      properties:
        request:
          $ref: '#/components/schemas/HTTPRequest'
          nullable: true
      type: object
    ExecutionRequest:
      properties:
        cellId:
          type: string
        code:
          type: string
        request:
          $ref: '#/components/schemas/HTTPRequest'
          nullable: true
        timestamp:
          type: number
      required:
      - cellId
      - code
      - timestamp
      type: object
    ExportAsHTMLRequest:
      properties:
        assetUrl:
          nullable: true
          type: string
        download:
          type: boolean
        files:
          items:
            type: string
          type: array
        includeCode:
          type: boolean
      required:
      - download
      - files
      - includeCode
      type: object
    ExportAsIPYNBRequest:
      properties:
        download:
          type: boolean
      required:
      - download
      type: object
    ExportAsMarkdownRequest:
      properties:
        download:
          type: boolean
      required:
      - download
      type: object
    ExportAsScriptRequest:
      properties:
        download:
          type: boolean
      required:
      - download
      type: object
    FileCreateRequest:
      properties:
        contents:
          nullable: true
          type: string
        name:
          type: string
        path:
          type: string
        type:
          enum:
          - file
          - directory
          type: string
      required:
      - path
      - type
      - name
      type: object
    FileCreateResponse:
      properties:
        info:
          $ref: '#/components/schemas/FileInfo'
          nullable: true
        message:
          nullable: true
          type: string
        success:
          type: boolean
      required:
      - success
      type: object
    FileDeleteRequest:
      properties:
        path:
          type: string
      required:
      - path
      type: object
    FileDeleteResponse:
      properties:
        message:
          nullable: true
          type: string
        success:
          type: boolean
      required:
      - success
      type: object
    FileDetailsRequest:
      properties:
        path:
          type: string
      required:
      - path
      type: object
    FileDetailsResponse:
      properties:
        contents:
          nullable: true
          type: string
        file:
          $ref: '#/components/schemas/FileInfo'
        mimeType:
          nullable: true
          type: string
      required:
      - file
      type: object
    FileInfo:
      properties:
        children:
          items:
            $ref: '#/components/schemas/FileInfo'
          type: array
        id:
          type: string
        isDirectory:
          type: boolean
        isMarimoFile:
          type: boolean
        lastModified:
          nullable: true
          type: number
        name:
          type: string
        path:
          type: string
      required:
      - id
      - path
      - name
      - isDirectory
      - isMarimoFile
      - children
      type: object
    FileListRequest:
      properties:
        path:
          nullable: true
          type: string
      type: object
    FileListResponse:
      properties:
        files:
          items:
            $ref: '#/components/schemas/FileInfo'
          type: array
        root:
          type: string
      required:
      - files
      - root
      type: object
    FileMoveRequest:
      properties:
        newPath:
          type: string
        path:
          type: string
      required:
      - path
      - newPath
      type: object
    FileMoveResponse:
      properties:
        info:
          $ref: '#/components/schemas/FileInfo'
          nullable: true
        message:
          nullable: true
          type: string
        success:
          type: boolean
      required:
      - success
      type: object
    FileOpenRequest:
      properties:
        path:
          type: string
      required:
      - path
      type: object
    FileUpdateRequest:
      properties:
        contents:
          type: string
        path:
          type: string
      required:
      - path
      - contents
      type: object
    FileUpdateResponse:
      properties:
        info:
          $ref: '#/components/schemas/FileInfo'
          nullable: true
        message:
          nullable: true
          type: string
        success:
          type: boolean
      required:
      - success
      type: object
    FocusCell:
      properties:
        cell_id:
          type: string
        name:
          enum:
          - focus-cell
          type: string
      required:
      - cell_id
      - name
      type: object
    FormatRequest:
      properties:
        codes:
          additionalProperties:
            type: string
          type: object
        lineLength:
          type: integer
      required:
      - codes
      - lineLength
      type: object
    FormatResponse:
      properties:
        codes:
          additionalProperties:
            type: string
          type: object
      required:
      - codes
      type: object
    FunctionCallRequest:
      properties:
        args:
          additionalProperties: {}
          type: object
        functionCallId:
          type: string
        functionName:
          type: string
        namespace:
          type: string
      required:
      - functionCallId
      - namespace
      - functionName
      - args
      type: object
    FunctionCallResult:
      properties:
        function_call_id:
          type: string
        name:
          enum:
          - function-call-result
          type: string
        return_value:
          nullable: true
          oneOf:
          - additionalProperties:
              $ref: '#/components/schemas/JSONType'
            type: object
          - items:
              $ref: '#/components/schemas/JSONType'
            type: array
          - type: string
          - type: integer
          - type: number
          - type: boolean
          - additionalProperties: true
            type: object
          - $ref: '#/components/schemas/MIME'
        status:
          $ref: '#/components/schemas/HumanReadableStatus'
      required:
      - function_call_id
      - status
      - name
      type: object
    HTTPRequest:
      type: 'null'
    HumanReadableStatus:
      properties:
        code:
          enum:
          - ok
          - error
          type: string
        message:
          nullable: true
          type: string
        title:
          nullable: true
          type: string
      required:
      - code
      type: object
    ImportStarError:
      properties:
        msg:
          type: string
        type:
          enum:
          - import-star
          type: string
      required:
      - msg
      - type
      type: object
    InstallMissingPackagesRequest:
      properties:
        manager:
          type: string
        versions:
          additionalProperties:
            type: string
          type: object
      required:
      - manager
      - versions
      type: object
    InstallingPackageAlert:
      properties:
        name:
          enum:
          - installing-package-alert
          type: string
        packages:
          additionalProperties:
            enum:
            - queued
            - installing
            - installed
            - failed
            type: string
          type: object
      required:
      - packages
      - name
      type: object
    InstantiateRequest:
      properties:
        autoRun:
          type: boolean
        objectIds:
          items:
            type: string
          type: array
        values:
          items: {}
          type: array
      required:
      - objectIds
      - values
      - autoRun
      type: object
    Interrupted:
      properties:
        name:
          enum:
          - interrupted
          type: string
      required:
      - name
      type: object
    JSONType:
      oneOf:
      - type: string
      - type: number
      - type: object
      - type: array
      - type: boolean
      - type: 'null'
    KernelReady:
      properties:
        app_config:
          properties:
            app_title:
              nullable: true
              type: string
            auto_download:
              items:
                enum:
                - html
                - markdown
                type: string
              type: array
            css_file:
              nullable: true
              type: string
            html_head_file:
              nullable: true
              type: string
            layout_file:
              nullable: true
              type: string
            sql_output:
              enum:
              - polars
              - lazy-polars
              - pandas
              - native
              - auto
              type: string
            width:
              enum:
              - normal
              - compact
              - medium
              - full
              - columns
              type: string
          required:
          - width
          - auto_download
<<<<<<< HEAD
=======
          - sql_output
          - _toplevel_fn
>>>>>>> 240ead59
          type: object
        capabilities:
          properties:
            terminal:
              type: boolean
          required:
          - terminal
          type: object
        cell_ids:
          items:
            type: string
          type: array
        codes:
          items:
            type: string
          type: array
        configs:
          items:
            $ref: '#/components/schemas/CellConfig'
          type: array
        kiosk:
          type: boolean
        last_executed_code:
          additionalProperties:
            type: string
          nullable: true
          type: object
        last_execution_time:
          additionalProperties:
            type: number
          nullable: true
          type: object
        layout:
          nullable: true
          properties:
            data:
              additionalProperties: {}
              type: object
            type:
              type: string
          required:
          - type
          - data
          type: object
        name:
          enum:
          - kernel-ready
          type: string
        names:
          items:
            type: string
          type: array
        resumed:
          type: boolean
        ui_values:
          additionalProperties:
            nullable: true
            oneOf:
            - additionalProperties:
                nullable: true
                oneOf:
                - additionalProperties:
                    $ref: '#/components/schemas/JSONType'
                  type: object
                - items:
                    $ref: '#/components/schemas/JSONType'
                  type: array
                - type: string
                - type: integer
                - type: number
                - type: boolean
                - additionalProperties: true
                  type: object
                - $ref: '#/components/schemas/MIME'
              type: object
            - items:
                nullable: true
                oneOf:
                - additionalProperties:
                    $ref: '#/components/schemas/JSONType'
                  type: object
                - items:
                    $ref: '#/components/schemas/JSONType'
                  type: array
                - type: string
                - type: integer
                - type: number
                - type: boolean
                - additionalProperties: true
                  type: object
                - $ref: '#/components/schemas/MIME'
              type: array
            - type: string
            - type: integer
            - type: number
            - type: boolean
            - additionalProperties: true
              type: object
            - $ref: '#/components/schemas/MIME'
          nullable: true
          type: object
      required:
      - cell_ids
      - codes
      - names
      - configs
      - resumed
      - app_config
      - kiosk
      - capabilities
      - name
      type: object
    ListPackagesResponse:
      properties:
        packages:
          items:
            $ref: '#/components/schemas/PackageDescription'
          type: array
      required:
      - packages
      type: object
    ListSecretKeysRequest:
      properties:
        requestId:
          type: string
      required:
      - requestId
      type: object
    ListSecretKeysResponse:
      properties:
        keys:
          items:
            $ref: '#/components/schemas/SecretKeysWithProvider'
          type: array
      required:
      - keys
      type: object
    MIME:
      properties: {}
      type: object
    MarimoAncestorPreventedError:
      properties:
        blamed_cell:
          nullable: true
          type: string
        msg:
          type: string
        raising_cell:
          type: string
        type:
          enum:
          - ancestor-prevented
          type: string
      required:
      - msg
      - raising_cell
      - type
      type: object
    MarimoAncestorStoppedError:
      properties:
        msg:
          type: string
        raising_cell:
          type: string
        type:
          enum:
          - ancestor-stopped
          type: string
      required:
      - msg
      - raising_cell
      - type
      type: object
    MarimoConfig:
      properties:
        ai:
          properties:
            anthropic:
              properties:
                api_key:
                  type: string
              type: object
            google:
              properties:
                api_key:
                  type: string
              type: object
            max_tokens:
              type: integer
            open_ai:
              properties:
                api_key:
                  type: string
                base_url:
                  type: string
                ca_bundle_path:
                  type: string
                client_pem:
                  type: string
                model:
                  type: string
                ssl_verify:
                  type: boolean
              type: object
            rules:
              type: string
          type: object
        completion:
          properties:
            activate_on_typing:
              type: boolean
            api_key:
              nullable: true
              type: string
            base_url:
              nullable: true
              type: string
            codeium_api_key:
              nullable: true
              type: string
            copilot:
              oneOf:
              - type: boolean
              - enum:
                - github
                - codeium
                - custom
                type: string
            model:
              nullable: true
              type: string
          required:
          - activate_on_typing
          - copilot
          type: object
        datasources:
          properties:
            auto_discover_columns:
              oneOf:
              - type: boolean
              - enum:
                - auto
                type: string
            auto_discover_schemas:
              oneOf:
              - type: boolean
              - enum:
                - auto
                type: string
            auto_discover_tables:
              oneOf:
              - type: boolean
              - enum:
                - auto
                type: string
          type: object
        diagnostics:
          properties:
            enabled:
              type: boolean
          type: object
        display:
          properties:
            cell_output:
              enum:
              - above
              - below
              type: string
            code_editor_font_size:
              type: integer
            custom_css:
              items:
                type: string
              type: array
            dataframes:
              enum:
              - rich
              - plain
              type: string
            default_width:
              enum:
              - normal
              - compact
              - medium
              - full
              - columns
              type: string
            theme:
              enum:
              - light
              - dark
              - system
              type: string
          required:
          - theme
          - code_editor_font_size
          - cell_output
          - default_width
          - dataframes
          type: object
        experimental:
          additionalProperties: {}
          type: object
        formatting:
          properties:
            line_length:
              type: integer
          required:
          - line_length
          type: object
        keymap:
          properties:
            overrides:
              additionalProperties:
                type: string
              type: object
            preset:
              enum:
              - default
              - vim
              type: string
          required:
          - preset
          type: object
        language_servers:
          properties:
            pylsp:
              properties:
                enable_flake8:
                  type: boolean
                enable_mypy:
                  type: boolean
                enable_pydocstyle:
                  type: boolean
                enable_pyflakes:
                  type: boolean
                enable_pylint:
                  type: boolean
                enable_ruff:
                  type: boolean
                enabled:
                  type: boolean
              type: object
          type: object
        package_management:
          properties:
            manager:
              enum:
              - pip
              - rye
              - uv
              - poetry
              - pixi
              type: string
          required:
          - manager
          type: object
        runtime:
          properties:
            auto_instantiate:
              type: boolean
            auto_reload:
              enum:
              - 'off'
              - lazy
              - autorun
              type: string
            dotenv:
              items:
                type: string
              type: array
            on_cell_change:
              enum:
              - lazy
              - autorun
              type: string
            output_max_bytes:
              type: integer
            pythonpath:
              items:
                type: string
              type: array
            std_stream_max_bytes:
              type: integer
            watcher_on_save:
              enum:
              - lazy
              - autorun
              type: string
          required:
          - auto_instantiate
          - auto_reload
          - on_cell_change
          - watcher_on_save
          - output_max_bytes
          - std_stream_max_bytes
          type: object
        save:
          properties:
            autosave:
              enum:
              - 'off'
              - after_delay
              type: string
            autosave_delay:
              type: integer
            format_on_save:
              type: boolean
          required:
          - autosave
          - autosave_delay
          - format_on_save
          type: object
        server:
          properties:
            browser:
              oneOf:
              - enum:
                - default
                type: string
              - type: string
            follow_symlink:
              type: boolean
          required:
          - browser
          - follow_symlink
          type: object
        snippets:
          properties:
            custom_paths:
              items:
                type: string
              type: array
            include_default_snippets:
              type: boolean
          type: object
      required:
      - completion
      - display
      - formatting
      - keymap
      - runtime
      - save
      - server
      - package_management
      type: object
    MarimoExceptionRaisedError:
      properties:
        exception_type:
          type: string
        msg:
          type: string
        raising_cell:
          nullable: true
          type: string
        type:
          enum:
          - exception
          type: string
      required:
      - msg
      - exception_type
      - type
      type: object
    MarimoFile:
      properties:
        initializationId:
          nullable: true
          type: string
        lastModified:
          nullable: true
          type: number
        name:
          type: string
        path:
          type: string
        sessionId:
          nullable: true
          type: string
      required:
      - name
      - path
      type: object
    MarimoInternalError:
      properties:
        error_id:
          type: string
        msg:
          type: string
        type:
          enum:
          - internal
          type: string
      required:
      - error_id
      - type
      - msg
      type: object
    MarimoInterruptionError:
      properties:
        type:
          enum:
          - interruption
          type: string
      required:
      - type
      type: object
    MarimoStrictExecutionError:
      properties:
        blamed_cell:
          nullable: true
          type: string
        msg:
          type: string
        ref:
          type: string
        type:
          enum:
          - strict-exception
          type: string
      required:
      - msg
      - ref
      - type
      type: object
    MarimoSyntaxError:
      properties:
        msg:
          type: string
        type:
          enum:
          - syntax
          type: string
      required:
      - msg
      - type
      type: object
    MessageOperation:
      oneOf:
      - $ref: '#/components/schemas/CellOp'
      - $ref: '#/components/schemas/FunctionCallResult'
      - $ref: '#/components/schemas/SendUIElementMessage'
      - $ref: '#/components/schemas/RemoveUIElements'
      - $ref: '#/components/schemas/Reload'
      - $ref: '#/components/schemas/Reconnected'
      - $ref: '#/components/schemas/Interrupted'
      - $ref: '#/components/schemas/CompletedRun'
      - $ref: '#/components/schemas/KernelReady'
      - $ref: '#/components/schemas/CompletionResult'
      - $ref: '#/components/schemas/Alert'
      - $ref: '#/components/schemas/Banner'
      - $ref: '#/components/schemas/MissingPackageAlert'
      - $ref: '#/components/schemas/InstallingPackageAlert'
      - $ref: '#/components/schemas/Variables'
      - $ref: '#/components/schemas/VariableValues'
      - $ref: '#/components/schemas/QueryParamsSet'
      - $ref: '#/components/schemas/QueryParamsAppend'
      - $ref: '#/components/schemas/QueryParamsDelete'
      - $ref: '#/components/schemas/QueryParamsClear'
      - $ref: '#/components/schemas/Datasets'
      - $ref: '#/components/schemas/DataColumnPreview'
      - $ref: '#/components/schemas/SQLTablePreview'
      - $ref: '#/components/schemas/SQLTableListPreview'
      - $ref: '#/components/schemas/DataSourceConnections'
      - $ref: '#/components/schemas/SecretKeysResult'
      - $ref: '#/components/schemas/FocusCell'
      - $ref: '#/components/schemas/UpdateCellCodes'
      - $ref: '#/components/schemas/UpdateCellIdsRequest'
    MimeType:
      enum:
      - application/json
      - application/vnd.marimo+error
      - application/vnd.marimo+traceback
      - application/vnd.marimo+mimebundle
      - application/vnd.vega.v5+json
      - application/vnd.vegalite.v5+json
      - image/png
      - image/svg+xml
      - image/tiff
      - image/avif
      - image/bmp
      - image/gif
      - image/jpeg
      - video/mp4
      - video/mpeg
      - text/html
      - text/plain
      - text/markdown
      - text/latex
      - text/csv
      type: string
    MissingPackageAlert:
      properties:
        isolated:
          type: boolean
        name:
          enum:
          - missing-package-alert
          type: string
        packages:
          items:
            type: string
          type: array
      required:
      - packages
      - isolated
      - name
      type: object
    MultipleDefinitionError:
      properties:
        cells:
          items:
            type: string
          type: array
        name:
          type: string
        type:
          enum:
          - multiple-defs
          type: string
      required:
      - name
      - cells
      - type
      type: object
    NonNestedLiteral:
      oneOf:
      - type: integer
      - type: number
      - format: date
        type: string
      - format: time
        type: string
      - format: date-time
        type: string
      - format: duration
        type: string
      - type: string
      - type: boolean
      - format: byte
        type: string
    OpenTutorialRequest:
      properties:
        tutorialId:
          oneOf:
          - enum:
            - intro
            - dataflow
            - ui
            - markdown
            - plots
            - sql
            - layout
            - fileformat
            - for-jupyter-users
            type: string
          - enum:
            - markdown-format
            type: string
      required:
      - tutorialId
      type: object
    PackageDescription:
      properties:
        name:
          type: string
        version:
          type: string
      required:
      - name
      - version
      type: object
    PackageOperationResponse:
      properties:
        error:
          nullable: true
          type: string
        success:
          type: boolean
      required:
      - success
      type: object
    PreviewDatasetColumnRequest:
      properties:
        columnName:
          type: string
        fullyQualifiedTableName:
          nullable: true
          type: string
        source:
          type: string
        sourceType:
          enum:
          - local
          - duckdb
          - connection
          type: string
        tableName:
          type: string
      required:
      - sourceType
      - source
      - tableName
      - columnName
      type: object
    PreviewSQLTableListRequest:
      properties:
        database:
          type: string
        engine:
          type: string
        requestId:
          type: string
        schema:
          type: string
      required:
      - requestId
      - engine
      - database
      - schema
      type: object
    PreviewSQLTableRequest:
      properties:
        database:
          type: string
        engine:
          type: string
        requestId:
          type: string
        schema:
          type: string
        tableName:
          type: string
      required:
      - requestId
      - engine
      - database
      - schema
      - tableName
      type: object
    QueryParamsAppend:
      properties:
        key:
          type: string
        name:
          enum:
          - query-params-append
          type: string
        value:
          type: string
      required:
      - key
      - value
      - name
      type: object
    QueryParamsClear:
      properties:
        name:
          enum:
          - query-params-clear
          type: string
      required:
      - name
      type: object
    QueryParamsDelete:
      properties:
        key:
          type: string
        name:
          enum:
          - query-params-delete
          type: string
        value:
          nullable: true
          type: string
      required:
      - key
      - name
      type: object
    QueryParamsSet:
      properties:
        key:
          type: string
        name:
          enum:
          - query-params-set
          type: string
        value:
          oneOf:
          - type: string
          - items:
              type: string
            type: array
      required:
      - key
      - value
      - name
      type: object
    ReadCodeResponse:
      properties:
        contents:
          type: string
      required:
      - contents
      type: object
    RecentFilesResponse:
      properties:
        files:
          items:
            $ref: '#/components/schemas/MarimoFile'
          type: array
      required:
      - files
      type: object
    Reconnected:
      properties:
        name:
          enum:
          - reconnected
          type: string
      required:
      - name
      type: object
    Reload:
      properties:
        name:
          enum:
          - reload
          type: string
      required:
      - name
      type: object
    RemovePackageRequest:
      properties:
        package:
          type: string
      required:
      - package
      type: object
    RemoveUIElements:
      properties:
        cell_id:
          type: string
        name:
          enum:
          - remove-ui-elements
          type: string
      required:
      - cell_id
      - name
      type: object
    RenameFileRequest:
      properties:
        filename:
          type: string
      required:
      - filename
      type: object
    RenameRequest:
      properties:
        filename:
          type: string
      required:
      - filename
      type: object
    RunRequest:
      properties:
        cellIds:
          items:
            type: string
          type: array
        codes:
          items:
            type: string
          type: array
        request:
          $ref: '#/components/schemas/HTTPRequest'
          nullable: true
      required:
      - cellIds
      - codes
      type: object
    RunScratchpadRequest:
      properties:
        code:
          type: string
        request:
          $ref: '#/components/schemas/HTTPRequest'
          nullable: true
      required:
      - code
      type: object
    RunningNotebooksResponse:
      properties:
        files:
          items:
            $ref: '#/components/schemas/MarimoFile'
          type: array
      required:
      - files
      type: object
    RuntimeState:
      enum:
      - idle
      - queued
      - running
      - disabled-transitively
      type: string
    SQLTableListPreview:
      properties:
        error:
          nullable: true
          type: string
        name:
          enum:
          - sql-table-list-preview
          type: string
        request_id:
          type: string
        tables:
          items:
            $ref: '#/components/schemas/DataTable'
          type: array
      required:
      - request_id
      - tables
      - name
      type: object
    SQLTablePreview:
      properties:
        error:
          nullable: true
          type: string
        name:
          enum:
          - sql-table-preview
          type: string
        request_id:
          type: string
        table:
          $ref: '#/components/schemas/DataTable'
          nullable: true
      required:
      - request_id
      - name
      type: object
    SaveAppConfigurationRequest:
      properties:
        config:
          additionalProperties: {}
          type: object
      required:
      - config
      type: object
    SaveNotebookRequest:
      properties:
        cellIds:
          items:
            type: string
          type: array
        codes:
          items:
            type: string
          type: array
        configs:
          items:
            $ref: '#/components/schemas/CellConfig'
          type: array
        filename:
          type: string
        layout:
          additionalProperties: {}
          nullable: true
          type: object
        names:
          items:
            type: string
          type: array
        persist:
          type: boolean
      required:
      - cellIds
      - codes
      - names
      - configs
      - filename
      - persist
      type: object
    SaveUserConfigurationRequest:
      properties:
        config:
          $ref: '#/components/schemas/MarimoConfig'
      required:
      - config
      type: object
    Schema:
      properties:
        name:
          type: string
        tables:
          items:
            $ref: '#/components/schemas/DataTable'
          type: array
      required:
      - name
      - tables
      type: object
    SchemaColumn:
      properties:
        name:
          type: string
        sampleValues:
          items: {}
          type: array
        type:
          type: string
      required:
      - name
      - type
      - sampleValues
      type: object
    SchemaTable:
      properties:
        columns:
          items:
            $ref: '#/components/schemas/SchemaColumn'
          type: array
        name:
          type: string
      required:
      - name
      - columns
      type: object
    SecretKeysResult:
      properties:
        name:
          enum:
          - secret-keys-result
          type: string
        request_id:
          type: string
        secrets:
          items:
            $ref: '#/components/schemas/SecretKeysWithProvider'
          type: array
      required:
      - request_id
      - secrets
      - name
      type: object
    SecretKeysWithProvider:
      properties:
        keys:
          items:
            type: string
          type: array
        name:
          type: string
        provider:
          enum:
          - env
          - dotenv
          type: string
      required:
      - provider
      - name
      - keys
      type: object
    SendUIElementMessage:
      properties:
        buffers:
          items:
            type: string
          nullable: true
          type: array
        message:
          additionalProperties: {}
          type: object
        name:
          enum:
          - send-ui-element-message
          type: string
        ui_element:
          type: string
      required:
      - ui_element
      - message
      - name
      type: object
    SetCellConfigRequest:
      properties:
        configs:
          additionalProperties:
            additionalProperties: {}
            type: object
          type: object
      required:
      - configs
      type: object
    SetUIElementValueRequest:
      properties:
        objectIds:
          items:
            type: string
          type: array
        request:
          $ref: '#/components/schemas/HTTPRequest'
          nullable: true
        token:
          type: string
        values:
          items: {}
          type: array
      required:
      - objectIds
      - values
      - token
      type: object
    SetUserConfigRequest:
      properties:
        config:
          $ref: '#/components/schemas/MarimoConfig'
      required:
      - config
      type: object
    SetupRootError:
      properties:
        edges_with_vars:
          items:
            prefixItems:
            - type: string
            - items:
                type: string
              type: array
            - type: string
            type: array
          type: array
        type:
          enum:
          - setup-refs
          type: string
      required:
      - edges_with_vars
      - type
      type: object
    ShutdownSessionRequest:
      properties:
        sessionId:
          type: string
      required:
      - sessionId
      type: object
    Snippet:
      properties:
        sections:
          items:
            $ref: '#/components/schemas/SnippetSection'
          type: array
        title:
          type: string
      required:
      - title
      - sections
      type: object
    SnippetSection:
      properties:
        code:
          nullable: true
          type: string
        html:
          nullable: true
          type: string
        id:
          type: string
      required:
      - id
      type: object
    Snippets:
      properties:
        snippets:
          items:
            $ref: '#/components/schemas/Snippet'
          type: array
      required:
      - snippets
      type: object
    StdinRequest:
      properties:
        text:
          type: string
      required:
      - text
      type: object
    StopRequest:
      properties: {}
      type: object
    SuccessResponse:
      properties:
        success:
          type: boolean
      required:
      - success
      type: object
    UnknownError:
      properties:
        msg:
          type: string
        type:
          enum:
          - unknown
          type: string
      required:
      - msg
      - type
      type: object
    UpdateCellCodes:
      properties:
        cell_ids:
          items:
            type: string
          type: array
        code_is_stale:
          type: boolean
        codes:
          items:
            type: string
          type: array
        name:
          enum:
          - update-cell-codes
          type: string
      required:
      - cell_ids
      - codes
      - code_is_stale
      - name
      type: object
    UpdateCellIdsRequest:
      properties:
        cell_ids:
          items:
            type: string
          type: array
        name:
          enum:
          - update-cell-ids
          type: string
      required:
      - cell_ids
      - name
      type: object
    UpdateComponentValuesRequest:
      properties:
        objectIds:
          items:
            type: string
          type: array
        values:
          items: {}
          type: array
      required:
      - objectIds
      - values
      type: object
    VariableContext:
      properties:
        name:
          type: string
        previewValue: {}
        valueType:
          type: string
      required:
      - name
      - valueType
      - previewValue
      type: object
    VariableDeclaration:
      properties:
        declared_by:
          items:
            type: string
          type: array
        name:
          type: string
        used_by:
          items:
            type: string
          type: array
      required:
      - name
      - declared_by
      - used_by
      type: object
    VariableValue:
      properties:
        datatype:
          nullable: true
          type: string
        name:
          type: string
        value:
          nullable: true
          type: string
      required:
      - name
      type: object
    VariableValues:
      properties:
        name:
          enum:
          - variable-values
          type: string
        variables:
          items:
            $ref: '#/components/schemas/VariableValue'
          type: array
      required:
      - variables
      - name
      type: object
    Variables:
      properties:
        name:
          enum:
          - variables
          type: string
        variables:
          items:
            $ref: '#/components/schemas/VariableDeclaration'
          type: array
      required:
      - variables
      - name
      type: object
    WorkspaceFilesRequest:
      properties:
        includeMarkdown:
          type: boolean
      required:
      - includeMarkdown
      type: object
    WorkspaceFilesResponse:
      properties:
        files:
          items:
            $ref: '#/components/schemas/FileInfo'
          type: array
        root:
          type: string
      required:
      - root
      - files
      type: object
info:
  title: marimo API
  version: 0.12.6
openapi: 3.1.0
paths:
  /@file/{filename_and_length}:
    get:
      parameters:
      - description: The filename and byte length of the virtual file
        in: path
        name: filename_and_length
        required: true
        schema:
          type: string
      responses:
        200:
          content:
            application/octet-stream:
              schema:
                type: string
          description: Get a virtual file
        404:
          description: Invalid byte length in virtual file request
  /api/ai/chat:
    post:
      requestBody:
        content:
          application/json:
            schema:
              $ref: '#/components/schemas/ChatRequest'
        description: The request body for AI chat
        required: true
  /api/ai/completion:
    post:
      requestBody:
        content:
          application/json:
            schema:
              $ref: '#/components/schemas/AiCompletionRequest'
        description: The request body for AI completion
        required: true
      responses:
        200:
          content:
            application/json:
              schema:
                additionalProperties: true
                type: object
          description: Get AI completion for a prompt
  /api/ai/inline_completion:
    post:
      requestBody:
        content:
          application/json:
            schema:
              $ref: '#/components/schemas/AiInlineCompletionRequest'
        description: The request body for AI inline completion
        required: true
      responses:
        200:
          content:
            text/plain:
              schema:
                type: string
          description: Get AI inline completion for code
  /api/datasources/preview_column:
    post:
      requestBody:
        content:
          application/json:
            schema:
              $ref: '#/components/schemas/PreviewDatasetColumnRequest'
      responses:
        200:
          content:
            application/json:
              schema:
                $ref: '#/components/schemas/SuccessResponse'
          description: Preview a column in a dataset
  /api/datasources/preview_sql_table:
    post:
      requestBody:
        content:
          application/json:
            schema:
              $ref: '#/components/schemas/PreviewSQLTableRequest'
      responses:
        200:
          content:
            application/json:
              schema:
                $ref: '#/components/schemas/SuccessResponse'
          description: Preview a SQL table
  /api/datasources/preview_sql_table_list:
    post:
      requestBody:
        content:
          application/json:
            schema:
              $ref: '#/components/schemas/PreviewSQLTableListRequest'
      responses:
        200:
          content:
            application/json:
              schema:
                $ref: '#/components/schemas/SuccessResponse'
          description: Preview a list of tables in an SQL schema
  /api/documentation/snippets:
    get:
      responses:
        200:
          content:
            application/json:
              schema:
                $ref: '#/components/schemas/Snippets'
          description: Load the snippets for the documentation page
  /api/export/auto_export/html:
    post:
      requestBody:
        content:
          application/json:
            schema:
              $ref: '#/components/schemas/ExportAsHTMLRequest'
      responses:
        200:
          content:
            application/json:
              schema:
                $ref: '#/components/schemas/SuccessResponse'
          description: Export the notebook as HTML
        400:
          description: File must be saved before downloading
  /api/export/auto_export/ipynb:
    post:
      requestBody:
        content:
          application/json:
            schema:
              $ref: '#/components/schemas/ExportAsIPYNBRequest'
      responses:
        200:
          content:
            application/json:
              schema:
                $ref: '#/components/schemas/SuccessResponse'
          description: Export the notebook as IPYNB
        400:
          description: File must be saved before downloading
  /api/export/auto_export/markdown:
    post:
      requestBody:
        content:
          application/json:
            schema:
              $ref: '#/components/schemas/ExportAsMarkdownRequest'
      responses:
        200:
          content:
            application/json:
              schema:
                $ref: '#/components/schemas/SuccessResponse'
          description: Export the notebook as a markdown
        400:
          description: File must be saved before downloading
  /api/export/html:
    post:
      requestBody:
        content:
          application/json:
            schema:
              $ref: '#/components/schemas/ExportAsHTMLRequest'
      responses:
        200:
          content:
            text/html:
              schema:
                type: string
          description: Export the notebook as HTML
        400:
          description: File must be saved before downloading
  /api/export/markdown:
    post:
      requestBody:
        content:
          application/json:
            schema:
              $ref: '#/components/schemas/ExportAsMarkdownRequest'
      responses:
        200:
          content:
            text/plain:
              schema:
                type: string
          description: Export the notebook as a markdown
        400:
          description: File must be saved before downloading
  /api/export/script:
    post:
      requestBody:
        content:
          application/json:
            schema:
              $ref: '#/components/schemas/ExportAsScriptRequest'
      responses:
        200:
          content:
            text/plain:
              schema:
                type: string
          description: Export the notebook as a script
        400:
          description: File must be saved before downloading
  /api/files/create:
    post:
      requestBody:
        content:
          application/json:
            schema:
              $ref: '#/components/schemas/FileCreateRequest'
      responses:
        200:
          content:
            application/json:
              schema:
                $ref: '#/components/schemas/FileCreateResponse'
          description: Create a new file or directory
  /api/files/delete:
    post:
      requestBody:
        content:
          application/json:
            schema:
              $ref: '#/components/schemas/FileDeleteRequest'
      responses:
        200:
          content:
            application/json:
              schema:
                $ref: '#/components/schemas/FileDeleteResponse'
          description: Delete a file or directory
  /api/files/file_details:
    post:
      requestBody:
        content:
          application/json:
            schema:
              $ref: '#/components/schemas/FileDetailsRequest'
      responses:
        200:
          content:
            application/json:
              schema:
                $ref: '#/components/schemas/FileDetailsResponse'
          description: Get details of a specific file or directory
  /api/files/list_files:
    post:
      requestBody:
        content:
          application/json:
            schema:
              $ref: '#/components/schemas/FileListRequest'
      responses:
        200:
          content:
            application/json:
              schema:
                $ref: '#/components/schemas/FileListResponse'
          description: List files and directories in a given path
  /api/files/move:
    post:
      requestBody:
        content:
          application/json:
            schema:
              $ref: '#/components/schemas/FileMoveRequest'
      responses:
        200:
          content:
            application/json:
              schema:
                $ref: '#/components/schemas/FileMoveResponse'
          description: Move a file or directory
  /api/files/open:
    post:
      requestBody:
        content:
          application/json:
            schema:
              $ref: '#/components/schemas/FileOpenRequest'
      responses:
        200:
          content:
            application/json:
              schema:
                $ref: '#/components/schemas/BaseResponse'
          description: Open a file in the system editor
  /api/files/update:
    post:
      requestBody:
        content:
          application/json:
            schema:
              $ref: '#/components/schemas/FileUpdateRequest'
      responses:
        200:
          content:
            application/json:
              schema:
                $ref: '#/components/schemas/FileUpdateResponse'
          description: Update a file or directory
  /api/home/recent_files:
    post:
      responses:
        200:
          content:
            application/json:
              schema:
                $ref: '#/components/schemas/RecentFilesResponse'
          description: Get the recent files
  /api/home/running_notebooks:
    post:
      responses:
        200:
          content:
            application/json:
              schema:
                $ref: '#/components/schemas/RunningNotebooksResponse'
          description: Get the running files
  /api/home/shutdown_session:
    post:
      requestBody:
        content:
          application/json:
            schema:
              $ref: '#/components/schemas/ShutdownSessionRequest'
      responses:
        200:
          content:
            application/json:
              schema:
                $ref: '#/components/schemas/RunningNotebooksResponse'
          description: Shutdown the current session
  /api/home/tutorial/open:
    post:
      requestBody:
        content:
          application/json:
            schema:
              $ref: '#/components/schemas/OpenTutorialRequest'
      responses:
        200:
          content:
            application/json:
              schema:
                $ref: '#/components/schemas/MarimoFile'
          description: Open a new tutorial
  /api/home/workspace_files:
    post:
      requestBody:
        content:
          application/json:
            schema:
              $ref: '#/components/schemas/WorkspaceFilesRequest'
      responses:
        200:
          content:
            application/json:
              schema:
                $ref: '#/components/schemas/WorkspaceFilesResponse'
          description: Get the files in the workspace
  /api/kernel/code_autocomplete:
    post:
      requestBody:
        content:
          application/json:
            schema:
              $ref: '#/components/schemas/CodeCompletionRequest'
      responses:
        200:
          content:
            application/json:
              schema:
                $ref: '#/components/schemas/SuccessResponse'
          description: Complete a code fragment
  /api/kernel/copy:
    post:
      requestBody:
        content:
          application/json:
            schema:
              $ref: '#/components/schemas/CopyNotebookRequest'
      responses:
        200:
          content:
            text/plain:
              schema:
                type: string
          description: Copy notebook
  /api/kernel/delete:
    post:
      requestBody:
        content:
          application/json:
            schema:
              $ref: '#/components/schemas/DeleteCellRequest'
      responses:
        200:
          content:
            application/json:
              schema:
                $ref: '#/components/schemas/SuccessResponse'
          description: Delete a cell
  /api/kernel/format:
    post:
      requestBody:
        content:
          application/json:
            schema:
              $ref: '#/components/schemas/FormatRequest'
      responses:
        200:
          content:
            application/json:
              schema:
                $ref: '#/components/schemas/FormatResponse'
          description: Format code
  /api/kernel/function_call:
    post:
      requestBody:
        content:
          application/json:
            schema:
              $ref: '#/components/schemas/FunctionCallRequest'
      responses:
        200:
          content:
            application/json:
              schema:
                $ref: '#/components/schemas/SuccessResponse'
          description: Invoke an RPC
  /api/kernel/install_missing_packages:
    post:
      requestBody:
        content:
          application/json:
            schema:
              $ref: '#/components/schemas/InstallMissingPackagesRequest'
      responses:
        200:
          content:
            application/json:
              schema:
                $ref: '#/components/schemas/SuccessResponse'
          description: Install missing packages
  /api/kernel/instantiate:
    post:
      requestBody:
        content:
          application/json:
            schema:
              $ref: '#/components/schemas/InstantiateRequest'
      responses:
        200:
          content:
            application/json:
              schema:
                $ref: '#/components/schemas/SuccessResponse'
          description: Instantiate a component
  /api/kernel/interrupt:
    post:
      responses:
        200:
          content:
            application/json:
              schema:
                $ref: '#/components/schemas/SuccessResponse'
          description: Interrupt the kernel's execution
  /api/kernel/read_code:
    post:
      responses:
        200:
          content:
            application/json:
              schema:
                $ref: '#/components/schemas/ReadCodeResponse'
          description: Read the code from the server
        400:
          description: File must be saved before downloading
  /api/kernel/rename:
    post:
      requestBody:
        content:
          application/json:
            schema:
              $ref: '#/components/schemas/RenameFileRequest'
      responses:
        200:
          content:
            application/json:
              schema:
                $ref: '#/components/schemas/SuccessResponse'
          description: Rename the current app
  /api/kernel/restart_session:
    post:
      responses:
        200:
          content:
            application/json:
              schema:
                $ref: '#/components/schemas/SuccessResponse'
          description: Restart the current session without affecting other sessions.
  /api/kernel/run:
    post:
      requestBody:
        content:
          application/json:
            schema:
              $ref: '#/components/schemas/RunRequest'
      responses:
        200:
          content:
            application/json:
              schema:
                $ref: '#/components/schemas/SuccessResponse'
          description: Run a cell. Updates cell code in the kernel if needed; registers
            new cells for unseen cell IDs. Only allowed in edit mode.
  /api/kernel/save:
    post:
      requestBody:
        content:
          application/json:
            schema:
              $ref: '#/components/schemas/SaveNotebookRequest'
      responses:
        200:
          content:
            text/plain:
              schema:
                type: string
          description: Save the current app
  /api/kernel/save_app_config:
    post:
      requestBody:
        content:
          application/json:
            schema:
              $ref: '#/components/schemas/SaveAppConfigurationRequest'
      responses:
        200:
          content:
            text/plain:
              schema:
                type: string
          description: Save the app configuration
  /api/kernel/save_user_config:
    post:
      requestBody:
        content:
          application/json:
            schema:
              $ref: '#/components/schemas/SaveUserConfigurationRequest'
      responses:
        200:
          content:
            application/json:
              schema:
                $ref: '#/components/schemas/SuccessResponse'
          description: Update the user config on disk and in the kernel. Only allowed
            in edit mode.
  /api/kernel/scratchpad/run:
    post:
      requestBody:
        content:
          application/json:
            schema:
              $ref: '#/components/schemas/RunScratchpadRequest'
      responses:
        200:
          content:
            application/json:
              schema:
                $ref: '#/components/schemas/SuccessResponse'
          description: Run the scratchpad
  /api/kernel/set_cell_config:
    post:
      requestBody:
        content:
          application/json:
            schema:
              $ref: '#/components/schemas/SetCellConfigRequest'
      responses:
        200:
          content:
            application/json:
              schema:
                $ref: '#/components/schemas/SuccessResponse'
          description: Set the configuration of a cell
  /api/kernel/set_ui_element_value:
    post:
      requestBody:
        content:
          application/json:
            schema:
              $ref: '#/components/schemas/UpdateComponentValuesRequest'
      responses:
        200:
          content:
            application/json:
              schema:
                $ref: '#/components/schemas/SuccessResponse'
          description: Set UI element values
  /api/kernel/shutdown:
    post:
      responses:
        200:
          content:
            application/json:
              schema:
                $ref: '#/components/schemas/SuccessResponse'
          description: Shutdown the kernel
  /api/kernel/stdin:
    post:
      requestBody:
        content:
          application/json:
            schema:
              $ref: '#/components/schemas/StdinRequest'
      responses:
        200:
          content:
            application/json:
              schema:
                $ref: '#/components/schemas/SuccessResponse'
          description: Send input to the stdin stream
  /api/kernel/sync/cell_ids:
    post:
      requestBody:
        content:
          application/json:
            schema:
              $ref: '#/components/schemas/UpdateCellIdsRequest'
      responses:
        200:
          content:
            application/json:
              schema:
                $ref: '#/components/schemas/SuccessResponse'
          description: Sync cell ids
  /api/kernel/takeover:
    post:
      responses: null
      200:
        content:
          application/json:
            schema:
              properties:
                status:
                  type: string
              type: object
        description: Successfully closed existing sessions
  /api/packages/add:
    post:
      requestBody:
        content:
          application/json:
            schema:
              $ref: '#/components/schemas/AddPackageRequest'
      responses:
        200:
          content:
            application/json:
              schema:
                $ref: '#/components/schemas/PackageOperationResponse'
          description: Install package
  /api/packages/list:
    get:
      responses:
        200:
          content:
            application/json:
              schema:
                $ref: '#/components/schemas/ListPackagesResponse'
          description: List installed packages
  /api/packages/remove:
    post:
      requestBody:
        content:
          application/json:
            schema:
              $ref: '#/components/schemas/RemovePackageRequest'
      responses:
        200:
          content:
            application/json:
              schema:
                $ref: '#/components/schemas/PackageOperationResponse'
          description: Uninstall package
  /api/secrets/create:
    post:
      requestBody:
        content:
          application/json:
            schema:
              $ref: '#/components/schemas/CreateSecretRequest'
        required: true
      responses:
        200:
          content:
            application/json:
              schema:
                $ref: '#/components/schemas/BaseResponse'
          description: Create a secret
  /api/secrets/delete:
    post:
      responses:
        200:
          content:
            application/json:
              schema:
                $ref: '#/components/schemas/BaseResponse'
          description: Delete a secret
  /api/secrets/keys:
    post:
      requestBody:
        content:
          application/json:
            schema:
              $ref: '#/components/schemas/ListSecretKeysRequest'
        required: true
      responses:
        200:
          content:
            application/json:
              schema:
                $ref: '#/components/schemas/ListSecretKeysResponse'
          description: List all secret keys
  /api/status:
    get:
      responses:
        200:
          content:
            application/json:
              schema:
                properties:
                  filenames:
                    items:
                      type: string
                    type: array
                  lsp_running:
                    type: boolean
                  mode:
                    type: string
                  node_version:
                    type: string
                  requirements:
                    items:
                      type: string
                    type: array
                  sessions:
                    type: integer
                  status:
                    type: string
                  version:
                    type: string
                type: object
          description: Get the status of the application
  /api/status/connections:
    get:
      responses:
        200:
          content:
            application/json:
              schema:
                properties:
                  active:
                    type: integer
                type: object
          description: Get the number of active websocket connections
  /api/usage:
    get:
      responses:
        200:
          content:
            application/json:
              schema:
                properties:
                  cpu:
                    properties:
                      percent:
                        type: number
                    required:
                    - percent
                    type: object
                  kernel:
                    properties:
                      memory:
                        type: integer
                    type: object
                  memory:
                    properties:
                      available:
                        type: integer
                      free:
                        type: integer
                      percent:
                        type: number
                      total:
                        type: integer
                      used:
                        type: integer
                    required:
                    - total
                    - available
                    - percent
                    - used
                    - free
                    type: object
                  server:
                    properties:
                      memory:
                        type: integer
                    required:
                    - memory
                    type: object
                required:
                - memory
                - cpu
                type: object
          description: Get the current memory and CPU usage of the application
  /api/version:
    get:
      responses:
        200:
          content:
            text/plain:
              schema:
                type: string
          description: Get the version of the application
  /auth/login:
    post:
      requestBody:
        content:
          application/x-www-form-urlencoded:
            schema:
              properties:
                password:
                  description: Access token or password
                  type: string
              type: object
      responses:
        200:
          content:
            text/html:
              schema:
                type: string
          description: Login page
        302:
          description: Redirect to the next URL
          headers:
            Location:
              schema:
                type: string
      summary: Submit login form
      tags:
      - auth
<|MERGE_RESOLUTION|>--- conflicted
+++ resolved
@@ -1141,11 +1141,7 @@
           required:
           - width
           - auto_download
-<<<<<<< HEAD
-=======
           - sql_output
-          - _toplevel_fn
->>>>>>> 240ead59
           type: object
         capabilities:
           properties:
