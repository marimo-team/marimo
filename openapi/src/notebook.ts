/**
 * This file was auto-generated by openapi-typescript.
 * Do not make direct changes to the file.
 */

export type paths = Record<string, never>;
export type webhooks = Record<string, never>;
export interface components {
<<<<<<< HEAD
    schemas: {
        NotebookCell: {
            code: string | null;
            config: {
                column?: number | null;
                disabled?: boolean | null;
                hide_code?: boolean | null;
            };
            id: string | null;
            name: string | null;
        };
        NotebookCellConfig: {
            column?: number | null;
            disabled?: boolean | null;
            hide_code?: boolean | null;
        };
        NotebookMetadata: {
            marimo_version?: string | null;
        };
        NotebookV1: {
            cells: components["schemas"]["NotebookCell"][];
            metadata: components["schemas"]["NotebookMetadata"];
            /** @enum {string} */
            version: "1";
        };
=======
  schemas: {
    NotebookCell: {
      code: string | null;
      code_hash: string | null;
      config: {
        column?: number | null;
        disabled?: boolean | null;
        hide_code?: boolean | null;
      };
      id: string | null;
      name: string | null;
>>>>>>> ea585df9
    };
    responses: never;
    parameters: never;
    requestBodies: never;
    headers: never;
    pathItems: never;
}
export type $defs = Record<string, never>;
export type operations = Record<string, never>;<|MERGE_RESOLUTION|>--- conflicted
+++ resolved
@@ -6,37 +6,9 @@
 export type paths = Record<string, never>;
 export type webhooks = Record<string, never>;
 export interface components {
-<<<<<<< HEAD
-    schemas: {
-        NotebookCell: {
-            code: string | null;
-            config: {
-                column?: number | null;
-                disabled?: boolean | null;
-                hide_code?: boolean | null;
-            };
-            id: string | null;
-            name: string | null;
-        };
-        NotebookCellConfig: {
-            column?: number | null;
-            disabled?: boolean | null;
-            hide_code?: boolean | null;
-        };
-        NotebookMetadata: {
-            marimo_version?: string | null;
-        };
-        NotebookV1: {
-            cells: components["schemas"]["NotebookCell"][];
-            metadata: components["schemas"]["NotebookMetadata"];
-            /** @enum {string} */
-            version: "1";
-        };
-=======
   schemas: {
     NotebookCell: {
       code: string | null;
-      code_hash: string | null;
       config: {
         column?: number | null;
         disabled?: boolean | null;
@@ -44,13 +16,27 @@
       };
       id: string | null;
       name: string | null;
->>>>>>> ea585df9
     };
-    responses: never;
-    parameters: never;
-    requestBodies: never;
-    headers: never;
-    pathItems: never;
+    NotebookCellConfig: {
+      column?: number | null;
+      disabled?: boolean | null;
+      hide_code?: boolean | null;
+    };
+    NotebookMetadata: {
+      marimo_version?: string | null;
+    };
+    NotebookV1: {
+      cells: components["schemas"]["NotebookCell"][];
+      metadata: components["schemas"]["NotebookMetadata"];
+      /** @enum {string} */
+      version: "1";
+    };
+  };
+  responses: never;
+  parameters: never;
+  requestBodies: never;
+  headers: never;
+  pathItems: never;
 }
 export type $defs = Record<string, never>;
 export type operations = Record<string, never>;