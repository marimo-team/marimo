components:
  schemas:
    AddPackageRequest:
      description: 'This can be a remove package or a local package.


        Supported formats:


        httpx

        httpx==0.27.0

        httpx>=0.27.0

        git+https://github.com/encode/httpx

        https://files.pythonhosted.org/packages/5c/2d/3da5bdf4408b8b2800061c339f240c1802f2e82d55e50bd39c5a881f47f0/httpx-0.27.0.tar.gz

        /example/foo-0.1.0-py3-none-any.whl'
      properties:
        package:
          type: string
        upgrade:
          anyOf:
          - type: boolean
          - type: 'null'
          default: false
      required:
      - package
      title: AddPackageRequest
      type: object
    AiCompletionContext:
      properties:
        plainText:
          default: ''
          type: string
        schema:
          default: []
          items:
            $ref: '#/components/schemas/SchemaTable'
          type: array
        variables:
          default: []
          items:
            anyOf:
            - type: string
            - $ref: '#/components/schemas/VariableContext'
          type: array
      required: []
      title: AiCompletionContext
      type: object
    AiCompletionRequest:
      properties:
        code:
          type: string
        context:
          anyOf:
          - type: 'null'
          - $ref: '#/components/schemas/AiCompletionContext'
          default: null
        includeOtherCode:
          type: string
        language:
          default: python
          enum:
          - markdown
          - python
          - sql
        messages:
          default: []
          items:
            $ref: '#/components/schemas/ChatMessage'
          type: array
        prompt:
          type: string
        selectedText:
          anyOf:
          - type: string
          - type: 'null'
          default: null
      required:
      - prompt
      - includeOtherCode
      - code
      title: AiCompletionRequest
      type: object
    AiConfig:
      description: "Configuration options for AI.\n\n    **Keys.**\n\n    - `rules`:\
        \ custom rules to include in all AI completion prompts\n    - `max_tokens`:\
        \ the maximum number of tokens to use in AI completions\n    - `mode`: the\
        \ mode to use for AI completions. Can be one of: `\"ask\"` or `\"manual\"\
        `\n    - `inline_tooltip`: if `True`, enable inline AI tooltip suggestions\n\
        \    - `models`: the models to use for AI completions\n    - `open_ai`: the\
        \ OpenAI config\n    - `anthropic`: the Anthropic config\n    - `google`:\
        \ the Google AI config\n    - `bedrock`: the Bedrock config\n    - `azure`:\
        \ the Azure config\n    - `ollama`: the Ollama config\n    - `github`: the\
        \ GitHub config\n    - `openrouter`: the OpenRouter config\n    - `open_ai_compatible`:\
        \ the OpenAI-compatible config"
      properties:
        anthropic:
          $ref: '#/components/schemas/AnthropicConfig'
        azure:
          $ref: '#/components/schemas/OpenAiConfig'
        bedrock:
          $ref: '#/components/schemas/BedrockConfig'
        github:
          $ref: '#/components/schemas/GitHubConfig'
        google:
          $ref: '#/components/schemas/GoogleAiConfig'
        inline_tooltip:
          type: boolean
        max_tokens:
          type: integer
        mode:
          enum:
          - ask
          - manual
        models:
          $ref: '#/components/schemas/AiModelConfig'
        ollama:
          $ref: '#/components/schemas/OpenAiConfig'
        open_ai:
          $ref: '#/components/schemas/OpenAiConfig'
        open_ai_compatible:
          $ref: '#/components/schemas/OpenAiConfig'
        openrouter:
          $ref: '#/components/schemas/OpenAiConfig'
        rules:
          type: string
      required: []
      title: AiConfig
      type: object
    AiInlineCompletionRequest:
      properties:
        language:
          default: python
          enum:
          - markdown
          - python
          - sql
        prefix:
          type: string
        suffix:
          type: string
      required:
      - prefix
      - suffix
      title: AiInlineCompletionRequest
      type: object
    AiModelConfig:
      description: "Configuration options for an AI model.\n\n    **Keys.**\n\n  \
        \  - `chat_model`: the model to use for chat completions\n    - `edit_model`:\
        \ the model to use for edit completions\n    - `autocomplete_model`: the model\
        \ to use for code completion/autocomplete\n    - `displayed_models`: a list\
        \ of models to display in the UI\n    - `custom_models`: a list of custom\
        \ models to use that are not from the default list"
      properties:
        autocomplete_model:
          type: string
        chat_model:
          type: string
        custom_models:
          items:
            type: string
          type: array
        displayed_models:
          items:
            type: string
          type: array
        edit_model:
          type: string
      required:
      - custom_models
      - displayed_models
      title: AiModelConfig
      type: object
    Alert:
      properties:
        description:
          type: string
        op:
          enum:
          - alert
        title:
          type: string
        variant:
          anyOf:
          - enum:
            - danger
          - type: 'null'
          default: null
      required:
      - op
      - title
      - description
      title: Alert
      type: object
    AnthropicConfig:
      description: "Configuration options for Anthropic.\n\n    **Keys.**\n\n    -\
        \ `api_key`: the Anthropic API key"
      properties:
        api_key:
          type: string
      required: []
      title: AnthropicConfig
      type: object
    Banner:
      properties:
        action:
          anyOf:
          - enum:
            - restart
          - type: 'null'
          default: null
        description:
          type: string
        op:
          enum:
          - banner
        title:
          type: string
        variant:
          anyOf:
          - enum:
            - danger
          - type: 'null'
          default: null
      required:
      - op
      - title
      - description
      title: Banner
      type: object
    BaseResponse:
      properties:
        success:
          type: boolean
      required:
      - success
      title: BaseResponse
      type: object
    BasedpyrightServerConfig:
      description: 'Configuration options for basedpyright Language Server.


        basedpyright handles completion, hover, go-to-definition, and diagnostics,

        but we only use it for diagnostics.'
      properties:
        enabled:
          type: boolean
      required: []
      title: BasedpyrightServerConfig
      type: object
    BedrockConfig:
      description: "Configuration options for Bedrock.\n\n    **Keys.**\n\n    - `profile_name`:\
        \ the AWS profile to use\n    - `region_name`: the AWS region to use\n   \
        \ - `aws_access_key_id`: the AWS access key ID\n    - `aws_secret_access_key`:\
        \ the AWS secret access key"
      properties:
        aws_access_key_id:
          type: string
        aws_secret_access_key:
          type: string
        profile_name:
          type: string
        region_name:
          type: string
      required: []
      title: BedrockConfig
      type: object
    CellChannel:
      description: The channel of a cell's output.
      enum:
      - marimo-error
      - media
      - output
      - pdb
      - stderr
      - stdin
      - stdout
      title: CellChannel
    CellConfig:
      description: 'Internal representation of a cell''s configuration.

        This is not part of the public API.'
      properties:
        column:
          anyOf:
          - type: integer
          - type: 'null'
          default: null
        disabled:
          default: false
          type: boolean
        hide_code:
          default: false
          type: boolean
      required: []
      title: CellConfig
      type: object
    CellOp:
      description: "Op to transition a cell.\n\n    A CellOp's data has some optional\
        \ fields:\n\n    output        - a CellOutput\n    console       - a CellOutput\
        \ (console msg to append), or a list of\n                    CellOutputs\n\
        \    status        - execution status\n    stale_inputs  - whether the cell\
        \ has stale inputs (variables, modules, ...)\n    run_id        - the run\
        \ associated with this cell.\n    serialization - the serialization status\
        \ of the cell\n\n    Omitting a field means that its value should be unchanged!\n\
        \n    And one required field:\n\n    cell_id - the cell id"
      properties:
        cell_id:
          type: string
        console:
          anyOf:
          - items:
              $ref: '#/components/schemas/CellOutput'
            type: array
          - type: 'null'
          - $ref: '#/components/schemas/CellOutput'
          default: null
        op:
          enum:
          - cell-op
        output:
          anyOf:
          - type: 'null'
          - $ref: '#/components/schemas/CellOutput'
          default: null
        run_id:
          anyOf:
          - type: string
          - type: 'null'
          default: null
        serialization:
          anyOf:
          - type: string
          - type: 'null'
          default: null
        stale_inputs:
          anyOf:
          - type: boolean
          - type: 'null'
          default: null
        status:
          anyOf:
          - enum:
            - disabled-transitively
            - idle
            - queued
            - running
          - type: 'null'
          default: null
        timestamp:
          type: number
      required:
      - op
      - cell_id
      title: CellOp
      type: object
    CellOutput:
      properties:
        channel:
          $ref: '#/components/schemas/CellChannel'
        data:
          anyOf:
          - type: string
          - items:
              anyOf:
              - $ref: '#/components/schemas/SetupRootError'
              - $ref: '#/components/schemas/CycleError'
              - $ref: '#/components/schemas/MultipleDefinitionError'
              - $ref: '#/components/schemas/ImportStarError'
              - $ref: '#/components/schemas/MarimoAncestorStoppedError'
              - $ref: '#/components/schemas/MarimoAncestorPreventedError'
              - $ref: '#/components/schemas/MarimoExceptionRaisedError'
              - $ref: '#/components/schemas/MarimoStrictExecutionError'
              - $ref: '#/components/schemas/MarimoInterruptionError'
              - $ref: '#/components/schemas/MarimoSyntaxError'
              - $ref: '#/components/schemas/MarimoInternalError'
              - $ref: '#/components/schemas/MarimoSQLError'
              - $ref: '#/components/schemas/UnknownError'
              discriminator:
                mapping:
                  ancestor-prevented: '#/components/schemas/MarimoAncestorPreventedError'
                  ancestor-stopped: '#/components/schemas/MarimoAncestorStoppedError'
                  cycle: '#/components/schemas/CycleError'
                  exception: '#/components/schemas/MarimoExceptionRaisedError'
                  import-star: '#/components/schemas/ImportStarError'
                  internal: '#/components/schemas/MarimoInternalError'
                  interruption: '#/components/schemas/MarimoInterruptionError'
                  multiple-defs: '#/components/schemas/MultipleDefinitionError'
                  setup-refs: '#/components/schemas/SetupRootError'
                  sql-error: '#/components/schemas/MarimoSQLError'
                  strict-exception: '#/components/schemas/MarimoStrictExecutionError'
                  syntax: '#/components/schemas/MarimoSyntaxError'
                  unknown: '#/components/schemas/UnknownError'
                propertyName: type
            type: array
          - type: object
        mimetype:
          enum:
          - application/json
          - application/vnd.jupyter.widget-view+json
          - application/vnd.marimo+error
          - application/vnd.marimo+mimebundle
          - application/vnd.marimo+traceback
          - application/vnd.vega.v5+json
          - application/vnd.vegalite.v5+json
          - image/avif
          - image/bmp
          - image/gif
          - image/jpeg
          - image/png
          - image/svg+xml
          - image/tiff
          - text/csv
          - text/html
          - text/latex
          - text/markdown
          - text/plain
          - video/mp4
          - video/mpeg
        timestamp:
          type: number
      required:
      - channel
      - mimetype
      - data
      title: CellOutput
      type: object
    ChatAttachment:
      properties:
        content_type:
          anyOf:
          - type: string
          - type: 'null'
          default: null
        name:
          default: attachment
          type: string
        url:
          type: string
      required:
      - url
      title: ChatAttachment
      type: object
    ChatMessage:
      description: A message in a chat.
      properties:
        attachments:
          anyOf:
          - items:
              $ref: '#/components/schemas/ChatAttachment'
            type: array
          - type: 'null'
          default: null
        content: {}
        parts:
          anyOf:
          - items:
              type: object
            type: array
          - type: 'null'
          default: null
        role:
          enum:
          - assistant
          - system
          - user
      required:
      - role
      - content
      title: ChatMessage
      type: object
    ChatRequest:
      properties:
        context:
          $ref: '#/components/schemas/AiCompletionContext'
        includeOtherCode:
          type: string
        messages:
          items:
            $ref: '#/components/schemas/ChatMessage'
          type: array
        model:
          anyOf:
          - type: string
          - type: 'null'
          default: null
        tools:
          anyOf:
          - items:
              $ref: '#/components/schemas/ToolDefinition'
            type: array
          - type: 'null'
          default: null
        variables:
          anyOf:
          - items:
              anyOf:
              - type: string
              - $ref: '#/components/schemas/VariableContext'
            type: array
          - type: 'null'
          default: null
      required:
      - context
      - includeOtherCode
      - messages
      title: ChatRequest
      type: object
    CodeCompletionRequest:
      properties:
        cellId:
          type: string
        document:
          type: string
        id:
          type: string
      required:
      - id
      - document
      - cellId
      title: CodeCompletionRequest
      type: object
    ColumnStats:
      description: Represents stats for a column in a data table.
      properties:
        'false':
          anyOf:
          - type: integer
          - type: 'null'
          default: null
        max:
          anyOf:
          - {}
          - type: 'null'
          default: null
        mean:
          anyOf:
          - {}
          - type: 'null'
          default: null
        median:
          anyOf:
          - {}
          - type: 'null'
          default: null
        min:
          anyOf:
          - {}
          - type: 'null'
          default: null
        nulls:
          anyOf:
          - type: integer
          - type: 'null'
          default: null
        p25:
          anyOf:
          - {}
          - type: 'null'
          default: null
        p5:
          anyOf:
          - {}
          - type: 'null'
          default: null
        p75:
          anyOf:
          - {}
          - type: 'null'
          default: null
        p95:
          anyOf:
          - {}
          - type: 'null'
          default: null
        std:
          anyOf:
          - {}
          - type: 'null'
          default: null
        total:
          anyOf:
          - type: integer
          - type: 'null'
          default: null
        'true':
          anyOf:
          - type: integer
          - type: 'null'
          default: null
        unique:
          anyOf:
          - type: integer
          - type: 'null'
          default: null
      required: []
      title: ColumnStats
      type: object
    CompletedRun:
      description: Written on run completion (of submitted cells and their descendants.
      properties:
        op:
          enum:
          - completed-run
      required:
      - op
      title: CompletedRun
      type: object
    CompletionConfig:
      description: "Configuration for code completion.\n\n    A dict with key/value\
        \ pairs configuring code completion in the marimo\n    editor.\n\n    **Keys.**\n\
        \n    - `activate_on_typing`: if `False`, completion won't activate\n    until\
        \ the completion hotkey is entered\n    - `copilot`: one of `\"github\"`,\
        \ `\"codeium\"`, or `\"custom\"`\n    - `codeium_api_key`: the Codeium API\
        \ key"
      properties:
        activate_on_typing:
          type: boolean
        api_key:
          anyOf:
          - type: string
          - type: 'null'
        base_url:
          anyOf:
          - type: string
          - type: 'null'
        codeium_api_key:
          anyOf:
          - type: string
          - type: 'null'
        copilot:
          anyOf:
          - type: boolean
          - enum:
            - codeium
            - custom
            - github
        model:
          anyOf:
          - type: string
          - type: 'null'
      required:
      - activate_on_typing
      - copilot
      title: CompletionConfig
      type: object
    CompletionOption:
      properties:
        completion_info:
          anyOf:
          - type: string
          - type: 'null'
        name:
          type: string
        type:
          type: string
      required:
      - name
      - type
      - completion_info
      title: CompletionOption
      type: object
    CompletionResult:
      description: Code completion result.
      properties:
        completion_id:
          type: string
        op:
          enum:
          - completion-result
        options:
          items:
            $ref: '#/components/schemas/CompletionOption'
          type: array
        prefix_length:
          type: integer
      required:
      - op
      - completion_id
      - prefix_length
      - options
      title: CompletionResult
      type: object
    CopyNotebookRequest:
      properties:
        destination:
          type: string
        source:
          type: string
      required:
      - source
      - destination
      title: CopyNotebookRequest
      type: object
    CreateSecretRequest:
      properties:
        key:
          type: string
        name:
          type: string
        provider:
          enum:
          - dotenv
          - env
        value:
          type: string
      required:
      - key
      - value
      - provider
      - name
      title: CreateSecretRequest
      type: object
    CycleError:
      properties:
        edges_with_vars:
          items:
            items: false
            maxItems: 3
            minItems: 3
            prefixItems:
            - type: string
            - items:
                type: string
              type: array
            - type: string
            type: array
          type: array
        type:
          enum:
          - cycle
      required:
      - type
      - edges_with_vars
      title: CycleError
      type: object
    DataColumnPreview:
      description: Preview of a column in a dataset.
      properties:
        chart_code:
          anyOf:
          - type: string
          - type: 'null'
          default: null
        chart_spec:
          anyOf:
          - type: string
          - type: 'null'
          default: null
        column_name:
          default: ''
          type: string
        error:
          anyOf:
          - type: string
          - type: 'null'
          default: null
        missing_packages:
          anyOf:
          - items:
              type: string
            type: array
          - type: 'null'
          default: null
        op:
          enum:
          - data-column-preview
        stats:
          anyOf:
          - type: 'null'
          - $ref: '#/components/schemas/ColumnStats'
          default: null
        table_name:
          default: ''
          type: string
      required:
      - op
      title: DataColumnPreview
      type: object
    DataSourceConnection:
      description: "Represents a data source connection.\n\nAttributes:\n    source\
        \ (str): The source of the data source connection. E.g 'postgres'.\n    dialect\
        \ (str): The dialect of the data source connection. E.g 'postgresql'.\n  \
        \  name (str): The name of the data source connection. E.g 'engine'.\n   \
        \ display_name (str): The display name of the data source connection. E.g\
        \ 'PostgresQL (engine)'.\n    databases (List[Database]): The databases in\
        \ the data source connection.\n    default_database (Optional[str]): The default\
        \ database in the data source connection.\n    default_schema (Optional[str]):\
        \ The default schema in the data source connection."
      properties:
        databases:
          items:
            $ref: '#/components/schemas/Database'
          type: array
        default_database:
          anyOf:
          - type: string
          - type: 'null'
          default: null
        default_schema:
          anyOf:
          - type: string
          - type: 'null'
          default: null
        dialect:
          type: string
        display_name:
          type: string
        name:
          type: string
        source:
          type: string
      required:
      - source
      - dialect
      - name
      - display_name
      - databases
      title: DataSourceConnection
      type: object
    DataSourceConnections:
      properties:
        connections:
          items:
            $ref: '#/components/schemas/DataSourceConnection'
          type: array
        op:
          enum:
          - data-source-connections
      required:
      - op
      - connections
      title: DataSourceConnections
      type: object
    DataTable:
      description: "Represents a data table.\n\nAttributes:\n    source_type (DataTableSource):\
        \ Type of data source ('local', 'duckdb', 'connection').\n    source (str):\
        \ Can be dialect, or source db name.\n    name (str): Name of the data table.\n\
        \    num_rows (Optional[int]): Total number of rows in the table, if known.\n\
        \    num_columns (Optional[int]): Total number of columns in the table, if\
        \ known.\n    variable_name (Optional[VariableName]): Variable name referencing\
        \ this table in code.\n    columns (List[DataTableColumn]): List of column\
        \ definitions and metadata.\n    engine (Optional[VariableName]): Database\
        \ engine or connection handler, if any.\n    type (DataTableType): Table type,\
        \ either 'table' or 'view'. Defaults to 'table'.\n    primary_keys (Optional[List[str]]):\
        \ Column names used as primary keys, if any.\n    indexes (Optional[List[str]]):\
        \ Column names used as indexes, if any."
      properties:
        columns:
          items:
            $ref: '#/components/schemas/DataTableColumn'
          type: array
        engine:
          anyOf:
          - type: string
          - type: 'null'
          default: null
        indexes:
          anyOf:
          - items:
              type: string
            type: array
          - type: 'null'
          default: null
        name:
          type: string
        num_columns:
          anyOf:
          - type: integer
          - type: 'null'
        num_rows:
          anyOf:
          - type: integer
          - type: 'null'
        primary_keys:
          anyOf:
          - items:
              type: string
            type: array
          - type: 'null'
          default: null
        source:
          type: string
        source_type:
          enum:
          - catalog
          - connection
          - duckdb
          - local
        type:
          default: table
          enum:
          - table
          - view
        variable_name:
          anyOf:
          - type: string
          - type: 'null'
      required:
      - source_type
      - source
      - name
      - num_rows
      - num_columns
      - variable_name
      - columns
      title: DataTable
      type: object
    DataTableColumn:
      description: "Represents a column in a data table.\n\nAttributes:\n    name\
        \ (str): The name of the column.\n    type (DataType): The data type of the\
        \ column.\n    external_type (ExternalDataType): The raw data type of the\
        \ column.\n    sample_values (List[Any]): The sample values of the column."
      properties:
        external_type:
          type: string
        name:
          type: string
        sample_values:
          type: array
        type:
          enum:
          - boolean
          - date
          - datetime
          - integer
          - number
          - string
          - time
          - unknown
      required:
      - name
      - type
      - external_type
      - sample_values
      title: DataTableColumn
      type: object
    Database:
      description: "Represents a collection of schemas.\n\nAttributes:\n    name (str):\
        \ The name of the database\n    dialect (str): The dialect of the database\n\
        \    schemas (List[Schema]): List of schemas in the database\n    engine (Optional[VariableName]):\
        \ Database engine or connection handler, if any."
      properties:
        dialect:
          type: string
        engine:
          anyOf:
          - type: string
          - type: 'null'
          default: null
        name:
          type: string
        schemas:
          items:
            $ref: '#/components/schemas/Schema'
          type: array
      required:
      - name
      - dialect
      - schemas
      title: Database
      type: object
    Datasets:
      description: List of datasets.
      properties:
        clear_channel:
          anyOf:
          - enum:
            - catalog
            - connection
            - duckdb
            - local
          - type: 'null'
          default: null
        op:
          enum:
          - datasets
        tables:
          items:
            $ref: '#/components/schemas/DataTable'
          type: array
      required:
      - op
      - tables
      title: Datasets
      type: object
    DatasourcesConfig:
      description: "Configuration for datasources panel.\n\n    **Keys.**\n\n    -\
        \ `auto_discover_schemas`: if `True`, include schemas in the datasource\n\
        \    - `auto_discover_tables`: if `True`, include tables in the datasource\n\
        \    - `auto_discover_columns`: if `True`, include columns & table metadata\
        \ in the datasource"
      properties:
        auto_discover_columns:
          anyOf:
          - type: boolean
          - enum:
            - auto
        auto_discover_schemas:
          anyOf:
          - type: boolean
          - enum:
            - auto
        auto_discover_tables:
          anyOf:
          - type: boolean
          - enum:
            - auto
      required: []
      title: DatasourcesConfig
      type: object
    DeleteCellRequest:
      properties:
        cellId:
          type: string
      required:
      - cellId
      title: DeleteCellRequest
      type: object
    DeleteSecretRequest:
      properties:
        key:
          type: string
      required:
      - key
      title: DeleteSecretRequest
      type: object
    DependencyTreeNode:
      properties:
        dependencies:
          items:
            $ref: '#/components/schemas/DependencyTreeNode'
          type: array
        name:
          type: string
        tags:
          items:
            additionalProperties:
              type: string
            type: object
          type: array
        version:
          anyOf:
          - type: string
          - type: 'null'
      required:
      - name
      - version
      - tags
      - dependencies
      title: DependencyTreeNode
      type: object
    DependencyTreeResponse:
      properties:
        tree:
          anyOf:
          - type: 'null'
          - $ref: '#/components/schemas/DependencyTreeNode'
      required:
      - tree
      title: DependencyTreeResponse
      type: object
    DiagnosticsConfig:
      description: "Configuration options for diagnostics.\n\n    **Keys.**\n\n  \
        \  - `enabled`: if `True`, diagnostics will be shown in the editor"
      properties:
        enabled:
          type: boolean
      required: []
      title: DiagnosticsConfig
      type: object
    DisplayConfig:
      description: "Configuration for display.\n\n    **Keys.**\n\n    - `theme`:\
        \ `\"light\"`, `\"dark\"`, or `\"system\"`\n    - `code_editor_font_size`:\
        \ font size for the code editor\n    - `cell_output`: `\"above\"` or `\"below\"\
        `\n    - `dataframes`: `\"rich\"` or `\"plain\"`\n    - `custom_css`: list\
        \ of paths to custom CSS files\n    - `default_table_page_size`: default number\
        \ of rows to display in tables\n    - `default_table_max_columns`: default\
        \ maximum number of columns to display in tables\n    - `reference_highlighting`:\
        \ if `True`, highlight reactive variable references\n    - `locale`: locale\
        \ for date formatting and internationalization (e.g., \"en-US\", \"en-GB\"\
        , \"de-DE\")"
      properties:
        cell_output:
          enum:
          - above
          - below
        code_editor_font_size:
          type: integer
        custom_css:
          items:
            type: string
          type: array
        dataframes:
          enum:
          - plain
          - rich
        default_table_max_columns:
          type: integer
        default_table_page_size:
          type: integer
        default_width:
          enum:
          - columns
          - compact
          - full
          - medium
          - normal
        locale:
          anyOf:
          - type: string
          - type: 'null'
        reference_highlighting:
          type: boolean
        theme:
          enum:
          - dark
          - light
          - system
      required:
      - cell_output
      - code_editor_font_size
      - dataframes
      - default_table_max_columns
      - default_table_page_size
      - default_width
      - theme
      title: DisplayConfig
      type: object
    ExecuteMultipleRequest:
      properties:
        cellIds:
          items:
            type: string
          type: array
        codes:
          items:
            type: string
          type: array
        request:
          anyOf:
          - $ref: '#/components/schemas/HTTPRequest'
          - type: 'null'
          default: null
        timestamp:
          type: number
      required:
      - cellIds
      - codes
      title: ExecuteMultipleRequest
      type: object
    ExecuteScratchpadRequest:
      properties:
        code:
          type: string
        request:
          anyOf:
          - $ref: '#/components/schemas/HTTPRequest'
          - type: 'null'
          default: null
      required:
      - code
      title: ExecuteScratchpadRequest
      type: object
    ExecuteStaleRequest:
      properties:
        request:
          anyOf:
          - $ref: '#/components/schemas/HTTPRequest'
          - type: 'null'
          default: null
      required: []
      title: ExecuteStaleRequest
      type: object
    ExecutionRequest:
      properties:
        cellId:
          type: string
        code:
          type: string
        request:
          anyOf:
          - $ref: '#/components/schemas/HTTPRequest'
          - type: 'null'
          default: null
        timestamp:
          type: number
      required:
      - cellId
      - code
      title: ExecutionRequest
      type: object
    ExportAsHTMLRequest:
      properties:
        assetUrl:
          anyOf:
          - type: string
          - type: 'null'
          default: null
        download:
          type: boolean
        files:
          items:
            type: string
          type: array
        includeCode:
          type: boolean
      required:
      - download
      - files
      - includeCode
      title: ExportAsHTMLRequest
      type: object
    ExportAsIPYNBRequest:
      properties:
        download:
          type: boolean
      required:
      - download
      title: ExportAsIPYNBRequest
      type: object
    ExportAsMarkdownRequest:
      properties:
        download:
          type: boolean
      required:
      - download
      title: ExportAsMarkdownRequest
      type: object
    ExportAsScriptRequest:
      properties:
        download:
          type: boolean
      required:
      - download
      title: ExportAsScriptRequest
      type: object
    FileCreateRequest:
      properties:
        contents:
          anyOf:
          - type: string
          - type: 'null'
          default: null
        name:
          type: string
        path:
          type: string
        type:
          enum:
          - directory
          - file
      required:
      - path
      - type
      - name
      title: FileCreateRequest
      type: object
    FileCreateResponse:
      properties:
        info:
          anyOf:
          - type: 'null'
          - $ref: '#/components/schemas/FileInfo'
          default: null
        message:
          anyOf:
          - type: string
          - type: 'null'
          default: null
        success:
          type: boolean
      required:
      - success
      title: FileCreateResponse
      type: object
    FileDeleteRequest:
      properties:
        path:
          type: string
      required:
      - path
      title: FileDeleteRequest
      type: object
    FileDeleteResponse:
      properties:
        message:
          anyOf:
          - type: string
          - type: 'null'
          default: null
        success:
          type: boolean
      required:
      - success
      title: FileDeleteResponse
      type: object
    FileDetailsRequest:
      properties:
        path:
          type: string
      required:
      - path
      title: FileDetailsRequest
      type: object
    FileDetailsResponse:
      properties:
        contents:
          anyOf:
          - type: string
          - type: 'null'
          default: null
        file:
          $ref: '#/components/schemas/FileInfo'
        mimeType:
          anyOf:
          - type: string
          - type: 'null'
          default: null
      required:
      - file
      title: FileDetailsResponse
      type: object
    FileInfo:
      properties:
        children:
          default: []
          items:
            $ref: '#/components/schemas/FileInfo'
          type: array
        id:
          type: string
        isDirectory:
          type: boolean
        isMarimoFile:
          type: boolean
        lastModified:
          anyOf:
          - type: number
          - type: 'null'
          default: null
        name:
          type: string
        path:
          type: string
      required:
      - id
      - path
      - name
      - isDirectory
      - isMarimoFile
      title: FileInfo
      type: object
    FileListRequest:
      properties:
        path:
          anyOf:
          - type: string
          - type: 'null'
          default: null
      required: []
      title: FileListRequest
      type: object
    FileListResponse:
      properties:
        files:
          items:
            $ref: '#/components/schemas/FileInfo'
          type: array
        root:
          type: string
      required:
      - files
      - root
      title: FileListResponse
      type: object
    FileMoveRequest:
      properties:
        newPath:
          type: string
        path:
          type: string
      required:
      - path
      - newPath
      title: FileMoveRequest
      type: object
    FileMoveResponse:
      properties:
        info:
          anyOf:
          - type: 'null'
          - $ref: '#/components/schemas/FileInfo'
          default: null
        message:
          anyOf:
          - type: string
          - type: 'null'
          default: null
        success:
          type: boolean
      required:
      - success
      title: FileMoveResponse
      type: object
    FileOpenRequest:
      properties:
        lineNumber:
          anyOf:
          - type: integer
          - type: 'null'
          default: null
        path:
          type: string
      required:
      - path
      title: FileOpenRequest
      type: object
    FileSearchRequest:
      properties:
        depth:
          default: 3
          type: integer
        includeDirectories:
          default: true
          type: boolean
        includeFiles:
          default: true
          type: boolean
        limit:
          default: 100
          type: integer
        path:
          anyOf:
          - type: string
          - type: 'null'
          default: null
        query:
          type: string
      required:
      - query
      title: FileSearchRequest
      type: object
    FileSearchResponse:
      properties:
        files:
          items:
            $ref: '#/components/schemas/FileInfo'
          type: array
        query:
          type: string
        totalFound:
          type: integer
      required:
      - files
      - query
      - totalFound
      title: FileSearchResponse
      type: object
    FileUpdateRequest:
      properties:
        contents:
          type: string
        path:
          type: string
      required:
      - path
      - contents
      title: FileUpdateRequest
      type: object
    FileUpdateResponse:
      properties:
        info:
          anyOf:
          - type: 'null'
          - $ref: '#/components/schemas/FileInfo'
          default: null
        message:
          anyOf:
          - type: string
          - type: 'null'
          default: null
        success:
          type: boolean
      required:
      - success
      title: FileUpdateResponse
      type: object
    FocusCell:
      properties:
        cell_id:
          type: string
        op:
          enum:
          - focus-cell
      required:
      - op
      - cell_id
      title: FocusCell
      type: object
    FormatRequest:
      properties:
        codes:
          additionalProperties:
            type: string
          type: object
        lineLength:
          type: integer
      required:
      - codes
      - lineLength
      title: FormatRequest
      type: object
    FormatResponse:
      properties:
        codes:
          additionalProperties:
            type: string
          type: object
      required:
      - codes
      title: FormatResponse
      type: object
    FormattingConfig:
      description: "Configuration for code formatting.\n\n    **Keys.**\n\n    - `line_length`:\
        \ max line length"
      properties:
        line_length:
          type: integer
      required:
      - line_length
      title: FormattingConfig
      type: object
    FunctionCallRequest:
      properties:
        args:
          type: object
        functionCallId:
          type: string
        functionName:
          type: string
        namespace:
          type: string
      required:
      - functionCallId
      - namespace
      - functionName
      - args
      title: FunctionCallRequest
      type: object
    FunctionCallResult:
      description: Result of calling a function.
      properties:
        function_call_id:
          type: string
        op:
          enum:
          - function-call-result
        return_value: {}
        status:
          $ref: '#/components/schemas/HumanReadableStatus'
      required:
      - op
      - function_call_id
      - return_value
      - status
      title: FunctionCallResult
      type: object
    GitHubConfig:
      description: "Configuration options for GitHub.\n\n    **Keys.**\n\n    - `api_key`:\
        \ the GitHub API token\n    - `base_url`: the base URL for the API"
      properties:
        api_key:
          type: string
        base_url:
          type: string
      required: []
      title: GitHubConfig
      type: object
    GoogleAiConfig:
      description: "Configuration options for Google AI.\n\n    **Keys.**\n\n    -\
        \ `api_key`: the Google AI API key"
      properties:
        api_key:
          type: string
      required: []
      title: GoogleAiConfig
      type: object
    HTTPRequest:
      properties:
        baseUrl:
          additionalProperties: {}
          type: object
        cookies:
          additionalProperties:
            type: string
          type: object
        headers:
          additionalProperties:
            type: string
          type: object
        meta:
          additionalProperties: {}
          type: object
        pathParams:
          additionalProperties: {}
          type: object
        queryParams:
          additionalProperties:
            items:
              type: string
            type: array
          type: object
        url:
          additionalProperties: {}
          type: object
        user: {}
      required:
      - url
      - baseUrl
      - headers
      - queryParams
      - pathParams
      - cookies
      - meta
      - user
      type: object
    HumanReadableStatus:
      description: Human-readable status.
      properties:
        code:
          enum:
          - error
          - ok
        message:
          anyOf:
          - type: string
          - type: 'null'
          default: null
        title:
          anyOf:
          - type: string
          - type: 'null'
          default: null
      required:
      - code
      title: HumanReadableStatus
      type: object
    ImportStarError:
      properties:
        msg:
          type: string
        type:
          enum:
          - import-star
      required:
      - type
      - msg
      title: ImportStarError
      type: object
    InstallMissingPackagesRequest:
      properties:
        manager:
          type: string
        versions:
          additionalProperties:
            type: string
          type: object
      required:
      - manager
      - versions
      title: InstallMissingPackagesRequest
      type: object
    InstallingPackageAlert:
      properties:
        log_status:
          anyOf:
          - enum:
            - append
            - done
            - start
          - type: 'null'
          default: null
        logs:
          anyOf:
          - additionalProperties:
              type: string
            type: object
          - type: 'null'
          default: null
        op:
          enum:
          - installing-package-alert
        packages:
          additionalProperties:
            enum:
            - failed
            - installed
            - installing
            - queued
          type: object
      required:
      - op
      - packages
      title: InstallingPackageAlert
      type: object
    InstantiateRequest:
      properties:
        autoRun:
          default: true
          type: boolean
        objectIds:
          items:
            type: string
          type: array
        values:
          type: array
      required:
      - objectIds
      - values
      title: InstantiateRequest
      type: object
    Interrupted:
      description: Written when the kernel is interrupted by the user.
      properties:
        op:
          enum:
          - interrupted
      required:
      - op
      title: Interrupted
      type: object
    InvokeAiToolRequest:
      properties:
        arguments:
          type: object
        toolName:
          type: string
      required:
      - toolName
      - arguments
      title: InvokeAiToolRequest
      type: object
    InvokeAiToolResponse:
      properties:
        error:
          anyOf:
          - type: string
          - type: 'null'
          default: null
        result: {}
        success:
          type: boolean
        toolName:
          type: string
      required:
      - success
      - toolName
      - result
      title: InvokeAiToolResponse
      type: object
    KernelCapabilities:
      properties:
        basedpyright:
          default: false
          type: boolean
        pylsp:
          default: false
          type: boolean
        terminal:
          default: false
          type: boolean
        ty:
          default: false
          type: boolean
      required: []
      title: KernelCapabilities
      type: object
    KernelReady:
      description: Kernel is ready for execution.
      properties:
        app_config:
          $ref: '#/components/schemas/_AppConfig'
        capabilities:
          $ref: '#/components/schemas/KernelCapabilities'
        cell_ids:
          items:
            type: string
          type: array
        codes:
          items:
            type: string
          type: array
        configs:
          items:
            $ref: '#/components/schemas/CellConfig'
          type: array
        kiosk:
          type: boolean
        last_executed_code:
          anyOf:
          - additionalProperties:
              type: string
            type: object
          - type: 'null'
        last_execution_time:
          anyOf:
          - additionalProperties:
              type: number
            type: object
          - type: 'null'
        layout:
          anyOf:
          - $ref: '#/components/schemas/LayoutConfig'
          - type: 'null'
        names:
          items:
            type: string
          type: array
        op:
          enum:
          - kernel-ready
        resumed:
          type: boolean
        ui_values:
          anyOf:
          - type: object
          - type: 'null'
      required:
      - op
      - cell_ids
      - codes
      - names
      - layout
      - configs
      - resumed
      - ui_values
      - last_executed_code
      - last_execution_time
      - app_config
      - kiosk
      - capabilities
      title: KernelReady
      type: object
    KeymapConfig:
      description: "Configuration for keymaps.\n\n    **Keys.**\n\n    - `preset`:\
        \ one of `\"default\"` or `\"vim\"`\n    - `overrides`: a dict of keymap actions\
        \ to their keymap override\n    - `vimrc`: path to a vimrc file to load keymaps\
        \ from\n    - `destructive_delete`: if `True`, allows deleting cells with\
        \ content."
      properties:
        destructive_delete:
          type: boolean
        overrides:
          additionalProperties:
            type: string
          type: object
        preset:
          enum:
          - default
          - vim
        vimrc:
          anyOf:
          - type: string
          - type: 'null'
      required:
      - preset
      title: KeymapConfig
      type: object
    KnownUnions:
      properties:
        data_type:
          enum:
          - boolean
          - date
          - datetime
          - integer
          - number
          - string
          - time
          - unknown
        error:
          anyOf:
          - $ref: '#/components/schemas/SetupRootError'
          - $ref: '#/components/schemas/CycleError'
          - $ref: '#/components/schemas/MultipleDefinitionError'
          - $ref: '#/components/schemas/ImportStarError'
          - $ref: '#/components/schemas/MarimoAncestorStoppedError'
          - $ref: '#/components/schemas/MarimoAncestorPreventedError'
          - $ref: '#/components/schemas/MarimoExceptionRaisedError'
          - $ref: '#/components/schemas/MarimoStrictExecutionError'
          - $ref: '#/components/schemas/MarimoInterruptionError'
          - $ref: '#/components/schemas/MarimoSyntaxError'
          - $ref: '#/components/schemas/MarimoInternalError'
          - $ref: '#/components/schemas/MarimoSQLError'
          - $ref: '#/components/schemas/UnknownError'
          discriminator:
            mapping:
              ancestor-prevented: '#/components/schemas/MarimoAncestorPreventedError'
              ancestor-stopped: '#/components/schemas/MarimoAncestorStoppedError'
              cycle: '#/components/schemas/CycleError'
              exception: '#/components/schemas/MarimoExceptionRaisedError'
              import-star: '#/components/schemas/ImportStarError'
              internal: '#/components/schemas/MarimoInternalError'
              interruption: '#/components/schemas/MarimoInterruptionError'
              multiple-defs: '#/components/schemas/MultipleDefinitionError'
              setup-refs: '#/components/schemas/SetupRootError'
              sql-error: '#/components/schemas/MarimoSQLError'
              strict-exception: '#/components/schemas/MarimoStrictExecutionError'
              syntax: '#/components/schemas/MarimoSyntaxError'
              unknown: '#/components/schemas/UnknownError'
            propertyName: type
        operation:
          anyOf:
          - $ref: '#/components/schemas/CellOp'
          - $ref: '#/components/schemas/FunctionCallResult'
          - $ref: '#/components/schemas/SendUIElementMessage'
          - $ref: '#/components/schemas/RemoveUIElements'
          - $ref: '#/components/schemas/Reload'
          - $ref: '#/components/schemas/Reconnected'
          - $ref: '#/components/schemas/Interrupted'
          - $ref: '#/components/schemas/CompletedRun'
          - $ref: '#/components/schemas/KernelReady'
          - $ref: '#/components/schemas/CompletionResult'
          - $ref: '#/components/schemas/Alert'
          - $ref: '#/components/schemas/Banner'
          - $ref: '#/components/schemas/MissingPackageAlert'
          - $ref: '#/components/schemas/InstallingPackageAlert'
          - $ref: '#/components/schemas/StartupLogs'
          - $ref: '#/components/schemas/Variables'
          - $ref: '#/components/schemas/VariableValues'
          - $ref: '#/components/schemas/QueryParamsSet'
          - $ref: '#/components/schemas/QueryParamsAppend'
          - $ref: '#/components/schemas/QueryParamsDelete'
          - $ref: '#/components/schemas/QueryParamsClear'
          - $ref: '#/components/schemas/Datasets'
          - $ref: '#/components/schemas/DataColumnPreview'
          - $ref: '#/components/schemas/SQLTablePreview'
          - $ref: '#/components/schemas/SQLTableListPreview'
          - $ref: '#/components/schemas/DataSourceConnections'
          - $ref: '#/components/schemas/ValidateSQLResult'
          - $ref: '#/components/schemas/SecretKeysResult'
          - $ref: '#/components/schemas/FocusCell'
          - $ref: '#/components/schemas/UpdateCellCodes'
          - $ref: '#/components/schemas/UpdateCellIdsRequest'
          discriminator:
            mapping:
              alert: '#/components/schemas/Alert'
              banner: '#/components/schemas/Banner'
              cell-op: '#/components/schemas/CellOp'
              completed-run: '#/components/schemas/CompletedRun'
              completion-result: '#/components/schemas/CompletionResult'
              data-column-preview: '#/components/schemas/DataColumnPreview'
              data-source-connections: '#/components/schemas/DataSourceConnections'
              datasets: '#/components/schemas/Datasets'
              focus-cell: '#/components/schemas/FocusCell'
              function-call-result: '#/components/schemas/FunctionCallResult'
              installing-package-alert: '#/components/schemas/InstallingPackageAlert'
              interrupted: '#/components/schemas/Interrupted'
              kernel-ready: '#/components/schemas/KernelReady'
              missing-package-alert: '#/components/schemas/MissingPackageAlert'
              query-params-append: '#/components/schemas/QueryParamsAppend'
              query-params-clear: '#/components/schemas/QueryParamsClear'
              query-params-delete: '#/components/schemas/QueryParamsDelete'
              query-params-set: '#/components/schemas/QueryParamsSet'
              reconnected: '#/components/schemas/Reconnected'
              reload: '#/components/schemas/Reload'
              remove-ui-elements: '#/components/schemas/RemoveUIElements'
              secret-keys-result: '#/components/schemas/SecretKeysResult'
              send-ui-element-message: '#/components/schemas/SendUIElementMessage'
              sql-table-list-preview: '#/components/schemas/SQLTableListPreview'
              sql-table-preview: '#/components/schemas/SQLTablePreview'
              startup-logs: '#/components/schemas/StartupLogs'
              update-cell-codes: '#/components/schemas/UpdateCellCodes'
              update-cell-ids: '#/components/schemas/UpdateCellIdsRequest'
              validate-sql-result: '#/components/schemas/ValidateSQLResult'
              variable-values: '#/components/schemas/VariableValues'
              variables: '#/components/schemas/Variables'
            propertyName: op
      required:
      - operation
      - error
      - data_type
      title: KnownUnions
      type: object
    LanguageServersConfig:
      description: "Configuration options for language servers.\n\n    **Keys.**\n\
        \n    - `pylsp`: the pylsp config"
      properties:
        basedpyright:
          $ref: '#/components/schemas/BasedpyrightServerConfig'
        pylsp:
          $ref: '#/components/schemas/PythonLanguageServerConfig'
        ty:
          $ref: '#/components/schemas/TyLanguageServerConfig'
      required: []
      title: LanguageServersConfig
      type: object
    LayoutConfig:
      properties:
        data:
          type: object
        type:
          type: string
      required:
      - type
      - data
      title: LayoutConfig
      type: object
    ListPackagesResponse:
      properties:
        packages:
          items:
            $ref: '#/components/schemas/PackageDescription'
          type: array
      required:
      - packages
      title: ListPackagesResponse
      type: object
    ListSecretKeysRequest:
      properties:
        requestId:
          type: string
      required:
      - requestId
      title: ListSecretKeysRequest
      type: object
    ListSecretKeysResponse:
      properties:
        keys:
          items:
            $ref: '#/components/schemas/SecretKeysWithProvider'
          type: array
      required:
      - keys
      title: ListSecretKeysResponse
      type: object
    MCPConfig:
      description: 'Configuration for MCP servers


        Note: the field name `mcpServers` is camelCased to match MCP server

        config conventions used by popular AI applications (e.g. Cursor, Claude Desktop,
        etc.)'
      properties:
        mcpServers:
          additionalProperties:
            type: object
          type: object
        presets:
          items:
            enum:
            - context7
            - marimo
          type: array
      required:
      - mcpServers
      title: MCPConfig
      type: object
    MCPRefreshResponse:
      properties:
        error:
          anyOf:
          - type: string
          - type: 'null'
          default: null
        servers:
          additionalProperties:
            type: boolean
          default: {}
          type: object
        success:
          type: boolean
      required:
      - success
      title: MCPRefreshResponse
      type: object
    MCPStatusResponse:
      properties:
        error:
          anyOf:
          - type: string
          - type: 'null'
          default: null
        servers:
          additionalProperties:
            enum:
            - connected
            - disconnected
            - failed
            - pending
          default: {}
          type: object
        status:
          enum:
          - error
          - ok
          - partial
      required:
      - status
      title: MCPStatusResponse
      type: object
    MarimoAncestorPreventedError:
      properties:
        blamed_cell:
          anyOf:
          - type: string
          - type: 'null'
        msg:
          type: string
        raising_cell:
          type: string
        type:
          enum:
          - ancestor-prevented
      required:
      - type
      - msg
      - raising_cell
      - blamed_cell
      title: MarimoAncestorPreventedError
      type: object
    MarimoAncestorStoppedError:
      properties:
        msg:
          type: string
        raising_cell:
          type: string
        type:
          enum:
          - ancestor-stopped
      required:
      - type
      - msg
      - raising_cell
      title: MarimoAncestorStoppedError
      type: object
    MarimoConfig:
      description: Configuration for the marimo editor
      properties:
        ai:
          $ref: '#/components/schemas/AiConfig'
        completion:
          $ref: '#/components/schemas/CompletionConfig'
        datasources:
          $ref: '#/components/schemas/DatasourcesConfig'
        diagnostics:
          $ref: '#/components/schemas/DiagnosticsConfig'
        display:
          $ref: '#/components/schemas/DisplayConfig'
        experimental:
          type: object
        formatting:
          $ref: '#/components/schemas/FormattingConfig'
        keymap:
          $ref: '#/components/schemas/KeymapConfig'
        language_servers:
          $ref: '#/components/schemas/LanguageServersConfig'
        mcp:
          $ref: '#/components/schemas/MCPConfig'
        package_management:
          $ref: '#/components/schemas/PackageManagementConfig'
        runtime:
          $ref: '#/components/schemas/RuntimeConfig'
        save:
          $ref: '#/components/schemas/SaveConfig'
        server:
          $ref: '#/components/schemas/ServerConfig'
        sharing:
          $ref: '#/components/schemas/SharingConfig'
        snippets:
          $ref: '#/components/schemas/SnippetsConfig'
      required:
      - completion
      - display
      - formatting
      - keymap
      - package_management
      - runtime
      - save
      - server
      title: MarimoConfig
      type: object
    MarimoExceptionRaisedError:
      properties:
        exception_type:
          type: string
        msg:
          type: string
        raising_cell:
          anyOf:
          - type: string
          - type: 'null'
        type:
          enum:
          - exception
      required:
      - type
      - msg
      - exception_type
      - raising_cell
      title: MarimoExceptionRaisedError
      type: object
    MarimoFile:
      properties:
        initializationId:
          anyOf:
          - type: string
          - type: 'null'
          default: null
        lastModified:
          anyOf:
          - type: number
          - type: 'null'
          default: null
        name:
          type: string
        path:
          type: string
        sessionId:
          anyOf:
          - type: string
          - type: 'null'
          default: null
      required:
      - name
      - path
      title: MarimoFile
      type: object
    MarimoInternalError:
      description: 'An internal error that should be hidden from the user.

        The error is logged to the console and then a new error is broadcasted

        such that the data is hidden.


        They can be linked back to the original error by the error_id.'
      properties:
        error_id:
          type: string
        msg:
          default: ''
          type: string
        type:
          enum:
          - internal
      required:
      - type
      - error_id
      title: MarimoInternalError
      type: object
    MarimoInterruptionError:
      properties:
        type:
          enum:
          - interruption
      required:
      - type
      title: MarimoInterruptionError
      type: object
    MarimoSQLError:
      description: SQL-specific error with enhanced metadata for debugging.
      properties:
        hint:
          anyOf:
          - type: string
          - type: 'null'
          default: null
        msg:
          type: string
        node_col_offset:
          default: 0
          type: integer
        node_lineno:
          default: 0
          type: integer
        sql_col:
          anyOf:
          - type: integer
          - type: 'null'
          default: null
        sql_line:
          anyOf:
          - type: integer
          - type: 'null'
          default: null
        sql_statement:
          type: string
        type:
          enum:
          - sql-error
      required:
      - type
      - msg
      - sql_statement
      title: MarimoSQLError
      type: object
    MarimoStrictExecutionError:
      properties:
        blamed_cell:
          anyOf:
          - type: string
          - type: 'null'
        msg:
          type: string
        ref:
          type: string
        type:
          enum:
          - strict-exception
      required:
      - type
      - msg
      - ref
      - blamed_cell
      title: MarimoStrictExecutionError
      type: object
    MarimoSyntaxError:
      properties:
        msg:
          type: string
        type:
          enum:
          - syntax
      required:
      - type
      - msg
      title: MarimoSyntaxError
      type: object
    MissingPackageAlert:
      properties:
        isolated:
          type: boolean
        op:
          enum:
          - missing-package-alert
        packages:
          items:
            type: string
          type: array
      required:
      - op
      - packages
      - isolated
      title: MissingPackageAlert
      type: object
    ModelMessage:
      properties:
        bufferPaths:
          items:
            items:
              anyOf:
              - type: string
              - type: integer
            type: array
          type: array
        state:
          type: object
      required:
      - state
      - bufferPaths
      title: ModelMessage
      type: object
    MultipleDefinitionError:
      properties:
        cells:
          items:
            type: string
          type: array
        name:
          type: string
        type:
          enum:
          - multiple-defs
      required:
      - type
      - name
      - cells
      title: MultipleDefinitionError
      type: object
    OpenAiConfig:
      description: "Configuration options for OpenAI or OpenAI-compatible services.\n\
        \n    **Keys.**\n\n    - `api_key`: the OpenAI API key\n    - `base_url`:\
        \ the base URL for the API\n    - `ssl_verify` : Boolean argument for httpx\
        \ passed to open ai client. httpx defaults to true, but some use cases to\
        \ let users override to False in some testing scenarios\n    - `ca_bundle_path`:\
        \ custom ca bundle to be used for verifying SSL certificates. Used to create\
        \ custom SSL context for httpx client\n    - `client_pem` : custom path of\
        \ a client .pem cert used for verifying identity of client server\n    - `extra_headers`:\
        \ extra headers to be passed to the OpenAI client"
      properties:
        api_key:
          type: string
        base_url:
          type: string
        ca_bundle_path:
          type: string
        client_pem:
          type: string
        extra_headers:
          additionalProperties:
            type: string
          type: object
        model:
          type: string
        ssl_verify:
          type: boolean
      required: []
      title: OpenAiConfig
      type: object
    OpenTutorialRequest:
      properties:
        tutorialId:
          anyOf:
          - enum:
            - dataflow
            - fileformat
            - for-jupyter-users
            - intro
            - layout
            - markdown
            - plots
            - sql
            - ui
          - enum:
            - markdown-format
      required:
      - tutorialId
      title: OpenTutorialRequest
      type: object
    PackageDescription:
      properties:
        name:
          type: string
        version:
          type: string
      required:
      - name
      - version
      title: PackageDescription
      type: object
    PackageManagementConfig:
      description: "Configuration options for package management.\n\n    **Keys.**\n\
        \n    - `manager`: the package manager to use"
      properties:
        manager:
          enum:
          - pip
          - pixi
          - poetry
          - rye
          - uv
      required:
      - manager
      title: PackageManagementConfig
      type: object
    PackageOperationResponse:
      properties:
        error:
          anyOf:
          - type: string
          - type: 'null'
          default: null
        success:
          type: boolean
      required:
      - success
      title: PackageOperationResponse
      type: object
    PdbRequest:
      properties:
        cellId:
          type: string
        request:
          anyOf:
          - $ref: '#/components/schemas/HTTPRequest'
          - type: 'null'
          default: null
      required:
      - cellId
      title: PdbRequest
      type: object
    PreviewDataSourceConnectionRequest:
      description: Fetch a datasource connection
      properties:
        engine:
          type: string
      required:
      - engine
      title: PreviewDataSourceConnectionRequest
      type: object
    PreviewDatasetColumnRequest:
      properties:
        columnName:
          type: string
        fullyQualifiedTableName:
          anyOf:
          - type: string
          - type: 'null'
          default: null
        source:
          type: string
        sourceType:
          enum:
          - catalog
          - connection
          - duckdb
          - local
        tableName:
          type: string
      required:
      - sourceType
      - source
      - tableName
      - columnName
      title: PreviewDatasetColumnRequest
      type: object
    PreviewSQLTableListRequest:
      description: Preview list of tables in an SQL schema
      properties:
        database:
          type: string
        engine:
          type: string
        requestId:
          type: string
        schema:
          type: string
      required:
      - requestId
      - engine
      - database
      - schema
      title: PreviewSQLTableListRequest
      type: object
    PreviewSQLTableRequest:
      description: Preview table details in an SQL database
      properties:
        database:
          type: string
        engine:
          type: string
        requestId:
          type: string
        schema:
          type: string
        tableName:
          type: string
      required:
      - requestId
      - engine
      - database
      - schema
      - tableName
      title: PreviewSQLTableRequest
      type: object
    PythonLanguageServerConfig:
      description: 'Configuration options for Python Language Server.


        pylsp handles completion, hover, go-to-definition, and diagnostics.'
      properties:
        enable_flake8:
          type: boolean
        enable_mypy:
          type: boolean
        enable_pydocstyle:
          type: boolean
        enable_pyflakes:
          type: boolean
        enable_pylint:
          type: boolean
        enable_ruff:
          type: boolean
        enabled:
          type: boolean
      required: []
      title: PythonLanguageServerConfig
      type: object
    QueryParamsAppend:
      properties:
        key:
          type: string
        op:
          enum:
          - query-params-append
        value:
          type: string
      required:
      - op
      - key
      - value
      title: QueryParamsAppend
      type: object
    QueryParamsClear:
      properties:
        op:
          enum:
          - query-params-clear
      required:
      - op
      title: QueryParamsClear
      type: object
    QueryParamsDelete:
      properties:
        key:
          type: string
        op:
          enum:
          - query-params-delete
        value:
          anyOf:
          - type: string
          - type: 'null'
      required:
      - op
      - key
      - value
      title: QueryParamsDelete
      type: object
    QueryParamsSet:
      description: Set query parameters.
      properties:
        key:
          type: string
        op:
          enum:
          - query-params-set
        value:
          anyOf:
          - type: string
          - items:
              type: string
            type: array
      required:
      - op
      - key
      - value
      title: QueryParamsSet
      type: object
    ReadCodeResponse:
      properties:
        contents:
          type: string
      required:
      - contents
      title: ReadCodeResponse
      type: object
    RecentFilesResponse:
      properties:
        files:
          items:
            $ref: '#/components/schemas/MarimoFile'
          type: array
      required:
      - files
      title: RecentFilesResponse
      type: object
    Reconnected:
      properties:
        op:
          enum:
          - reconnected
      required:
      - op
      title: Reconnected
      type: object
    Reload:
      properties:
        op:
          enum:
          - reload
      required:
      - op
      title: Reload
      type: object
    RemovePackageRequest:
      properties:
        package:
          type: string
      required:
      - package
      title: RemovePackageRequest
      type: object
    RemoveUIElements:
      description: Invalidate UI elements for a given cell.
      properties:
        cell_id:
          type: string
        op:
          enum:
          - remove-ui-elements
      required:
      - op
      - cell_id
      title: RemoveUIElements
      type: object
    RenameFileRequest:
      properties:
        filename:
          type: string
      required:
      - filename
      title: RenameFileRequest
      type: object
    RenameRequest:
      properties:
        filename:
          type: string
      required:
      - filename
      title: RenameRequest
      type: object
    RunRequest:
      properties:
        cellIds:
          items:
            type: string
          type: array
        codes:
          items:
            type: string
          type: array
        request:
          anyOf:
          - $ref: '#/components/schemas/HTTPRequest'
          - type: 'null'
          default: null
      required:
      - cellIds
      - codes
      title: RunRequest
      type: object
    RunningNotebooksResponse:
      properties:
        files:
          items:
            $ref: '#/components/schemas/MarimoFile'
          type: array
      required:
      - files
      title: RunningNotebooksResponse
      type: object
    RuntimeConfig:
      description: "Configuration for runtime.\n\n    **Keys.**\n\n    - `auto_instantiate`:\
        \ if `False`, cells won't automatically\n        run on startup. This only\
        \ applies when editing a notebook,\n        and not when running as an application.\n\
        \        The default is `True`.\n    - `auto_reload`: if `lazy`, cells importing\
        \ modified modules will marked\n      as stale; if `autorun`, affected cells\
        \ will be automatically run. similar\n      to IPython's %autoreload extension\
        \ but with more code intelligence.\n    - `reactive_tests`: if `True`, marimo\
        \ will automatically run pytest on cells containing only test functions and\
        \ test classes.\n      execution.\n    - `on_cell_change`: if `lazy`, cells\
        \ will be marked stale when their\n      ancestors run but won't autorun;\
        \ if `autorun`, cells will automatically\n      run when their ancestors run.\n\
        \    - `execution_type`: if `relaxed`, marimo will not clone cell declarations;\n\
        \      if `strict` marimo will clone cell declarations by default, avoiding\n\
        \      hidden potential state build up.\n    - `watcher_on_save`: how to handle\
        \ file changes when saving. `\"lazy\"` marks\n        affected cells as stale,\
        \ `\"autorun\"` automatically runs affected cells.\n    - `output_max_bytes`:\
        \ the maximum size in bytes of cell outputs; larger\n        values may affect\
        \ frontend performance\n    - `std_stream_max_bytes`: the maximum size in\
        \ bytes of console outputs;\n      larger values may affect frontend performance\n\
        \    - `pythonpath`: a list of directories to add to the Python search path.\n\
        \        Directories will be added to the head of sys.path. Similar to the\n\
        \        `PYTHONPATH` environment variable, the directories will be included\
        \ in\n        where Python will look for imported modules.\n    - `dotenv`:\
        \ a list of paths to `.env` files to load.\n        If the file does not exist,\
        \ it will be silently ignored.\n        The default is `[\".env\"]` if a pyproject.toml\
        \ is found, otherwise `[]`.\n    - `default_sql_output`: the default output\
        \ format for SQL queries. Can be one of:\n        `\"auto\"`, `\"native\"\
        `, `\"polars\"`, `\"lazy-polars\"`, or `\"pandas\"`.\n        The default\
        \ is `\"auto\"`.\n    - `default_auto_download`: an Optional list of export\
        \ types to automatically snapshot your notebook as:\n       `html`, `markdown`,\
        \ `ipynb`.\n       The default is None."
      properties:
        auto_instantiate:
          type: boolean
        auto_reload:
          enum:
          - autorun
          - lazy
          - 'off'
        default_auto_download:
          items:
            enum:
            - html
            - ipynb
            - markdown
          type: array
        default_sql_output:
          enum:
          - auto
          - lazy-polars
          - native
          - pandas
          - polars
        dotenv:
          items:
            type: string
          type: array
        on_cell_change:
          enum:
          - autorun
          - lazy
        output_max_bytes:
          type: integer
        pythonpath:
          items:
            type: string
          type: array
        reactive_tests:
          type: boolean
        std_stream_max_bytes:
          type: integer
        watcher_on_save:
          enum:
          - autorun
          - lazy
      required:
      - auto_instantiate
      - auto_reload
      - default_sql_output
      - on_cell_change
      - output_max_bytes
      - reactive_tests
      - std_stream_max_bytes
      - watcher_on_save
      title: RuntimeConfig
      type: object
    SQLTableListPreview:
      description: Preview of a list of tables in a schema.
      properties:
        error:
          anyOf:
          - type: string
          - type: 'null'
          default: null
        op:
          enum:
          - sql-table-list-preview
        request_id:
          type: string
        tables:
          default: []
          items:
            $ref: '#/components/schemas/DataTable'
          type: array
      required:
      - op
      - request_id
      title: SQLTableListPreview
      type: object
    SQLTablePreview:
      description: Preview of a table in a SQL database.
      properties:
        error:
          anyOf:
          - type: string
          - type: 'null'
          default: null
        op:
          enum:
          - sql-table-preview
        request_id:
          type: string
        table:
          anyOf:
          - type: 'null'
          - $ref: '#/components/schemas/DataTable'
      required:
      - op
      - request_id
      - table
      title: SQLTablePreview
      type: object
    SaveAppConfigurationRequest:
      properties:
        config:
          type: object
      required:
      - config
      title: SaveAppConfigurationRequest
      type: object
    SaveConfig:
      description: "Configuration for saving.\n\n    **Keys.**\n\n    - `autosave`:\
        \ one of `\"off\"` or `\"after_delay\"`\n    - `delay`: number of milliseconds\
        \ to wait before autosaving\n    - `format_on_save`: if `True`, format the\
        \ code on save"
      properties:
        autosave:
          enum:
          - after_delay
          - 'off'
        autosave_delay:
          type: integer
        format_on_save:
          type: boolean
      required:
      - autosave
      - autosave_delay
      - format_on_save
      title: SaveConfig
      type: object
    SaveNotebookRequest:
      properties:
        cellIds:
          items:
            type: string
          type: array
        codes:
          items:
            type: string
          type: array
        configs:
          items:
            $ref: '#/components/schemas/CellConfig'
          type: array
        filename:
          type: string
        layout:
          anyOf:
          - type: object
          - type: 'null'
          default: null
        names:
          items:
            type: string
          type: array
        persist:
          default: true
          type: boolean
      required:
      - cellIds
      - codes
      - names
      - configs
      - filename
      title: SaveNotebookRequest
      type: object
    SaveUserConfigurationRequest:
      properties:
        config:
          type: object
      required:
      - config
      title: SaveUserConfigurationRequest
      type: object
    Schema:
      properties:
        name:
          type: string
        tables:
          items:
            $ref: '#/components/schemas/DataTable'
          type: array
      required:
      - name
      - tables
      title: Schema
      type: object
    SchemaColumn:
      properties:
        name:
          type: string
        sampleValues:
          type: array
        type:
          type: string
      required:
      - name
      - type
      - sampleValues
      title: SchemaColumn
      type: object
    SchemaTable:
      properties:
        columns:
          items:
            $ref: '#/components/schemas/SchemaColumn'
          type: array
        name:
          type: string
      required:
      - name
      - columns
      title: SchemaTable
      type: object
    SecretKeysResult:
      description: Result of listing secret keys.
      properties:
        op:
          enum:
          - secret-keys-result
        request_id:
          type: string
        secrets:
          items:
            $ref: '#/components/schemas/SecretKeysWithProvider'
          type: array
      required:
      - op
      - request_id
      - secrets
      title: SecretKeysResult
      type: object
    SecretKeysWithProvider:
      properties:
        keys:
          items:
            type: string
          type: array
        name:
          type: string
        provider:
          enum:
          - dotenv
          - env
      required:
      - provider
      - name
      - keys
      title: SecretKeysWithProvider
      type: object
    SendUIElementMessage:
      description: Send a message to a UI element.
      properties:
        buffers:
          anyOf:
          - items:
              contentEncoding: base64
              type: string
            type: array
          - type: 'null'
          default: null
        message:
          type: object
        model_id:
          anyOf:
          - type: string
          - type: 'null'
        op:
          enum:
          - send-ui-element-message
        ui_element:
          anyOf:
          - type: string
          - type: 'null'
      required:
      - op
      - ui_element
      - model_id
      - message
      title: SendUIElementMessage
      type: object
    ServerConfig:
      description: "Configuration for the server.\n\n    **Keys.**\n\n    - `browser`:\
        \ the web browser to use. `\"default\"` or a browser registered\n        with\
        \ Python's webbrowser module (eg, `\"firefox\"` or `\"chrome\"`)\n    - `follow_symlink`:\
        \ if true, the server will follow symlinks it finds\n        inside its static\
        \ assets directory."
      properties:
        browser:
          anyOf:
          - enum:
            - default
          - type: string
        follow_symlink:
          type: boolean
      required:
      - browser
      - follow_symlink
      title: ServerConfig
      type: object
    SetCellConfigRequest:
      properties:
        configs:
          additionalProperties:
            type: object
          type: object
      required:
      - configs
      title: SetCellConfigRequest
      type: object
    SetModelMessageRequest:
      properties:
        buffers:
          anyOf:
          - items:
              type: string
            type: array
          - type: 'null'
          default: null
        message:
          $ref: '#/components/schemas/ModelMessage'
        modelId:
          type: string
      required:
      - modelId
      - message
      title: SetModelMessageRequest
      type: object
    SetUIElementValueRequest:
      properties:
        objectIds:
          items:
            type: string
          type: array
        request:
          anyOf:
          - $ref: '#/components/schemas/HTTPRequest'
          - type: 'null'
          default: null
        token:
          type: string
        values:
          type: array
      required:
      - objectIds
      - values
      title: SetUIElementValueRequest
      type: object
    SetUserConfigRequest:
      properties:
        config:
          $ref: '#/components/schemas/MarimoConfig'
      required:
      - config
      title: SetUserConfigRequest
      type: object
    SetupRootError:
      properties:
        edges_with_vars:
          items:
            items: false
            maxItems: 3
            minItems: 3
            prefixItems:
            - type: string
            - items:
                type: string
              type: array
            - type: string
            type: array
          type: array
        type:
          enum:
          - setup-refs
      required:
      - type
      - edges_with_vars
      title: SetupRootError
      type: object
    SharingConfig:
      description: "Configuration for sharing features.\n\n    **Keys.**\n\n    -\
        \ `html`: if `False`, HTML sharing options will be hidden from the UI\n  \
        \  - `wasm`: if `False`, WebAssembly sharing options will be hidden from the\
        \ UI"
      properties:
        html:
          type: boolean
        wasm:
          type: boolean
      required: []
      title: SharingConfig
      type: object
    ShutdownSessionRequest:
      properties:
        sessionId:
          type: string
      required:
      - sessionId
      title: ShutdownSessionRequest
      type: object
    Snippet:
      properties:
        sections:
          items:
            $ref: '#/components/schemas/SnippetSection'
          type: array
        title:
          type: string
      required:
      - title
      - sections
      title: Snippet
      type: object
    SnippetSection:
      properties:
        code:
          anyOf:
          - type: string
          - type: 'null'
          default: null
        html:
          anyOf:
          - type: string
          - type: 'null'
          default: null
        id:
          type: string
      required:
      - id
      title: SnippetSection
      type: object
    Snippets:
      properties:
        snippets:
          items:
            $ref: '#/components/schemas/Snippet'
          type: array
      required:
      - snippets
      title: Snippets
      type: object
    SnippetsConfig:
      description: "Configuration for snippets.\n\n    **Keys.**\n\n    - `custom_path`:\
        \ the path to the custom snippets directory"
      properties:
        custom_paths:
          items:
            type: string
          type: array
        include_default_snippets:
          type: boolean
      required: []
      title: SnippetsConfig
      type: object
    SqlCatalogCheckResult:
      description: Result of running validation against the database.
      properties:
        error_message:
          anyOf:
          - type: string
          - type: 'null'
        success:
          type: boolean
      required:
      - success
      - error_message
      title: SqlCatalogCheckResult
      type: object
    SqlParseError:
      description: "Represents a single SQL parse error.\n\nAttributes:\n    message\
        \ (str): Description of the error.\n    line (int): Line number where the\
        \ error occurred (1-based).\n    column (int): Column number where the error\
        \ occurred (1-based).\n    severity (Literal[\"error\", \"warning\"]): Severity\
        \ of the error."
      properties:
        column:
          type: integer
        line:
          type: integer
        message:
          type: string
        severity:
          enum:
          - error
          - warning
      required:
      - message
      - line
      - column
      - severity
      title: SqlParseError
      type: object
    SqlParseResult:
      description: "Result of parsing an SQL query.\n\nAttributes:\n    success (bool):\
        \ True if parsing succeeded without errors.\n    errors (list[SqlParseError]):\
        \ List of parse errors (empty if success is True)."
      properties:
        errors:
          items:
            $ref: '#/components/schemas/SqlParseError'
          type: array
        success:
          type: boolean
      required:
      - success
      - errors
      title: SqlParseResult
      type: object
    StartupLogs:
      properties:
        content:
          type: string
        op:
          enum:
          - startup-logs
        status:
          enum:
          - append
          - done
          - start
      required:
      - op
      - content
      - status
      title: StartupLogs
      type: object
    StdinRequest:
      properties:
        text:
          type: string
      required:
      - text
      title: StdinRequest
      type: object
    StopRequest:
      properties: {}
      required: []
      title: StopRequest
      type: object
    StoreConfig:
      description: Configuration for cache stores.
      properties:
        args:
          type: object
        type:
          enum:
          - file
          - redis
          - rest
          - tiered
      required: []
      title: StoreConfig
      type: object
    SuccessResponse:
      properties:
        success:
          default: true
          type: boolean
      required: []
      title: SuccessResponse
      type: object
    ToolDefinition:
      description: Tool definition compatible with ai-sdk-ui format.
      properties:
        description:
          type: string
        mode:
          items:
            enum:
            - ask
            - manual
          type: array
        name:
          type: string
        parameters:
          type: object
        source:
          enum:
          - backend
          - frontend
          - mcp
      required:
      - name
      - description
      - parameters
      - source
      - mode
      title: ToolDefinition
      type: object
    TyLanguageServerConfig:
      description: 'Configuration options for Ty Language Server.


        ty handles completion, hover, go-to-definition, and diagnostics,

        but we only use it for diagnostics.'
      properties:
        enabled:
          type: boolean
      required: []
      title: TyLanguageServerConfig
      type: object
    UnknownError:
      properties:
        error_type:
          anyOf:
          - type: string
          - type: 'null'
          default: null
        msg:
          type: string
        type:
          enum:
          - unknown
      required:
      - type
      - msg
      title: UnknownError
      type: object
    UpdateCellCodes:
      properties:
        cell_ids:
          items:
            type: string
          type: array
        code_is_stale:
          type: boolean
        codes:
          items:
            type: string
          type: array
        op:
          enum:
          - update-cell-codes
      required:
      - op
      - cell_ids
      - codes
      - code_is_stale
      title: UpdateCellCodes
      type: object
    UpdateCellIdsRequest:
      description: 'Update the cell ID ordering of the cells in the notebook.


        Right now we send the entire list of cell IDs,

        but in the future we might want to send change-deltas.'
      properties:
        cell_ids:
          items:
            type: string
          type: array
        op:
          enum:
          - update-cell-ids
      required:
      - op
      - cell_ids
      title: UpdateCellIdsRequest
      type: object
    UpdateComponentValuesRequest:
      properties:
        objectIds:
          items:
            type: string
          type: array
        values:
          type: array
      required:
      - objectIds
      - values
      title: UpdateComponentValuesRequest
      type: object
    ValidateSQLRequest:
      description: Validate an SQL query against the engine
      properties:
        dialect:
          anyOf:
          - type: string
          - type: 'null'
          default: null
        engine:
          anyOf:
          - type: string
          - type: 'null'
          default: null
        onlyParse:
          type: boolean
        query:
          type: string
        requestId:
          type: string
      required:
      - requestId
      - query
      - onlyParse
      title: ValidateSQLRequest
      type: object
    ValidateSQLResult:
      properties:
        error:
          anyOf:
          - type: string
          - type: 'null'
          default: null
        op:
          enum:
          - validate-sql-result
        parse_result:
          anyOf:
          - type: 'null'
          - $ref: '#/components/schemas/SqlParseResult'
          default: null
        request_id:
          type: string
        validate_result:
          anyOf:
          - type: 'null'
          - $ref: '#/components/schemas/SqlCatalogCheckResult'
          default: null
      required:
      - op
      - request_id
      title: ValidateSQLResult
      type: object
    VariableContext:
      properties:
        name:
          type: string
        previewValue: {}
        valueType:
          type: string
      required:
      - name
      - valueType
      - previewValue
      title: VariableContext
      type: object
    VariableDeclaration:
      properties:
        declared_by:
          items:
            type: string
          type: array
        name:
          type: string
        used_by:
          items:
            type: string
          type: array
      required:
      - name
      - declared_by
      - used_by
      title: VariableDeclaration
      type: object
    VariableValue:
      properties:
        datatype:
          anyOf:
          - type: string
          - type: 'null'
        name:
          type: string
        value:
          anyOf:
          - type: string
          - type: 'null'
      required:
      - name
      - value
      - datatype
      title: VariableValue
      type: object
    VariableValues:
      description: List of variables and their types/values.
      properties:
        op:
          enum:
          - variable-values
        variables:
          items:
            $ref: '#/components/schemas/VariableValue'
          type: array
      required:
      - op
      - variables
      title: VariableValues
      type: object
    Variables:
      description: List of variable declarations.
      properties:
        op:
          enum:
          - variables
        variables:
          items:
            $ref: '#/components/schemas/VariableDeclaration'
          type: array
      required:
      - op
      - variables
      title: Variables
      type: object
    WorkspaceFilesRequest:
      properties:
        includeMarkdown:
          default: false
          type: boolean
      required: []
      title: WorkspaceFilesRequest
      type: object
    WorkspaceFilesResponse:
      properties:
        files:
          items:
            $ref: '#/components/schemas/FileInfo'
          type: array
        root:
          type: string
      required:
      - root
      - files
      title: WorkspaceFilesResponse
      type: object
    _AppConfig:
      description: "Program-specific configuration.\n\n    Configuration for frontends\
        \ or runtimes that is specific to\n    a single marimo program."
      properties:
        app_title:
          anyOf:
          - type: string
          - type: 'null'
          default: null
        auto_download:
          items:
            enum:
            - html
            - ipynb
            - markdown
          type: array
        css_file:
          anyOf:
          - type: string
          - type: 'null'
          default: null
        html_head_file:
          anyOf:
          - type: string
          - type: 'null'
          default: null
        layout_file:
          anyOf:
          - type: string
          - type: 'null'
          default: null
        sql_output:
          default: auto
          enum:
          - auto
          - lazy-polars
          - native
          - pandas
          - polars
        width:
          default: compact
          enum:
          - columns
          - compact
          - full
          - medium
          - normal
      required: []
      title: _AppConfig
      type: object
info:
  title: marimo API
<<<<<<< HEAD
  version: 0.15.2
=======
  version: 0.16.4
>>>>>>> 5789c106
openapi: 3.1.0
paths:
  /@file/{filename_and_length}:
    get:
      parameters:
      - description: The filename and byte length of the virtual file
        in: path
        name: filename_and_length
        required: true
        schema:
          type: string
      responses:
        '200':
          content:
            application/octet-stream:
              schema:
                type: string
          description: Get a virtual file
        '404':
          description: Invalid byte length in virtual file request
  /api/ai/chat:
    post:
      requestBody:
        content:
          application/json:
            schema:
              $ref: '#/components/schemas/ChatRequest'
        description: The request body for AI chat
        required: true
  /api/ai/completion:
    post:
      requestBody:
        content:
          application/json:
            schema:
              $ref: '#/components/schemas/AiCompletionRequest'
        description: The request body for AI completion
        required: true
      responses:
        '200':
          content:
            application/json:
              schema:
                additionalProperties: true
                type: object
          description: Get AI completion for a prompt
  /api/ai/inline_completion:
    post:
      requestBody:
        content:
          application/json:
            schema:
              $ref: '#/components/schemas/AiInlineCompletionRequest'
        description: The request body for AI inline completion
        required: true
      responses:
        '200':
          content:
            text/plain:
              schema:
                type: string
          description: Get AI inline completion for code
  /api/ai/invoke_tool:
    post:
      requestBody:
        content:
          application/json:
            schema:
              $ref: '#/components/schemas/InvokeAiToolRequest'
        description: The request body for tool invocation
        required: true
      responses:
        '200':
          content:
            application/json:
              schema:
                $ref: '#/components/schemas/InvokeAiToolResponse'
          description: Tool invocation result
  /api/ai/mcp/refresh:
    post:
      responses:
        '200':
          content:
            application/json:
              schema:
                $ref: '#/components/schemas/MCPRefreshResponse'
          description: Refresh MCP server configuration
  /api/ai/mcp/status:
    get:
      responses:
        '200':
          content:
            application/json:
              schema:
                $ref: '#/components/schemas/MCPStatusResponse'
          description: Get MCP server status
  /api/datasources/preview_column:
    post:
      requestBody:
        content:
          application/json:
            schema:
              $ref: '#/components/schemas/PreviewDatasetColumnRequest'
      responses:
        '200':
          content:
            application/json:
              schema:
                $ref: '#/components/schemas/SuccessResponse'
          description: Preview a column in a dataset
  /api/datasources/preview_datasource_connection:
    post:
      requestBody:
        content:
          application/json:
            schema:
              $ref: '#/components/schemas/PreviewDataSourceConnectionRequest'
      responses:
        '200':
          content:
            application/json:
              schema:
                $ref: '#/components/schemas/SuccessResponse'
          description: Broadcasts a datasource connection
  /api/datasources/preview_sql_table:
    post:
      requestBody:
        content:
          application/json:
            schema:
              $ref: '#/components/schemas/PreviewSQLTableRequest'
      responses:
        '200':
          content:
            application/json:
              schema:
                $ref: '#/components/schemas/SuccessResponse'
          description: Preview a SQL table
  /api/datasources/preview_sql_table_list:
    post:
      requestBody:
        content:
          application/json:
            schema:
              $ref: '#/components/schemas/PreviewSQLTableListRequest'
      responses:
        '200':
          content:
            application/json:
              schema:
                $ref: '#/components/schemas/SuccessResponse'
          description: Preview a list of tables in an SQL schema
  /api/documentation/snippets:
    get:
      responses:
        '200':
          content:
            application/json:
              schema:
                $ref: '#/components/schemas/Snippets'
          description: Load the snippets for the documentation page
  /api/export/auto_export/html:
    post:
      requestBody:
        content:
          application/json:
            schema:
              $ref: '#/components/schemas/ExportAsHTMLRequest'
      responses:
        '200':
          content:
            application/json:
              schema:
                $ref: '#/components/schemas/SuccessResponse'
          description: Export the notebook as HTML
        '400':
          description: File must be saved before downloading
  /api/export/auto_export/ipynb:
    post:
      requestBody:
        content:
          application/json:
            schema:
              $ref: '#/components/schemas/ExportAsIPYNBRequest'
      responses:
        '200':
          content:
            application/json:
              schema:
                $ref: '#/components/schemas/SuccessResponse'
          description: Export the notebook as IPYNB
        '400':
          description: File must be saved before downloading
  /api/export/auto_export/markdown:
    post:
      requestBody:
        content:
          application/json:
            schema:
              $ref: '#/components/schemas/ExportAsMarkdownRequest'
      responses:
        '200':
          content:
            application/json:
              schema:
                $ref: '#/components/schemas/SuccessResponse'
          description: Export the notebook as a markdown
        '400':
          description: File must be saved before downloading
  /api/export/html:
    post:
      requestBody:
        content:
          application/json:
            schema:
              $ref: '#/components/schemas/ExportAsHTMLRequest'
      responses:
        '200':
          content:
            text/html:
              schema:
                type: string
          description: Export the notebook as HTML
        '400':
          description: File must be saved before downloading
  /api/export/markdown:
    post:
      requestBody:
        content:
          application/json:
            schema:
              $ref: '#/components/schemas/ExportAsMarkdownRequest'
      responses:
        '200':
          content:
            text/plain:
              schema:
                type: string
          description: Export the notebook as a markdown
        '400':
          description: File must be saved before downloading
  /api/export/script:
    post:
      requestBody:
        content:
          application/json:
            schema:
              $ref: '#/components/schemas/ExportAsScriptRequest'
      responses:
        '200':
          content:
            text/plain:
              schema:
                type: string
          description: Export the notebook as a script
        '400':
          description: File must be saved before downloading
  /api/files/create:
    post:
      requestBody:
        content:
          application/json:
            schema:
              $ref: '#/components/schemas/FileCreateRequest'
      responses:
        '200':
          content:
            application/json:
              schema:
                $ref: '#/components/schemas/FileCreateResponse'
          description: Create a new file or directory
  /api/files/delete:
    post:
      requestBody:
        content:
          application/json:
            schema:
              $ref: '#/components/schemas/FileDeleteRequest'
      responses:
        '200':
          content:
            application/json:
              schema:
                $ref: '#/components/schemas/FileDeleteResponse'
          description: Delete a file or directory
  /api/files/file_details:
    post:
      requestBody:
        content:
          application/json:
            schema:
              $ref: '#/components/schemas/FileDetailsRequest'
      responses:
        '200':
          content:
            application/json:
              schema:
                $ref: '#/components/schemas/FileDetailsResponse'
          description: Get details of a specific file or directory
  /api/files/list_files:
    post:
      requestBody:
        content:
          application/json:
            schema:
              $ref: '#/components/schemas/FileListRequest'
      responses:
        '200':
          content:
            application/json:
              schema:
                $ref: '#/components/schemas/FileListResponse'
          description: List files and directories in a given path
  /api/files/move:
    post:
      requestBody:
        content:
          application/json:
            schema:
              $ref: '#/components/schemas/FileMoveRequest'
      responses:
        '200':
          content:
            application/json:
              schema:
                $ref: '#/components/schemas/FileMoveResponse'
          description: Move a file or directory
  /api/files/open:
    post:
      requestBody:
        content:
          application/json:
            schema:
              $ref: '#/components/schemas/FileOpenRequest'
      responses:
        '200':
          content:
            application/json:
              schema:
                $ref: '#/components/schemas/BaseResponse'
          description: Open a file in the system editor
  /api/files/search:
    post:
      requestBody:
        content:
          application/json:
            schema:
              $ref: '#/components/schemas/FileSearchRequest'
      responses:
        '200':
          content:
            application/json:
              schema:
                $ref: '#/components/schemas/FileSearchResponse'
          description: Search for files and directories matching a query
  /api/files/update:
    post:
      requestBody:
        content:
          application/json:
            schema:
              $ref: '#/components/schemas/FileUpdateRequest'
      responses:
        '200':
          content:
            application/json:
              schema:
                $ref: '#/components/schemas/FileUpdateResponse'
          description: Update a file or directory
  /api/home/recent_files:
    post:
      responses:
        '200':
          content:
            application/json:
              schema:
                $ref: '#/components/schemas/RecentFilesResponse'
          description: Get the recent files
  /api/home/running_notebooks:
    post:
      responses:
        '200':
          content:
            application/json:
              schema:
                $ref: '#/components/schemas/RunningNotebooksResponse'
          description: Get the running files
  /api/home/shutdown_session:
    post:
      requestBody:
        content:
          application/json:
            schema:
              $ref: '#/components/schemas/ShutdownSessionRequest'
      responses:
        '200':
          content:
            application/json:
              schema:
                $ref: '#/components/schemas/RunningNotebooksResponse'
          description: Shutdown the current session
  /api/home/tutorial/open:
    post:
      requestBody:
        content:
          application/json:
            schema:
              $ref: '#/components/schemas/OpenTutorialRequest'
      responses:
        '200':
          content:
            application/json:
              schema:
                $ref: '#/components/schemas/MarimoFile'
          description: Open a new tutorial
  /api/home/workspace_files:
    post:
      requestBody:
        content:
          application/json:
            schema:
              $ref: '#/components/schemas/WorkspaceFilesRequest'
      responses:
        '200':
          content:
            application/json:
              schema:
                $ref: '#/components/schemas/WorkspaceFilesResponse'
          description: Get the files in the workspace
  /api/kernel/code_autocomplete:
    post:
      requestBody:
        content:
          application/json:
            schema:
              $ref: '#/components/schemas/CodeCompletionRequest'
      responses:
        '200':
          content:
            application/json:
              schema:
                $ref: '#/components/schemas/SuccessResponse'
          description: Complete a code fragment
  /api/kernel/copy:
    post:
      requestBody:
        content:
          application/json:
            schema:
              $ref: '#/components/schemas/CopyNotebookRequest'
      responses:
        '200':
          content:
            text/plain:
              schema:
                type: string
          description: Copy notebook
  /api/kernel/delete:
    post:
      requestBody:
        content:
          application/json:
            schema:
              $ref: '#/components/schemas/DeleteCellRequest'
      responses:
        '200':
          content:
            application/json:
              schema:
                $ref: '#/components/schemas/SuccessResponse'
          description: Delete a cell
  /api/kernel/format:
    post:
      requestBody:
        content:
          application/json:
            schema:
              $ref: '#/components/schemas/FormatRequest'
      responses:
        '200':
          content:
            application/json:
              schema:
                $ref: '#/components/schemas/FormatResponse'
          description: Format code
  /api/kernel/function_call:
    post:
      requestBody:
        content:
          application/json:
            schema:
              $ref: '#/components/schemas/FunctionCallRequest'
      responses:
        '200':
          content:
            application/json:
              schema:
                $ref: '#/components/schemas/SuccessResponse'
          description: Invoke an RPC
  /api/kernel/install_missing_packages:
    post:
      requestBody:
        content:
          application/json:
            schema:
              $ref: '#/components/schemas/InstallMissingPackagesRequest'
      responses:
        '200':
          content:
            application/json:
              schema:
                $ref: '#/components/schemas/SuccessResponse'
          description: Install missing packages
  /api/kernel/instantiate:
    post:
      requestBody:
        content:
          application/json:
            schema:
              $ref: '#/components/schemas/InstantiateRequest'
      responses:
        '200':
          content:
            application/json:
              schema:
                $ref: '#/components/schemas/SuccessResponse'
          description: Instantiate a component
  /api/kernel/interrupt:
    post:
      responses:
        '200':
          content:
            application/json:
              schema:
                $ref: '#/components/schemas/SuccessResponse'
          description: Interrupt the kernel's execution
  /api/kernel/pdb/pm:
    post:
      requestBody:
        content:
          application/json:
            schema:
              $ref: '#/components/schemas/PdbRequest'
      responses:
        '200':
          content:
            application/json:
              schema:
                $ref: '#/components/schemas/SuccessResponse'
          description: Run a post mortem on the most recent failed cell.
  /api/kernel/read_code:
    post:
      responses:
        '200':
          content:
            application/json:
              schema:
                $ref: '#/components/schemas/ReadCodeResponse'
          description: Read the code from the server
        '400':
          description: File must be saved before downloading
  /api/kernel/rename:
    post:
      requestBody:
        content:
          application/json:
            schema:
              $ref: '#/components/schemas/RenameFileRequest'
      responses:
        '200':
          content:
            application/json:
              schema:
                $ref: '#/components/schemas/SuccessResponse'
          description: Rename the current app
  /api/kernel/restart_session:
    post:
      responses:
        '200':
          content:
            application/json:
              schema:
                $ref: '#/components/schemas/SuccessResponse'
          description: Restart the current session without affecting other sessions.
  /api/kernel/run:
    post:
      requestBody:
        content:
          application/json:
            schema:
              $ref: '#/components/schemas/RunRequest'
      responses:
        '200':
          content:
            application/json:
              schema:
                $ref: '#/components/schemas/SuccessResponse'
          description: Run a cell. Updates cell code in the kernel if needed; registers
            new cells for unseen cell IDs. Only allowed in edit mode.
  /api/kernel/save:
    post:
      requestBody:
        content:
          application/json:
            schema:
              $ref: '#/components/schemas/SaveNotebookRequest'
      responses:
        '200':
          content:
            text/plain:
              schema:
                type: string
          description: Save the current app
  /api/kernel/save_app_config:
    post:
      requestBody:
        content:
          application/json:
            schema:
              $ref: '#/components/schemas/SaveAppConfigurationRequest'
      responses:
        '200':
          content:
            text/plain:
              schema:
                type: string
          description: Save the app configuration
  /api/kernel/save_user_config:
    post:
      requestBody:
        content:
          application/json:
            schema:
              $ref: '#/components/schemas/SaveUserConfigurationRequest'
      responses:
        '200':
          content:
            application/json:
              schema:
                $ref: '#/components/schemas/SuccessResponse'
          description: Update the user config on disk and in the kernel. Only allowed
            in edit mode.
  /api/kernel/scratchpad/run:
    post:
      requestBody:
        content:
          application/json:
            schema:
              $ref: '#/components/schemas/ExecuteScratchpadRequest'
      responses:
        '200':
          content:
            application/json:
              schema:
                $ref: '#/components/schemas/SuccessResponse'
          description: Run the scratchpad
  /api/kernel/set_cell_config:
    post:
      requestBody:
        content:
          application/json:
            schema:
              $ref: '#/components/schemas/SetCellConfigRequest'
      responses:
        '200':
          content:
            application/json:
              schema:
                $ref: '#/components/schemas/SuccessResponse'
          description: Set the configuration of a cell
  /api/kernel/set_model_value:
    post:
      requestBody:
        content:
          application/json:
            schema:
              $ref: '#/components/schemas/SetModelMessageRequest'
      responses:
        '200':
          content:
            application/json:
              schema:
                $ref: '#/components/schemas/SuccessResponse'
          description: Set model value
  /api/kernel/set_ui_element_value:
    post:
      requestBody:
        content:
          application/json:
            schema:
              $ref: '#/components/schemas/UpdateComponentValuesRequest'
      responses:
        '200':
          content:
            application/json:
              schema:
                $ref: '#/components/schemas/SuccessResponse'
          description: Set UI element values
  /api/kernel/shutdown:
    post:
      responses:
        '200':
          content:
            application/json:
              schema:
                $ref: '#/components/schemas/SuccessResponse'
          description: Shutdown the kernel
  /api/kernel/stdin:
    post:
      requestBody:
        content:
          application/json:
            schema:
              $ref: '#/components/schemas/StdinRequest'
      responses:
        '200':
          content:
            application/json:
              schema:
                $ref: '#/components/schemas/SuccessResponse'
          description: Send input to the stdin stream
  /api/kernel/sync/cell_ids:
    post:
      requestBody:
        content:
          application/json:
            schema:
              $ref: '#/components/schemas/UpdateCellIdsRequest'
      responses:
        '200':
          content:
            application/json:
              schema:
                $ref: '#/components/schemas/SuccessResponse'
          description: Sync cell ids
  /api/kernel/takeover:
    post:
      responses:
        '200':
          content:
            application/json:
              schema:
                properties:
                  status:
                    type: string
                type: object
          description: Successfully closed existing sessions
  /api/packages/add:
    post:
      requestBody:
        content:
          application/json:
            schema:
              $ref: '#/components/schemas/AddPackageRequest'
      responses:
        '200':
          content:
            application/json:
              schema:
                $ref: '#/components/schemas/PackageOperationResponse'
          description: Install package
  /api/packages/list:
    get:
      responses:
        '200':
          content:
            application/json:
              schema:
                $ref: '#/components/schemas/ListPackagesResponse'
          description: List installed packages
  /api/packages/remove:
    post:
      requestBody:
        content:
          application/json:
            schema:
              $ref: '#/components/schemas/RemovePackageRequest'
      responses:
        '200':
          content:
            application/json:
              schema:
                $ref: '#/components/schemas/PackageOperationResponse'
          description: Uninstall package
  /api/packages/tree:
    get:
      responses:
        '200':
          content:
            application/json:
              schema:
                $ref: '#/components/schemas/DependencyTreeResponse'
          description: List dependency tree
  /api/secrets/create:
    post:
      requestBody:
        content:
          application/json:
            schema:
              $ref: '#/components/schemas/CreateSecretRequest'
        required: true
      responses:
        '200':
          content:
            application/json:
              schema:
                $ref: '#/components/schemas/BaseResponse'
          description: Create a secret
  /api/secrets/delete:
    post:
      responses:
        '200':
          content:
            application/json:
              schema:
                $ref: '#/components/schemas/BaseResponse'
          description: Delete a secret
  /api/secrets/keys:
    post:
      requestBody:
        content:
          application/json:
            schema:
              $ref: '#/components/schemas/ListSecretKeysRequest'
        required: true
      responses:
        '200':
          content:
            application/json:
              schema:
                $ref: '#/components/schemas/ListSecretKeysResponse'
          description: List all secret keys
  /api/sql/validate:
    post:
      requestBody:
        content:
          application/json:
            schema:
              $ref: '#/components/schemas/ValidateSQLRequest'
      responses:
        '200':
          content:
            application/json:
              schema:
                $ref: '#/components/schemas/SuccessResponse'
          description: Validate an SQL query
  /api/status:
    get:
      responses:
        '200':
          content:
            application/json:
              schema:
                properties:
                  filenames:
                    items:
                      type: string
                    type: array
                  lsp_running:
                    type: boolean
                  mode:
                    type: string
                  node_version:
                    type: string
                  requirements:
                    items:
                      type: string
                    type: array
                  sessions:
                    type: integer
                  status:
                    type: string
                  version:
                    type: string
                type: object
          description: Get the status of the application
  /api/status/connections:
    get:
      responses:
        '200':
          content:
            application/json:
              schema:
                properties:
                  active:
                    type: integer
                type: object
          description: Get the number of active websocket connections
  /api/usage:
    get:
      responses:
        '200':
          content:
            application/json:
              schema:
                properties:
                  cpu:
                    properties:
                      percent:
                        type: number
                    required:
                    - percent
                    type: object
                  gpu:
                    items:
                      properties:
                        index:
                          type: integer
                        memory:
                          properties:
                            free:
                              type: integer
                            percent:
                              type: number
                            total:
                              type: integer
                            used:
                              type: integer
                          required:
                          - total
                          - used
                          - free
                          - percent
                          type: object
                        name:
                          type: string
                      required:
                      - index
                      - memory
                      - name
                      type: object
                    type: array
                  kernel:
                    properties:
                      memory:
                        type: integer
                    type: object
                  memory:
                    properties:
                      available:
                        type: integer
                      free:
                        type: integer
                      percent:
                        type: number
                      total:
                        type: integer
                      used:
                        type: integer
                    required:
                    - total
                    - available
                    - percent
                    - used
                    - free
                    type: object
                  server:
                    properties:
                      memory:
                        type: integer
                    required:
                    - memory
                    type: object
                required:
                - memory
                - cpu
                type: object
          description: Get the current memory and CPU usage of the application
  /api/version:
    get:
      responses:
        '200':
          content:
            text/plain:
              schema:
                type: string
          description: Get the version of the application
  /auth/login:
    post:
      requestBody:
        content:
          application/x-www-form-urlencoded:
            schema:
              properties:
                password:
                  description: Access token or password
                  type: string
              type: object
      responses:
        '200':
          content:
            text/html:
              schema:
                type: string
          description: Login page
        '302':
          description: Redirect to the next URL
          headers:
            Location:
              schema:
                type: string
      summary: Submit login form
      tags:
      - auth
<|MERGE_RESOLUTION|>--- conflicted
+++ resolved
@@ -3657,11 +3657,7 @@
       type: object
 info:
   title: marimo API
-<<<<<<< HEAD
-  version: 0.15.2
-=======
   version: 0.16.4
->>>>>>> 5789c106
 openapi: 3.1.0
 paths:
   /@file/{filename_and_length}:
