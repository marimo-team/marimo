--- conflicted
+++ resolved
@@ -86,41 +86,6 @@
       title: AiCompletionRequest
       type: object
     AiConfig:
-<<<<<<< HEAD
-      description: 'Configuration options for AI.
-
-
-        **Keys.**
-
-
-        - `rules`: custom rules to include in all AI completion prompts
-
-        - `max_tokens`: the maximum number of tokens to use in AI completions
-
-        - `mode`: the mode to use for AI completions. Can be one of: `"ask"` or `"manual"`
-
-        - `inline_tooltip`: if `True`, enable inline AI tooltip suggestions
-
-        - `models`: the models to use for AI completions
-
-        - `open_ai`: the OpenAI config
-
-        - `anthropic`: the Anthropic config
-
-        - `google`: the Google AI config
-
-        - `bedrock`: the Bedrock config
-
-        - `azure`: the Azure config
-
-        - `ollama`: the Ollama config
-
-        - `github`: the GitHub config
-
-        - `openrouter`: the OpenRouter config
-
-        - `open_ai_compatible`: the OpenAI-compatible config'
-=======
       description: "Configuration options for AI.\n\n    **Keys.**\n\n    - `rules`:\
         \ custom rules to include in all AI completion prompts\n    - `max_tokens`:\
         \ the maximum number of tokens to use in AI completions\n    - `mode`: the\
@@ -133,7 +98,6 @@
         \ GitHub config\n    - `openrouter`: the OpenRouter config\n    - `wandb`:\
         \ the Weights & Biases config\n    - `open_ai_compatible`: the OpenAI-compatible\
         \ config"
->>>>>>> 9da9ca6e
       properties:
         anthropic:
           $ref: '#/components/schemas/AnthropicConfig'
@@ -189,22 +153,12 @@
       title: AiInlineCompletionRequest
       type: object
     AiModelConfig:
-      description: 'Configuration options for an AI model.
-
-
-        **Keys.**
-
-
-        - `chat_model`: the model to use for chat completions
-
-        - `edit_model`: the model to use for edit completions
-
-        - `autocomplete_model`: the model to use for code completion/autocomplete
-
-        - `displayed_models`: a list of models to display in the UI
-
-        - `custom_models`: a list of custom models to use that are not from the default
-        list'
+      description: "Configuration options for an AI model.\n\n    **Keys.**\n\n  \
+        \  - `chat_model`: the model to use for chat completions\n    - `edit_model`:\
+        \ the model to use for edit completions\n    - `autocomplete_model`: the model\
+        \ to use for code completion/autocomplete\n    - `displayed_models`: a list\
+        \ of models to display in the UI\n    - `custom_models`: a list of custom\
+        \ models to use that are not from the default list"
       properties:
         autocomplete_model:
           type: string
@@ -247,13 +201,8 @@
       title: Alert
       type: object
     AnthropicConfig:
-      description: 'Configuration options for Anthropic.
-
-
-        **Keys.**
-
-
-        - `api_key`: the Anthropic API key'
+      description: "Configuration options for Anthropic.\n\n    **Keys.**\n\n    -\
+        \ `api_key`: the Anthropic API key"
       properties:
         api_key:
           type: string
@@ -309,19 +258,10 @@
       title: BasedpyrightServerConfig
       type: object
     BedrockConfig:
-      description: 'Configuration options for Bedrock.
-
-
-        **Keys.**
-
-
-        - `profile_name`: the AWS profile to use
-
-        - `region_name`: the AWS region to use
-
-        - `aws_access_key_id`: the AWS access key ID
-
-        - `aws_secret_access_key`: the AWS secret access key'
+      description: "Configuration options for Bedrock.\n\n    **Keys.**\n\n    - `profile_name`:\
+        \ the AWS profile to use\n    - `region_name`: the AWS region to use\n   \
+        \ - `aws_access_key_id`: the AWS access key ID\n    - `aws_secret_access_key`:\
+        \ the AWS secret access key"
       properties:
         aws_access_key_id:
           type: string
@@ -403,15 +343,15 @@
       title: CellConfig
       type: object
     CellOp:
-      description: "Op to transition a cell.\n\nA CellOp's data has some optional\
-        \ fields:\n\noutput        - a CellOutput\nconsole       - a CellOutput (console\
-        \ msg to append), or a list of\n                CellOutputs\nstatus      \
-        \  - execution status\nstale_inputs  - whether the cell has stale inputs (variables,\
-        \ modules, ...)\nrun_id        - the run associated with this cell.\nserialization\
-        \ - the serialization status of the cell\ncache         - the cache status\
-        \ of the cell (\"hit\", \"cached\", or None)\n\nOmitting a field means that\
-        \ its value should be unchanged!\n\nAnd one required field:\n\ncell_id - the\
-        \ cell id"
+      description: "Op to transition a cell.\n\n    A CellOp's data has some optional\
+        \ fields:\n\n    output        - a CellOutput\n    console       - a CellOutput\
+        \ (console msg to append), or a list of\n                    CellOutputs\n\
+        \    status        - execution status\n    stale_inputs  - whether the cell\
+        \ has stale inputs (variables, modules, ...)\n    run_id        - the run\
+        \ associated with this cell.\n    serialization - the serialization status\
+        \ of the cell\n    cache         - the cache status of the cell (\"hit\",\
+        \ \"cached\", or None)\n\n    Omitting a field means that its value should\
+        \ be unchanged!\n\n    And one required field:\n\n    cell_id - the cell id"
       properties:
         cache:
           anyOf:
@@ -727,24 +667,12 @@
       title: CompletedRun
       type: object
     CompletionConfig:
-      description: 'Configuration for code completion.
-
-
-        A dict with key/value pairs configuring code completion in the marimo
-
-        editor.
-
-
-        **Keys.**
-
-
-        - `activate_on_typing`: if `False`, completion won''t activate
-
-        until the completion hotkey is entered
-
-        - `copilot`: one of `"github"`, `"codeium"`, or `"custom"`
-
-        - `codeium_api_key`: the Codeium API key'
+      description: "Configuration for code completion.\n\n    A dict with key/value\
+        \ pairs configuring code completion in the marimo\n    editor.\n\n    **Keys.**\n\
+        \n    - `activate_on_typing`: if `False`, completion won't activate\n    until\
+        \ the completion hotkey is entered\n    - `copilot`: one of `\"github\"`,\
+        \ `\"codeium\"`, or `\"custom\"`\n    - `codeium_api_key`: the Codeium API\
+        \ key"
       properties:
         activate_on_typing:
           type: boolean
@@ -1117,18 +1045,11 @@
       title: Datasets
       type: object
     DatasourcesConfig:
-      description: 'Configuration for datasources panel.
-
-
-        **Keys.**
-
-
-        - `auto_discover_schemas`: if `True`, include schemas in the datasource
-
-        - `auto_discover_tables`: if `True`, include tables in the datasource
-
-        - `auto_discover_columns`: if `True`, include columns & table metadata in
-        the datasource'
+      description: "Configuration for datasources panel.\n\n    **Keys.**\n\n    -\
+        \ `auto_discover_schemas`: if `True`, include schemas in the datasource\n\
+        \    - `auto_discover_tables`: if `True`, include tables in the datasource\n\
+        \    - `auto_discover_columns`: if `True`, include columns & table metadata\
+        \ in the datasource"
       properties:
         auto_discover_columns:
           anyOf:
@@ -1200,15 +1121,9 @@
       title: DependencyTreeResponse
       type: object
     DiagnosticsConfig:
-      description: 'Configuration options for diagnostics.
-
-
-        **Keys.**
-
-
-        - `enabled`: if `True`, diagnostics will be shown in the editor
-
-        - `sql_linter`: if `True`, SQL cells will have linting enabled'
+      description: "Configuration options for diagnostics.\n\n    **Keys.**\n\n  \
+        \  - `enabled`: if `True`, diagnostics will be shown in the editor\n    -\
+        \ `sql_linter`: if `True`, SQL cells will have linting enabled"
       properties:
         enabled:
           type: boolean
@@ -1218,31 +1133,16 @@
       title: DiagnosticsConfig
       type: object
     DisplayConfig:
-      description: 'Configuration for display.
-
-
-        **Keys.**
-
-
-        - `theme`: `"light"`, `"dark"`, or `"system"`
-
-        - `code_editor_font_size`: font size for the code editor
-
-        - `cell_output`: `"above"` or `"below"`
-
-        - `dataframes`: `"rich"` or `"plain"`
-
-        - `custom_css`: list of paths to custom CSS files
-
-        - `default_table_page_size`: default number of rows to display in tables
-
-        - `default_table_max_columns`: default maximum number of columns to display
-        in tables
-
-        - `reference_highlighting`: if `True`, highlight reactive variable references
-
-        - `locale`: locale for date formatting and internationalization (e.g., "en-US",
-        "en-GB", "de-DE")'
+      description: "Configuration for display.\n\n    **Keys.**\n\n    - `theme`:\
+        \ `\"light\"`, `\"dark\"`, or `\"system\"`\n    - `code_editor_font_size`:\
+        \ font size for the code editor\n    - `cell_output`: `\"above\"` or `\"below\"\
+        `\n    - `dataframes`: `\"rich\"` or `\"plain\"`\n    - `custom_css`: list\
+        \ of paths to custom CSS files\n    - `default_table_page_size`: default number\
+        \ of rows to display in tables\n    - `default_table_max_columns`: default\
+        \ maximum number of columns to display in tables\n    - `reference_highlighting`:\
+        \ if `True`, highlight reactive variable references\n    - `locale`: locale\
+        \ for date formatting and internationalization (e.g., \"en-US\", \"en-GB\"\
+        , \"de-DE\")"
       properties:
         cell_output:
           enum:
@@ -1685,13 +1585,8 @@
       title: FormatResponse
       type: object
     FormattingConfig:
-      description: 'Configuration for code formatting.
-
-
-        **Keys.**
-
-
-        - `line_length`: max line length'
+      description: "Configuration for code formatting.\n\n    **Keys.**\n\n    - `line_length`:\
+        \ max line length"
       properties:
         line_length:
           type: integer
@@ -1740,23 +1635,11 @@
       title: GetCacheInfoRequest
       type: object
     GitHubConfig:
-<<<<<<< HEAD
-      description: 'Configuration options for GitHub.
-
-
-        **Keys.**
-
-
-        - `api_key`: the GitHub API token
-
-        - `base_url`: the base URL for the API'
-=======
       description: "Configuration options for GitHub.\n\n    **Keys.**\n\n    - `api_key`:\
         \ the GitHub API token\n    - `base_url`: the base URL for the API\n    -\
         \ `copilot_settings`: configuration settings for GitHub Copilot LSP.\n   \
         \     Supports settings like `http` (proxy configuration), `telemetry`,\n\
         \        and `github-enterprise` (enterprise URI)."
->>>>>>> 9da9ca6e
       properties:
         api_key:
           type: string
@@ -1768,13 +1651,8 @@
       title: GitHubConfig
       type: object
     GoogleAiConfig:
-      description: 'Configuration options for Google AI.
-
-
-        **Keys.**
-
-
-        - `api_key`: the Google AI API key'
+      description: "Configuration options for Google AI.\n\n    **Keys.**\n\n    -\
+        \ `api_key`: the Google AI API key"
       properties:
         api_key:
           type: string
@@ -2043,19 +1921,11 @@
       title: KernelReady
       type: object
     KeymapConfig:
-      description: 'Configuration for keymaps.
-
-
-        **Keys.**
-
-
-        - `preset`: one of `"default"` or `"vim"`
-
-        - `overrides`: a dict of keymap actions to their keymap override
-
-        - `vimrc`: path to a vimrc file to load keymaps from
-
-        - `destructive_delete`: if `True`, allows deleting cells with content.'
+      description: "Configuration for keymaps.\n\n    **Keys.**\n\n    - `preset`:\
+        \ one of `\"default\"` or `\"vim\"`\n    - `overrides`: a dict of keymap actions\
+        \ to their keymap override\n    - `vimrc`: path to a vimrc file to load keymaps\
+        \ from\n    - `destructive_delete`: if `True`, allows deleting cells with\
+        \ content."
       properties:
         destructive_delete:
           type: boolean
@@ -2196,13 +2066,8 @@
       title: KnownUnions
       type: object
     LanguageServersConfig:
-      description: 'Configuration options for language servers.
-
-
-        **Keys.**
-
-
-        - `pylsp`: the pylsp config'
+      description: "Configuration options for language servers.\n\n    **Keys.**\n\
+        \n    - `pylsp`: the pylsp config"
       properties:
         basedpyright:
           $ref: '#/components/schemas/BasedpyrightServerConfig'
@@ -2603,29 +2468,6 @@
       title: MultipleDefinitionError
       type: object
     OpenAiConfig:
-<<<<<<< HEAD
-      description: 'Configuration options for OpenAI or OpenAI-compatible services.
-
-
-        **Keys.**
-
-
-        - `api_key`: the OpenAI API key
-
-        - `base_url`: the base URL for the API
-
-        - `ssl_verify` : Boolean argument for httpx passed to open ai client. httpx
-        defaults to true, but some use cases to let users override to False in some
-        testing scenarios
-
-        - `ca_bundle_path`: custom ca bundle to be used for verifying SSL certificates.
-        Used to create custom SSL context for httpx client
-
-        - `client_pem` : custom path of a client .pem cert used for verifying identity
-        of client server
-
-        - `extra_headers`: extra headers to be passed to the OpenAI client'
-=======
       description: "Configuration options for OpenAI or OpenAI-compatible services.\n\
         \n    **Keys.**\n\n    - `api_key`: the OpenAI API key\n    - `base_url`:\
         \ the base URL for the API\n    - `project`: the project ID for the OpenAI\
@@ -2636,7 +2478,6 @@
         \ httpx client\n    - `client_pem` : custom path of a client .pem cert used\
         \ for verifying identity of client server\n    - `extra_headers`: extra headers\
         \ to be passed to the OpenAI client"
->>>>>>> 9da9ca6e
       properties:
         api_key:
           type: string
@@ -2691,13 +2532,8 @@
       title: PackageDescription
       type: object
     PackageManagementConfig:
-      description: 'Configuration options for package management.
-
-
-        **Keys.**
-
-
-        - `manager`: the package manager to use'
+      description: "Configuration options for package management.\n\n    **Keys.**\n\
+        \n    - `manager`: the package manager to use"
       properties:
         manager:
           enum:
@@ -2998,35 +2834,37 @@
       title: RunningNotebooksResponse
       type: object
     RuntimeConfig:
-      description: "Configuration for runtime.\n\n**Keys.**\n\n- `auto_instantiate`:\
-        \ if `False`, cells won't automatically\n    run on startup. This only applies\
-        \ when editing a notebook,\n    and not when running as an application.\n\
-        \    The default is `True`.\n- `auto_reload`: if `lazy`, cells importing modified\
-        \ modules will marked\n  as stale; if `autorun`, affected cells will be automatically\
-        \ run. similar\n  to IPython's %autoreload extension but with more code intelligence.\n\
-        - `reactive_tests`: if `True`, marimo will automatically run pytest on cells\
-        \ containing only test functions and test classes.\n  execution.\n- `on_cell_change`:\
-        \ if `lazy`, cells will be marked stale when their\n  ancestors run but won't\
-        \ autorun; if `autorun`, cells will automatically\n  run when their ancestors\
-        \ run.\n- `execution_type`: if `relaxed`, marimo will not clone cell declarations;\n\
-        \  if `strict` marimo will clone cell declarations by default, avoiding\n\
-        \  hidden potential state build up.\n- `watcher_on_save`: how to handle file\
-        \ changes when saving. `\"lazy\"` marks\n    affected cells as stale, `\"\
-        autorun\"` automatically runs affected cells.\n- `output_max_bytes`: the maximum\
-        \ size in bytes of cell outputs; larger\n    values may affect frontend performance\n\
-        - `std_stream_max_bytes`: the maximum size in bytes of console outputs;\n\
-        \  larger values may affect frontend performance\n- `pythonpath`: a list of\
-        \ directories to add to the Python search path.\n    Directories will be added\
-        \ to the head of sys.path. Similar to the\n    `PYTHONPATH` environment variable,\
-        \ the directories will be included in\n    where Python will look for imported\
-        \ modules.\n- `dotenv`: a list of paths to `.env` files to load.\n    If the\
-        \ file does not exist, it will be silently ignored.\n    The default is `[\"\
-        .env\"]` if a pyproject.toml is found, otherwise `[]`.\n- `default_sql_output`:\
-        \ the default output format for SQL queries. Can be one of:\n    `\"auto\"\
-        `, `\"native\"`, `\"polars\"`, `\"lazy-polars\"`, or `\"pandas\"`.\n    The\
-        \ default is `\"auto\"`.\n- `default_auto_download`: an Optional list of export\
-        \ types to automatically snapshot your notebook as:\n   `html`, `markdown`,\
-        \ `ipynb`.\n   The default is None."
+      description: "Configuration for runtime.\n\n    **Keys.**\n\n    - `auto_instantiate`:\
+        \ if `False`, cells won't automatically\n        run on startup. This only\
+        \ applies when editing a notebook,\n        and not when running as an application.\n\
+        \        The default is `True`.\n    - `auto_reload`: if `lazy`, cells importing\
+        \ modified modules will marked\n      as stale; if `autorun`, affected cells\
+        \ will be automatically run. similar\n      to IPython's %autoreload extension\
+        \ but with more code intelligence.\n    - `reactive_tests`: if `True`, marimo\
+        \ will automatically run pytest on cells containing only test functions and\
+        \ test classes.\n      execution.\n    - `on_cell_change`: if `lazy`, cells\
+        \ will be marked stale when their\n      ancestors run but won't autorun;\
+        \ if `autorun`, cells will automatically\n      run when their ancestors run.\n\
+        \    - `execution_type`: if `relaxed`, marimo will not clone cell declarations;\n\
+        \      if `strict` marimo will clone cell declarations by default, avoiding\n\
+        \      hidden potential state build up.\n    - `watcher_on_save`: how to handle\
+        \ file changes when saving. `\"lazy\"` marks\n        affected cells as stale,\
+        \ `\"autorun\"` automatically runs affected cells.\n    - `output_max_bytes`:\
+        \ the maximum size in bytes of cell outputs; larger\n        values may affect\
+        \ frontend performance\n    - `std_stream_max_bytes`: the maximum size in\
+        \ bytes of console outputs;\n      larger values may affect frontend performance\n\
+        \    - `pythonpath`: a list of directories to add to the Python search path.\n\
+        \        Directories will be added to the head of sys.path. Similar to the\n\
+        \        `PYTHONPATH` environment variable, the directories will be included\
+        \ in\n        where Python will look for imported modules.\n    - `dotenv`:\
+        \ a list of paths to `.env` files to load.\n        If the file does not exist,\
+        \ it will be silently ignored.\n        The default is `[\".env\"]` if a pyproject.toml\
+        \ is found, otherwise `[]`.\n    - `default_sql_output`: the default output\
+        \ format for SQL queries. Can be one of:\n        `\"auto\"`, `\"native\"\
+        `, `\"polars\"`, `\"lazy-polars\"`, or `\"pandas\"`.\n        The default\
+        \ is `\"auto\"`.\n    - `default_auto_download`: an Optional list of export\
+        \ types to automatically snapshot your notebook as:\n       `html`, `markdown`,\
+        \ `ipynb`.\n       The default is None."
       properties:
         auto_instantiate:
           type: boolean
@@ -3162,17 +3000,10 @@
       title: SaveAppConfigurationRequest
       type: object
     SaveConfig:
-      description: 'Configuration for saving.
-
-
-        **Keys.**
-
-
-        - `autosave`: one of `"off"` or `"after_delay"`
-
-        - `delay`: number of milliseconds to wait before autosaving
-
-        - `format_on_save`: if `True`, format the code on save'
+      description: "Configuration for saving.\n\n    **Keys.**\n\n    - `autosave`:\
+        \ one of `\"off\"` or `\"after_delay\"`\n    - `delay`: number of milliseconds\
+        \ to wait before autosaving\n    - `format_on_save`: if `True`, format the\
+        \ code on save"
       properties:
         autosave:
           enum:
@@ -3340,10 +3171,10 @@
       title: SendUIElementMessage
       type: object
     ServerConfig:
-      description: "Configuration for the server.\n\n**Keys.**\n\n- `browser`: the\
-        \ web browser to use. `\"default\"` or a browser registered\n    with Python's\
-        \ webbrowser module (eg, `\"firefox\"` or `\"chrome\"`)\n- `follow_symlink`:\
-        \ if true, the server will follow symlinks it finds\n    inside its static\
+      description: "Configuration for the server.\n\n    **Keys.**\n\n    - `browser`:\
+        \ the web browser to use. `\"default\"` or a browser registered\n        with\
+        \ Python's webbrowser module (eg, `\"firefox\"` or `\"chrome\"`)\n    - `follow_symlink`:\
+        \ if true, the server will follow symlinks it finds\n        inside its static\
         \ assets directory."
       properties:
         browser:
@@ -3438,16 +3269,10 @@
       title: SetupRootError
       type: object
     SharingConfig:
-      description: 'Configuration for sharing features.
-
-
-        **Keys.**
-
-
-        - `html`: if `False`, HTML sharing options will be hidden from the UI
-
-        - `wasm`: if `False`, WebAssembly sharing options will be hidden from the
-        UI'
+      description: "Configuration for sharing features.\n\n    **Keys.**\n\n    -\
+        \ `html`: if `False`, HTML sharing options will be hidden from the UI\n  \
+        \  - `wasm`: if `False`, WebAssembly sharing options will be hidden from the\
+        \ UI"
       properties:
         html:
           type: boolean
@@ -3506,13 +3331,8 @@
       title: Snippets
       type: object
     SnippetsConfig:
-      description: 'Configuration for snippets.
-
-
-        **Keys.**
-
-
-        - `custom_path`: the path to the custom snippets directory'
+      description: "Configuration for snippets.\n\n    **Keys.**\n\n    - `custom_path`:\
+        \ the path to the custom snippets directory"
       properties:
         custom_paths:
           items:
@@ -3616,6 +3436,7 @@
         type:
           enum:
           - file
+          - memory
           - redis
           - rest
           - tiered
@@ -3903,12 +3724,8 @@
       title: WorkspaceFilesResponse
       type: object
     _AppConfig:
-      description: 'Program-specific configuration.
-
-
-        Configuration for frontends or runtimes that is specific to
-
-        a single marimo program.'
+      description: "Program-specific configuration.\n\n    Configuration for frontends\
+        \ or runtimes that is specific to\n    a single marimo program."
       properties:
         app_title:
           anyOf:
