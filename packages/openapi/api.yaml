components:
  schemas:
    AddPackageRequest:
      description: 'This can be a remove package or a local package.


        Supported formats:


        httpx

        httpx==0.27.0

        httpx>=0.27.0

        git+https://github.com/encode/httpx

        https://files.pythonhosted.org/packages/5c/2d/3da5bdf4408b8b2800061c339f240c1802f2e82d55e50bd39c5a881f47f0/httpx-0.27.0.tar.gz

        /example/foo-0.1.0-py3-none-any.whl'
      properties:
        dev:
          anyOf:
          - type: boolean
          - type: 'null'
          default: false
        package:
          type: string
        upgrade:
          anyOf:
          - type: boolean
          - type: 'null'
          default: false
      required:
      - package
      title: AddPackageRequest
      type: object
    AiCompletionContext:
      properties:
        plainText:
          default: ''
          type: string
        schema:
          default: []
          items:
            $ref: '#/components/schemas/SchemaTable'
          type: array
        variables:
          default: []
          items:
            anyOf:
            - type: string
            - $ref: '#/components/schemas/VariableContext'
          type: array
      required: []
      title: AiCompletionContext
      type: object
    AiCompletionRequest:
      properties:
        code:
          type: string
        context:
          anyOf:
          - type: 'null'
          - $ref: '#/components/schemas/AiCompletionContext'
          default: null
        includeOtherCode:
          type: string
        language:
          default: python
          enum:
          - markdown
          - python
          - sql
        messages:
          default: []
          items:
            $ref: '#/components/schemas/ChatMessage'
          type: array
        prompt:
          type: string
        selectedText:
          anyOf:
          - type: string
          - type: 'null'
          default: null
      required:
      - prompt
      - includeOtherCode
      - code
      title: AiCompletionRequest
      type: object
    AiConfig:
      description: "Configuration options for AI.\n\n    **Keys.**\n\n    - `rules`:\
        \ custom rules to include in all AI completion prompts\n    - `max_tokens`:\
        \ the maximum number of tokens to use in AI completions\n    - `mode`: the\
        \ mode to use for AI completions. Can be one of: `\"ask\"` or `\"manual\"\
        `\n    - `inline_tooltip`: if `True`, enable inline AI tooltip suggestions\n\
        \    - `models`: the models to use for AI completions\n    - `open_ai`: the\
        \ OpenAI config\n    - `anthropic`: the Anthropic config\n    - `google`:\
        \ the Google AI config\n    - `bedrock`: the Bedrock config\n    - `azure`:\
        \ the Azure config\n    - `ollama`: the Ollama config\n    - `github`: the\
        \ GitHub config\n    - `openrouter`: the OpenRouter config\n    - `wandb`:\
        \ the Weights & Biases config\n    - `open_ai_compatible`: the OpenAI-compatible\
        \ config"
      properties:
        anthropic:
          $ref: '#/components/schemas/AnthropicConfig'
        azure:
          $ref: '#/components/schemas/OpenAiConfig'
        bedrock:
          $ref: '#/components/schemas/BedrockConfig'
        github:
          $ref: '#/components/schemas/GitHubConfig'
        google:
          $ref: '#/components/schemas/GoogleAiConfig'
        inline_tooltip:
          type: boolean
        max_tokens:
          type: integer
        mode:
          enum:
          - agent
          - ask
          - manual
        models:
          $ref: '#/components/schemas/AiModelConfig'
        ollama:
          $ref: '#/components/schemas/OpenAiConfig'
        open_ai:
          $ref: '#/components/schemas/OpenAiConfig'
        open_ai_compatible:
          $ref: '#/components/schemas/OpenAiConfig'
        openrouter:
          $ref: '#/components/schemas/OpenAiConfig'
        rules:
          type: string
        wandb:
          $ref: '#/components/schemas/OpenAiConfig'
      required: []
      title: AiConfig
      type: object
    AiInlineCompletionRequest:
      properties:
        language:
          default: python
          enum:
          - markdown
          - python
          - sql
        prefix:
          type: string
        suffix:
          type: string
      required:
      - prefix
      - suffix
      title: AiInlineCompletionRequest
      type: object
    AiModelConfig:
      description: "Configuration options for an AI model.\n\n    **Keys.**\n\n  \
        \  - `chat_model`: the model to use for chat completions\n    - `edit_model`:\
        \ the model to use for edit completions\n    - `autocomplete_model`: the model\
        \ to use for code completion/autocomplete\n    - `displayed_models`: a list\
        \ of models to display in the UI\n    - `custom_models`: a list of custom\
        \ models to use that are not from the default list"
      properties:
        autocomplete_model:
          type: string
        chat_model:
          type: string
        custom_models:
          items:
            type: string
          type: array
        displayed_models:
          items:
            type: string
          type: array
        edit_model:
          type: string
      required:
      - custom_models
      - displayed_models
      title: AiModelConfig
      type: object
    Alert:
      properties:
        description:
          type: string
        op:
          enum:
          - alert
        title:
          type: string
        variant:
          anyOf:
          - enum:
            - danger
          - type: 'null'
          default: null
      required:
      - op
      - title
      - description
      title: Alert
      type: object
    AnthropicConfig:
      description: "Configuration options for Anthropic.\n\n    **Keys.**\n\n    -\
        \ `api_key`: the Anthropic API key"
      properties:
        api_key:
          type: string
      required: []
      title: AnthropicConfig
      type: object
    Banner:
      properties:
        action:
          anyOf:
          - enum:
            - restart
          - type: 'null'
          default: null
        description:
          type: string
        op:
          enum:
          - banner
        title:
          type: string
        variant:
          anyOf:
          - enum:
            - danger
          - type: 'null'
          default: null
      required:
      - op
      - title
      - description
      title: Banner
      type: object
    BaseResponse:
      properties:
        success:
          type: boolean
      required:
      - success
      title: BaseResponse
      type: object
    BasedpyrightServerConfig:
      description: 'Configuration options for basedpyright Language Server.


        basedpyright handles completion, hover, go-to-definition, and diagnostics,

        but we only use it for diagnostics.'
      properties:
        enabled:
          type: boolean
      required: []
      title: BasedpyrightServerConfig
      type: object
    BedrockConfig:
      description: "Configuration options for Bedrock.\n\n    **Keys.**\n\n    - `profile_name`:\
        \ the AWS profile to use\n    - `region_name`: the AWS region to use\n   \
        \ - `aws_access_key_id`: the AWS access key ID\n    - `aws_secret_access_key`:\
        \ the AWS secret access key"
      properties:
        aws_access_key_id:
          type: string
        aws_secret_access_key:
          type: string
        profile_name:
          type: string
        region_name:
          type: string
      required: []
      title: BedrockConfig
      type: object
    CacheCleared:
      description: Result of clearing cache.
      properties:
        bytes_freed:
          type: integer
        op:
          enum:
          - cache-cleared
      required:
      - op
      - bytes_freed
      title: CacheCleared
      type: object
    CacheInfoFetched:
      description: Cache statistics information.
      properties:
        disk_to_free:
          type: integer
        disk_total:
          type: integer
        hits:
          type: integer
        misses:
          type: integer
        op:
          enum:
          - cache-info-fetched
        time:
          type: number
      required:
      - op
      - hits
      - misses
      - time
      - disk_to_free
      - disk_total
      title: CacheInfoFetched
      type: object
    CellChannel:
      description: The channel of a cell's output.
      enum:
      - marimo-error
      - media
      - output
      - pdb
      - stderr
      - stdin
      - stdout
      title: CellChannel
    CellConfig:
      description: 'Internal representation of a cell''s configuration.

        This is not part of the public API.'
      properties:
        column:
          anyOf:
          - type: integer
          - type: 'null'
          default: null
        disabled:
          default: false
          type: boolean
        hide_code:
          default: false
          type: boolean
      required: []
      title: CellConfig
      type: object
    CellOp:
      description: "Op to transition a cell.\n\n    A CellOp's data has some optional\
        \ fields:\n\n    output        - a CellOutput\n    console       - a CellOutput\
        \ (console msg to append), or a list of\n                    CellOutputs\n\
        \    status        - execution status\n    stale_inputs  - whether the cell\
        \ has stale inputs (variables, modules, ...)\n    run_id        - the run\
        \ associated with this cell.\n    serialization - the serialization status\
        \ of the cell\n\n    Omitting a field means that its value should be unchanged!\n\
        \n    And one required field:\n\n    cell_id - the cell id"
      properties:
        cell_id:
          type: string
        console:
          anyOf:
          - items:
              $ref: '#/components/schemas/CellOutput'
            type: array
          - type: 'null'
          - $ref: '#/components/schemas/CellOutput'
          default: null
        op:
          enum:
          - cell-op
        output:
          anyOf:
          - type: 'null'
          - $ref: '#/components/schemas/CellOutput'
          default: null
        run_id:
          anyOf:
          - type: string
          - type: 'null'
          default: null
        serialization:
          anyOf:
          - type: string
          - type: 'null'
          default: null
        stale_inputs:
          anyOf:
          - type: boolean
          - type: 'null'
          default: null
        status:
          anyOf:
          - enum:
            - disabled-transitively
            - idle
            - queued
            - running
          - type: 'null'
          default: null
        timestamp:
          type: number
      required:
      - op
      - cell_id
      title: CellOp
      type: object
    CellOutput:
      properties:
        channel:
          $ref: '#/components/schemas/CellChannel'
        data:
          anyOf:
          - type: string
          - items:
              anyOf:
              - $ref: '#/components/schemas/SetupRootError'
              - $ref: '#/components/schemas/CycleError'
              - $ref: '#/components/schemas/MultipleDefinitionError'
              - $ref: '#/components/schemas/ImportStarError'
              - $ref: '#/components/schemas/MarimoAncestorStoppedError'
              - $ref: '#/components/schemas/MarimoAncestorPreventedError'
              - $ref: '#/components/schemas/MarimoExceptionRaisedError'
              - $ref: '#/components/schemas/MarimoStrictExecutionError'
              - $ref: '#/components/schemas/MarimoInterruptionError'
              - $ref: '#/components/schemas/MarimoSyntaxError'
              - $ref: '#/components/schemas/MarimoInternalError'
              - $ref: '#/components/schemas/MarimoSQLError'
              - $ref: '#/components/schemas/UnknownError'
              discriminator:
                mapping:
                  ancestor-prevented: '#/components/schemas/MarimoAncestorPreventedError'
                  ancestor-stopped: '#/components/schemas/MarimoAncestorStoppedError'
                  cycle: '#/components/schemas/CycleError'
                  exception: '#/components/schemas/MarimoExceptionRaisedError'
                  import-star: '#/components/schemas/ImportStarError'
                  internal: '#/components/schemas/MarimoInternalError'
                  interruption: '#/components/schemas/MarimoInterruptionError'
                  multiple-defs: '#/components/schemas/MultipleDefinitionError'
                  setup-refs: '#/components/schemas/SetupRootError'
                  sql-error: '#/components/schemas/MarimoSQLError'
                  strict-exception: '#/components/schemas/MarimoStrictExecutionError'
                  syntax: '#/components/schemas/MarimoSyntaxError'
                  unknown: '#/components/schemas/UnknownError'
                propertyName: type
            type: array
          - type: object
        mimetype:
          enum:
          - application/json
          - application/vnd.jupyter.widget-view+json
          - application/vnd.marimo+error
          - application/vnd.marimo+mimebundle
          - application/vnd.marimo+traceback
          - application/vnd.vega.v5+json
          - application/vnd.vegalite.v5+json
          - image/avif
          - image/bmp
          - image/gif
          - image/jpeg
          - image/png
          - image/svg+xml
          - image/tiff
          - text/csv
          - text/html
          - text/latex
          - text/markdown
          - text/plain
          - video/mp4
          - video/mpeg
        timestamp:
          type: number
      required:
      - channel
      - mimetype
      - data
      title: CellOutput
      type: object
    ChatAttachment:
      properties:
        content_type:
          anyOf:
          - type: string
          - type: 'null'
          default: null
        name:
          default: attachment
          type: string
        url:
          type: string
      required:
      - url
      title: ChatAttachment
      type: object
    ChatMessage:
      description: A message in a chat.
      properties:
        attachments:
          anyOf:
          - items:
              $ref: '#/components/schemas/ChatAttachment'
            type: array
          - type: 'null'
          default: null
        content: {}
        parts:
          anyOf:
          - items:
              type: object
            type: array
          - type: 'null'
          default: null
        role:
          enum:
          - assistant
          - system
          - user
      required:
      - role
      - content
      title: ChatMessage
      type: object
    ChatRequest:
      properties:
        context:
          $ref: '#/components/schemas/AiCompletionContext'
        includeOtherCode:
          type: string
        messages:
          items:
            $ref: '#/components/schemas/ChatMessage'
          type: array
        model:
          anyOf:
          - type: string
          - type: 'null'
          default: null
        tools:
          anyOf:
          - items:
              $ref: '#/components/schemas/ToolDefinition'
            type: array
          - type: 'null'
          default: null
        variables:
          anyOf:
          - items:
              anyOf:
              - type: string
              - $ref: '#/components/schemas/VariableContext'
            type: array
          - type: 'null'
          default: null
      required:
      - context
      - includeOtherCode
      - messages
      title: ChatRequest
      type: object
    ClearCacheRequest:
      properties: {}
      required: []
      title: ClearCacheRequest
      type: object
    CodeCompletionRequest:
      properties:
        cellId:
          type: string
        document:
          type: string
        id:
          type: string
      required:
      - id
      - document
      - cellId
      title: CodeCompletionRequest
      type: object
    ColumnStats:
      description: Represents stats for a column in a data table.
      properties:
        'false':
          anyOf:
          - type: integer
          - type: 'null'
          default: null
        max:
          anyOf:
          - {}
          - type: 'null'
          default: null
        mean:
          anyOf:
          - {}
          - type: 'null'
          default: null
        median:
          anyOf:
          - {}
          - type: 'null'
          default: null
        min:
          anyOf:
          - {}
          - type: 'null'
          default: null
        nulls:
          anyOf:
          - type: integer
          - type: 'null'
          default: null
        p25:
          anyOf:
          - {}
          - type: 'null'
          default: null
        p5:
          anyOf:
          - {}
          - type: 'null'
          default: null
        p75:
          anyOf:
          - {}
          - type: 'null'
          default: null
        p95:
          anyOf:
          - {}
          - type: 'null'
          default: null
        std:
          anyOf:
          - {}
          - type: 'null'
          default: null
        total:
          anyOf:
          - type: integer
          - type: 'null'
          default: null
        'true':
          anyOf:
          - type: integer
          - type: 'null'
          default: null
        unique:
          anyOf:
          - type: integer
          - type: 'null'
          default: null
      required: []
      title: ColumnStats
      type: object
    CompletedRun:
      description: Written on run completion (of submitted cells and their descendants.
      properties:
        op:
          enum:
          - completed-run
      required:
      - op
      title: CompletedRun
      type: object
    CompletionConfig:
      description: "Configuration for code completion.\n\n    A dict with key/value\
        \ pairs configuring code completion in the marimo\n    editor.\n\n    **Keys.**\n\
        \n    - `activate_on_typing`: if `False`, completion won't activate\n    until\
        \ the completion hotkey is entered\n    - `copilot`: one of `\"github\"`,\
        \ `\"codeium\"`, or `\"custom\"`\n    - `codeium_api_key`: the Codeium API\
        \ key"
      properties:
        activate_on_typing:
          type: boolean
        api_key:
          anyOf:
          - type: string
          - type: 'null'
        base_url:
          anyOf:
          - type: string
          - type: 'null'
        codeium_api_key:
          anyOf:
          - type: string
          - type: 'null'
        copilot:
          anyOf:
          - type: boolean
          - enum:
            - codeium
            - custom
            - github
        model:
          anyOf:
          - type: string
          - type: 'null'
      required:
      - activate_on_typing
      - copilot
      title: CompletionConfig
      type: object
    CompletionOption:
      properties:
        completion_info:
          anyOf:
          - type: string
          - type: 'null'
        name:
          type: string
        type:
          type: string
      required:
      - name
      - type
      - completion_info
      title: CompletionOption
      type: object
    CompletionResult:
      description: Code completion result.
      properties:
        completion_id:
          type: string
        op:
          enum:
          - completion-result
        options:
          items:
            $ref: '#/components/schemas/CompletionOption'
          type: array
        prefix_length:
          type: integer
      required:
      - op
      - completion_id
      - prefix_length
      - options
      title: CompletionResult
      type: object
    CopyNotebookRequest:
      properties:
        destination:
          type: string
        source:
          type: string
      required:
      - source
      - destination
      title: CopyNotebookRequest
      type: object
    CreateSecretRequest:
      properties:
        key:
          type: string
        name:
          type: string
        provider:
          enum:
          - dotenv
          - env
        value:
          type: string
      required:
      - key
      - value
      - provider
      - name
      title: CreateSecretRequest
      type: object
    CycleError:
      properties:
        edges_with_vars:
          items:
            items: false
            maxItems: 3
            minItems: 3
            prefixItems:
            - type: string
            - items:
                type: string
              type: array
            - type: string
            type: array
          type: array
        type:
          enum:
          - cycle
      required:
      - type
      - edges_with_vars
      title: CycleError
      type: object
    DataColumnPreview:
      description: Preview of a column in a dataset.
      properties:
        chart_code:
          anyOf:
          - type: string
          - type: 'null'
          default: null
        chart_spec:
          anyOf:
          - type: string
          - type: 'null'
          default: null
        column_name:
          type: string
        error:
          anyOf:
          - type: string
          - type: 'null'
          default: null
        missing_packages:
          anyOf:
          - items:
              type: string
            type: array
          - type: 'null'
          default: null
        op:
          enum:
          - data-column-preview
        stats:
          anyOf:
          - type: 'null'
          - $ref: '#/components/schemas/ColumnStats'
          default: null
        table_name:
          type: string
      required:
      - op
      - table_name
      - column_name
      title: DataColumnPreview
      type: object
    DataSourceConnection:
      description: "Represents a data source connection.\n\nAttributes:\n    source\
        \ (str): The source of the data source connection. E.g 'postgres'.\n    dialect\
        \ (str): The dialect of the data source connection. E.g 'postgresql'.\n  \
        \  name (str): The name of the data source connection. E.g 'engine'.\n   \
        \ display_name (str): The display name of the data source connection. E.g\
        \ 'PostgresQL (engine)'.\n    databases (List[Database]): The databases in\
        \ the data source connection.\n    default_database (Optional[str]): The default\
        \ database in the data source connection.\n    default_schema (Optional[str]):\
        \ The default schema in the data source connection."
      properties:
        databases:
          items:
            $ref: '#/components/schemas/Database'
          type: array
        default_database:
          anyOf:
          - type: string
          - type: 'null'
          default: null
        default_schema:
          anyOf:
          - type: string
          - type: 'null'
          default: null
        dialect:
          type: string
        display_name:
          type: string
        name:
          type: string
        source:
          type: string
      required:
      - source
      - dialect
      - name
      - display_name
      - databases
      title: DataSourceConnection
      type: object
    DataSourceConnections:
      properties:
        connections:
          items:
            $ref: '#/components/schemas/DataSourceConnection'
          type: array
        op:
          enum:
          - data-source-connections
      required:
      - op
      - connections
      title: DataSourceConnections
      type: object
    DataTable:
      description: "Represents a data table.\n\nAttributes:\n    source_type (DataTableSource):\
        \ Type of data source ('local', 'duckdb', 'connection').\n    source (str):\
        \ Can be dialect, or source db name.\n    name (str): Name of the data table.\n\
        \    num_rows (Optional[int]): Total number of rows in the table, if known.\n\
        \    num_columns (Optional[int]): Total number of columns in the table, if\
        \ known.\n    variable_name (Optional[VariableName]): Variable name referencing\
        \ this table in code.\n    columns (List[DataTableColumn]): List of column\
        \ definitions and metadata.\n    engine (Optional[VariableName]): Database\
        \ engine or connection handler, if any.\n    type (DataTableType): Table type,\
        \ either 'table' or 'view'. Defaults to 'table'.\n    primary_keys (Optional[List[str]]):\
        \ Column names used as primary keys, if any.\n    indexes (Optional[List[str]]):\
        \ Column names used as indexes, if any."
      properties:
        columns:
          items:
            $ref: '#/components/schemas/DataTableColumn'
          type: array
        engine:
          anyOf:
          - type: string
          - type: 'null'
          default: null
        indexes:
          anyOf:
          - items:
              type: string
            type: array
          - type: 'null'
          default: null
        name:
          type: string
        num_columns:
          anyOf:
          - type: integer
          - type: 'null'
        num_rows:
          anyOf:
          - type: integer
          - type: 'null'
        primary_keys:
          anyOf:
          - items:
              type: string
            type: array
          - type: 'null'
          default: null
        source:
          type: string
        source_type:
          enum:
          - catalog
          - connection
          - duckdb
          - local
        type:
          default: table
          enum:
          - table
          - view
        variable_name:
          anyOf:
          - type: string
          - type: 'null'
      required:
      - source_type
      - source
      - name
      - num_rows
      - num_columns
      - variable_name
      - columns
      title: DataTable
      type: object
    DataTableColumn:
      description: "Represents a column in a data table.\n\nAttributes:\n    name\
        \ (str): The name of the column.\n    type (DataType): The data type of the\
        \ column.\n    external_type (ExternalDataType): The raw data type of the\
        \ column.\n    sample_values (List[Any]): The sample values of the column."
      properties:
        external_type:
          type: string
        name:
          type: string
        sample_values:
          type: array
        type:
          enum:
          - boolean
          - date
          - datetime
          - integer
          - number
          - string
          - time
          - unknown
      required:
      - name
      - type
      - external_type
      - sample_values
      title: DataTableColumn
      type: object
    Database:
      description: "Represents a collection of schemas.\n\nAttributes:\n    name (str):\
        \ The name of the database\n    dialect (str): The dialect of the database\n\
        \    schemas (List[Schema]): List of schemas in the database\n    engine (Optional[VariableName]):\
        \ Database engine or connection handler, if any."
      properties:
        dialect:
          type: string
        engine:
          anyOf:
          - type: string
          - type: 'null'
          default: null
        name:
          type: string
        schemas:
          items:
            $ref: '#/components/schemas/Schema'
          type: array
      required:
      - name
      - dialect
      - schemas
      title: Database
      type: object
    Datasets:
      description: List of datasets.
      properties:
        clear_channel:
          anyOf:
          - enum:
            - catalog
            - connection
            - duckdb
            - local
          - type: 'null'
          default: null
        op:
          enum:
          - datasets
        tables:
          items:
            $ref: '#/components/schemas/DataTable'
          type: array
      required:
      - op
      - tables
      title: Datasets
      type: object
    DatasourcesConfig:
      description: "Configuration for datasources panel.\n\n    **Keys.**\n\n    -\
        \ `auto_discover_schemas`: if `True`, include schemas in the datasource\n\
        \    - `auto_discover_tables`: if `True`, include tables in the datasource\n\
        \    - `auto_discover_columns`: if `True`, include columns & table metadata\
        \ in the datasource"
      properties:
        auto_discover_columns:
          anyOf:
          - type: boolean
          - enum:
            - auto
        auto_discover_schemas:
          anyOf:
          - type: boolean
          - enum:
            - auto
        auto_discover_tables:
          anyOf:
          - type: boolean
          - enum:
            - auto
      required: []
      title: DatasourcesConfig
      type: object
    DeleteCellRequest:
      properties:
        cellId:
          type: string
      required:
      - cellId
      title: DeleteCellRequest
      type: object
    DeleteSecretRequest:
      properties:
        key:
          type: string
      required:
      - key
      title: DeleteSecretRequest
      type: object
    DependencyTreeNode:
      properties:
        dependencies:
          items:
            $ref: '#/components/schemas/DependencyTreeNode'
          type: array
        name:
          type: string
        tags:
          items:
            additionalProperties:
              type: string
            type: object
          type: array
        version:
          anyOf:
          - type: string
          - type: 'null'
      required:
      - name
      - version
      - tags
      - dependencies
      title: DependencyTreeNode
      type: object
    DependencyTreeResponse:
      properties:
        tree:
          anyOf:
          - type: 'null'
          - $ref: '#/components/schemas/DependencyTreeNode'
      required:
      - tree
      title: DependencyTreeResponse
      type: object
    DiagnosticsConfig:
      description: "Configuration options for diagnostics.\n\n    **Keys.**\n\n  \
        \  - `enabled`: if `True`, diagnostics will be shown in the editor\n    -\
        \ `sql_linter`: if `True`, SQL cells will have linting enabled"
      properties:
        enabled:
          type: boolean
        sql_linter:
          type: boolean
      required: []
      title: DiagnosticsConfig
      type: object
    DisplayConfig:
      description: "Configuration for display.\n\n    **Keys.**\n\n    - `theme`:\
        \ `\"light\"`, `\"dark\"`, or `\"system\"`\n    - `code_editor_font_size`:\
        \ font size for the code editor\n    - `cell_output`: `\"above\"` or `\"below\"\
        `\n    - `dataframes`: `\"rich\"` or `\"plain\"`\n    - `custom_css`: list\
        \ of paths to custom CSS files\n    - `default_table_page_size`: default number\
        \ of rows to display in tables\n    - `default_table_max_columns`: default\
        \ maximum number of columns to display in tables\n    - `reference_highlighting`:\
        \ if `True`, highlight reactive variable references\n    - `locale`: locale\
        \ for date formatting and internationalization (e.g., \"en-US\", \"en-GB\"\
        , \"de-DE\")"
      properties:
        cell_output:
          enum:
          - above
          - below
        code_editor_font_size:
          type: integer
        custom_css:
          items:
            type: string
          type: array
        dataframes:
          enum:
          - plain
          - rich
        default_table_max_columns:
          type: integer
        default_table_page_size:
          type: integer
        default_width:
          enum:
          - columns
          - compact
          - full
          - medium
          - normal
        locale:
          anyOf:
          - type: string
          - type: 'null'
        reference_highlighting:
          type: boolean
        theme:
          enum:
          - dark
          - light
          - system
      required:
      - cell_output
      - code_editor_font_size
      - dataframes
      - default_table_max_columns
      - default_table_page_size
      - default_width
      - theme
      title: DisplayConfig
      type: object
    ExecuteMultipleRequest:
      properties:
        cellIds:
          items:
            type: string
          type: array
        codes:
          items:
            type: string
          type: array
        request:
          anyOf:
          - $ref: '#/components/schemas/HTTPRequest'
          - type: 'null'
          default: null
        timestamp:
          type: number
      required:
      - cellIds
      - codes
      title: ExecuteMultipleRequest
      type: object
    ExecuteScratchpadRequest:
      properties:
        code:
          type: string
        request:
          anyOf:
          - $ref: '#/components/schemas/HTTPRequest'
          - type: 'null'
          default: null
      required:
      - code
      title: ExecuteScratchpadRequest
      type: object
    ExecuteStaleRequest:
      properties:
        request:
          anyOf:
          - $ref: '#/components/schemas/HTTPRequest'
          - type: 'null'
          default: null
      required: []
      title: ExecuteStaleRequest
      type: object
    ExecutionRequest:
      properties:
        cellId:
          type: string
        code:
          type: string
        request:
          anyOf:
          - $ref: '#/components/schemas/HTTPRequest'
          - type: 'null'
          default: null
        timestamp:
          type: number
      required:
      - cellId
      - code
      title: ExecutionRequest
      type: object
    ExportAsHTMLRequest:
      properties:
        assetUrl:
          anyOf:
          - type: string
          - type: 'null'
          default: null
        download:
          type: boolean
        files:
          items:
            type: string
          type: array
        includeCode:
          type: boolean
      required:
      - download
      - files
      - includeCode
      title: ExportAsHTMLRequest
      type: object
    ExportAsIPYNBRequest:
      properties:
        download:
          type: boolean
      required:
      - download
      title: ExportAsIPYNBRequest
      type: object
    ExportAsMarkdownRequest:
      properties:
        download:
          type: boolean
      required:
      - download
      title: ExportAsMarkdownRequest
      type: object
    ExportAsScriptRequest:
      properties:
        download:
          type: boolean
      required:
      - download
      title: ExportAsScriptRequest
      type: object
    FileCreateRequest:
      properties:
        contents:
          anyOf:
          - type: string
          - type: 'null'
          default: null
        name:
          type: string
        path:
          type: string
        type:
          enum:
          - directory
          - file
      required:
      - path
      - type
      - name
      title: FileCreateRequest
      type: object
    FileCreateResponse:
      properties:
        info:
          anyOf:
          - type: 'null'
          - $ref: '#/components/schemas/FileInfo'
          default: null
        message:
          anyOf:
          - type: string
          - type: 'null'
          default: null
        success:
          type: boolean
      required:
      - success
      title: FileCreateResponse
      type: object
    FileDeleteRequest:
      properties:
        path:
          type: string
      required:
      - path
      title: FileDeleteRequest
      type: object
    FileDeleteResponse:
      properties:
        message:
          anyOf:
          - type: string
          - type: 'null'
          default: null
        success:
          type: boolean
      required:
      - success
      title: FileDeleteResponse
      type: object
    FileDetailsRequest:
      properties:
        path:
          type: string
      required:
      - path
      title: FileDetailsRequest
      type: object
    FileDetailsResponse:
      properties:
        contents:
          anyOf:
          - type: string
          - type: 'null'
          default: null
        file:
          $ref: '#/components/schemas/FileInfo'
        mimeType:
          anyOf:
          - type: string
          - type: 'null'
          default: null
      required:
      - file
      title: FileDetailsResponse
      type: object
    FileInfo:
      properties:
        children:
          default: []
          items:
            $ref: '#/components/schemas/FileInfo'
          type: array
        id:
          type: string
        isDirectory:
          type: boolean
        isMarimoFile:
          type: boolean
        lastModified:
          anyOf:
          - type: number
          - type: 'null'
          default: null
        name:
          type: string
        path:
          type: string
      required:
      - id
      - path
      - name
      - isDirectory
      - isMarimoFile
      title: FileInfo
      type: object
    FileListRequest:
      properties:
        path:
          anyOf:
          - type: string
          - type: 'null'
          default: null
      required: []
      title: FileListRequest
      type: object
    FileListResponse:
      properties:
        files:
          items:
            $ref: '#/components/schemas/FileInfo'
          type: array
        root:
          type: string
      required:
      - files
      - root
      title: FileListResponse
      type: object
    FileMoveRequest:
      properties:
        newPath:
          type: string
        path:
          type: string
      required:
      - path
      - newPath
      title: FileMoveRequest
      type: object
    FileMoveResponse:
      properties:
        info:
          anyOf:
          - type: 'null'
          - $ref: '#/components/schemas/FileInfo'
          default: null
        message:
          anyOf:
          - type: string
          - type: 'null'
          default: null
        success:
          type: boolean
      required:
      - success
      title: FileMoveResponse
      type: object
    FileOpenRequest:
      properties:
        lineNumber:
          anyOf:
          - type: integer
          - type: 'null'
          default: null
        path:
          type: string
      required:
      - path
      title: FileOpenRequest
      type: object
    FileSearchRequest:
      properties:
        depth:
          default: 3
          type: integer
        includeDirectories:
          default: true
          type: boolean
        includeFiles:
          default: true
          type: boolean
        limit:
          default: 100
          type: integer
        path:
          anyOf:
          - type: string
          - type: 'null'
          default: null
        query:
          type: string
      required:
      - query
      title: FileSearchRequest
      type: object
    FileSearchResponse:
      properties:
        files:
          items:
            $ref: '#/components/schemas/FileInfo'
          type: array
        query:
          type: string
        totalFound:
          type: integer
      required:
      - files
      - query
      - totalFound
      title: FileSearchResponse
      type: object
    FileUpdateRequest:
      properties:
        contents:
          type: string
        path:
          type: string
      required:
      - path
      - contents
      title: FileUpdateRequest
      type: object
    FileUpdateResponse:
      properties:
        info:
          anyOf:
          - type: 'null'
          - $ref: '#/components/schemas/FileInfo'
          default: null
        message:
          anyOf:
          - type: string
          - type: 'null'
          default: null
        success:
          type: boolean
      required:
      - success
      title: FileUpdateResponse
      type: object
    FocusCell:
      properties:
        cell_id:
          type: string
        op:
          enum:
          - focus-cell
      required:
      - op
      - cell_id
      title: FocusCell
      type: object
    FormatRequest:
      properties:
        codes:
          additionalProperties:
            type: string
          type: object
        lineLength:
          type: integer
      required:
      - codes
      - lineLength
      title: FormatRequest
      type: object
    FormatResponse:
      properties:
        codes:
          additionalProperties:
            type: string
          type: object
      required:
      - codes
      title: FormatResponse
      type: object
    FormattingConfig:
      description: "Configuration for code formatting.\n\n    **Keys.**\n\n    - `line_length`:\
        \ max line length"
      properties:
        line_length:
          type: integer
      required:
      - line_length
      title: FormattingConfig
      type: object
    FunctionCallRequest:
      properties:
        args:
          type: object
        functionCallId:
          type: string
        functionName:
          type: string
        namespace:
          type: string
      required:
      - functionCallId
      - namespace
      - functionName
      - args
      title: FunctionCallRequest
      type: object
    FunctionCallResult:
      description: Result of calling a function.
      properties:
        function_call_id:
          type: string
        op:
          enum:
          - function-call-result
        return_value: {}
        status:
          $ref: '#/components/schemas/HumanReadableStatus'
      required:
      - op
      - function_call_id
      - return_value
      - status
      title: FunctionCallResult
      type: object
    GetCacheInfoRequest:
      properties: {}
      required: []
      title: GetCacheInfoRequest
      type: object
    GitHubConfig:
      description: "Configuration options for GitHub.\n\n    **Keys.**\n\n    - `api_key`:\
        \ the GitHub API token\n    - `base_url`: the base URL for the API\n    -\
        \ `copilot_settings`: configuration settings for GitHub Copilot LSP.\n   \
        \     Supports settings like `http` (proxy configuration), `telemetry`,\n\
        \        and `github-enterprise` (enterprise URI)."
      properties:
        api_key:
          type: string
        base_url:
          type: string
        copilot_settings:
          type: object
      required: []
      title: GitHubConfig
      type: object
    GoogleAiConfig:
      description: "Configuration options for Google AI.\n\n    **Keys.**\n\n    -\
        \ `api_key`: the Google AI API key"
      properties:
        api_key:
          type: string
      required: []
      title: GoogleAiConfig
      type: object
    HTTPRequest:
      properties:
        baseUrl:
          additionalProperties: {}
          type: object
        cookies:
          additionalProperties:
            type: string
          type: object
        headers:
          additionalProperties:
            type: string
          type: object
        meta:
          additionalProperties: {}
          type: object
        pathParams:
          additionalProperties: {}
          type: object
        queryParams:
          additionalProperties:
            items:
              type: string
            type: array
          type: object
        url:
          additionalProperties: {}
          type: object
        user: {}
      required:
      - url
      - baseUrl
      - headers
      - queryParams
      - pathParams
      - cookies
      - meta
      - user
      type: object
    HumanReadableStatus:
      description: Human-readable status.
      properties:
        code:
          enum:
          - error
          - ok
        message:
          anyOf:
          - type: string
          - type: 'null'
          default: null
        title:
          anyOf:
          - type: string
          - type: 'null'
          default: null
      required:
      - code
      title: HumanReadableStatus
      type: object
    ImportStarError:
      properties:
        lineno:
          anyOf:
          - type: integer
          - type: 'null'
          default: null
        msg:
          type: string
        type:
          enum:
          - import-star
      required:
      - type
      - msg
      title: ImportStarError
      type: object
    InstallMissingPackagesRequest:
      properties:
        manager:
          type: string
        versions:
          additionalProperties:
            type: string
          type: object
      required:
      - manager
      - versions
      title: InstallMissingPackagesRequest
      type: object
    InstallingPackageAlert:
      properties:
        log_status:
          anyOf:
          - enum:
            - append
            - done
            - start
          - type: 'null'
          default: null
        logs:
          anyOf:
          - additionalProperties:
              type: string
            type: object
          - type: 'null'
          default: null
        op:
          enum:
          - installing-package-alert
        packages:
          additionalProperties:
            enum:
            - failed
            - installed
            - installing
            - queued
          type: object
      required:
      - op
      - packages
      title: InstallingPackageAlert
      type: object
    InstantiateRequest:
      properties:
        autoRun:
          default: true
          type: boolean
        objectIds:
          items:
            type: string
          type: array
        values:
          type: array
      required:
      - objectIds
      - values
      title: InstantiateRequest
      type: object
    Interrupted:
      description: Written when the kernel is interrupted by the user.
      properties:
        op:
          enum:
          - interrupted
      required:
      - op
      title: Interrupted
      type: object
    InvokeAiToolRequest:
      properties:
        arguments:
          type: object
        toolName:
          type: string
      required:
      - toolName
      - arguments
      title: InvokeAiToolRequest
      type: object
    InvokeAiToolResponse:
      properties:
        error:
          anyOf:
          - type: string
          - type: 'null'
          default: null
        result: {}
        success:
          type: boolean
        toolName:
          type: string
      required:
      - success
      - toolName
      - result
      title: InvokeAiToolResponse
      type: object
    KernelCapabilities:
      properties:
        basedpyright:
          default: false
          type: boolean
        pylsp:
          default: false
          type: boolean
        terminal:
          default: false
          type: boolean
        ty:
          default: false
          type: boolean
      required: []
      title: KernelCapabilities
      type: object
    KernelReady:
      description: Kernel is ready for execution.
      properties:
        app_config:
          $ref: '#/components/schemas/_AppConfig'
        capabilities:
          $ref: '#/components/schemas/KernelCapabilities'
        cell_ids:
          items:
            type: string
          type: array
        codes:
          items:
            type: string
          type: array
        configs:
          items:
            $ref: '#/components/schemas/CellConfig'
          type: array
        kiosk:
          type: boolean
        last_executed_code:
          anyOf:
          - additionalProperties:
              type: string
            type: object
          - type: 'null'
        last_execution_time:
          anyOf:
          - additionalProperties:
              type: number
            type: object
          - type: 'null'
        layout:
          anyOf:
          - $ref: '#/components/schemas/LayoutConfig'
          - type: 'null'
        names:
          items:
            type: string
          type: array
        op:
          enum:
          - kernel-ready
        resumed:
          type: boolean
        ui_values:
          anyOf:
          - type: object
          - type: 'null'
      required:
      - op
      - cell_ids
      - codes
      - names
      - layout
      - configs
      - resumed
      - ui_values
      - last_executed_code
      - last_execution_time
      - app_config
      - kiosk
      - capabilities
      title: KernelReady
      type: object
    KeymapConfig:
      description: "Configuration for keymaps.\n\n    **Keys.**\n\n    - `preset`:\
        \ one of `\"default\"` or `\"vim\"`\n    - `overrides`: a dict of keymap actions\
        \ to their keymap override\n    - `vimrc`: path to a vimrc file to load keymaps\
        \ from\n    - `destructive_delete`: if `True`, allows deleting cells with\
        \ content."
      properties:
        destructive_delete:
          type: boolean
        overrides:
          additionalProperties:
            type: string
          type: object
        preset:
          enum:
          - default
          - vim
        vimrc:
          anyOf:
          - type: string
          - type: 'null'
      required:
      - preset
      title: KeymapConfig
      type: object
    KnownUnions:
      properties:
        data_type:
          enum:
          - boolean
          - date
          - datetime
          - integer
          - number
          - string
          - time
          - unknown
        error:
          anyOf:
          - $ref: '#/components/schemas/SetupRootError'
          - $ref: '#/components/schemas/CycleError'
          - $ref: '#/components/schemas/MultipleDefinitionError'
          - $ref: '#/components/schemas/ImportStarError'
          - $ref: '#/components/schemas/MarimoAncestorStoppedError'
          - $ref: '#/components/schemas/MarimoAncestorPreventedError'
          - $ref: '#/components/schemas/MarimoExceptionRaisedError'
          - $ref: '#/components/schemas/MarimoStrictExecutionError'
          - $ref: '#/components/schemas/MarimoInterruptionError'
          - $ref: '#/components/schemas/MarimoSyntaxError'
          - $ref: '#/components/schemas/MarimoInternalError'
          - $ref: '#/components/schemas/MarimoSQLError'
          - $ref: '#/components/schemas/UnknownError'
          discriminator:
            mapping:
              ancestor-prevented: '#/components/schemas/MarimoAncestorPreventedError'
              ancestor-stopped: '#/components/schemas/MarimoAncestorStoppedError'
              cycle: '#/components/schemas/CycleError'
              exception: '#/components/schemas/MarimoExceptionRaisedError'
              import-star: '#/components/schemas/ImportStarError'
              internal: '#/components/schemas/MarimoInternalError'
              interruption: '#/components/schemas/MarimoInterruptionError'
              multiple-defs: '#/components/schemas/MultipleDefinitionError'
              setup-refs: '#/components/schemas/SetupRootError'
              sql-error: '#/components/schemas/MarimoSQLError'
              strict-exception: '#/components/schemas/MarimoStrictExecutionError'
              syntax: '#/components/schemas/MarimoSyntaxError'
              unknown: '#/components/schemas/UnknownError'
            propertyName: type
        operation:
          anyOf:
          - $ref: '#/components/schemas/CellOp'
          - $ref: '#/components/schemas/FunctionCallResult'
          - $ref: '#/components/schemas/SendUIElementMessage'
          - $ref: '#/components/schemas/RemoveUIElements'
          - $ref: '#/components/schemas/Reload'
          - $ref: '#/components/schemas/Reconnected'
          - $ref: '#/components/schemas/Interrupted'
          - $ref: '#/components/schemas/CompletedRun'
          - $ref: '#/components/schemas/KernelReady'
          - $ref: '#/components/schemas/CompletionResult'
          - $ref: '#/components/schemas/Alert'
          - $ref: '#/components/schemas/Banner'
          - $ref: '#/components/schemas/MissingPackageAlert'
          - $ref: '#/components/schemas/InstallingPackageAlert'
          - $ref: '#/components/schemas/StartupLogs'
          - $ref: '#/components/schemas/Variables'
          - $ref: '#/components/schemas/VariableValues'
          - $ref: '#/components/schemas/QueryParamsSet'
          - $ref: '#/components/schemas/QueryParamsAppend'
          - $ref: '#/components/schemas/QueryParamsDelete'
          - $ref: '#/components/schemas/QueryParamsClear'
          - $ref: '#/components/schemas/Datasets'
          - $ref: '#/components/schemas/DataColumnPreview'
          - $ref: '#/components/schemas/SQLTablePreview'
          - $ref: '#/components/schemas/SQLTableListPreview'
          - $ref: '#/components/schemas/DataSourceConnections'
          - $ref: '#/components/schemas/ValidateSQLResult'
          - $ref: '#/components/schemas/SecretKeysResult'
          - $ref: '#/components/schemas/CacheCleared'
          - $ref: '#/components/schemas/CacheInfoFetched'
          - $ref: '#/components/schemas/FocusCell'
          - $ref: '#/components/schemas/UpdateCellCodes'
          - $ref: '#/components/schemas/UpdateCellIdsRequest'
          discriminator:
            mapping:
              alert: '#/components/schemas/Alert'
              banner: '#/components/schemas/Banner'
              cache-cleared: '#/components/schemas/CacheCleared'
              cache-info-fetched: '#/components/schemas/CacheInfoFetched'
              cell-op: '#/components/schemas/CellOp'
              completed-run: '#/components/schemas/CompletedRun'
              completion-result: '#/components/schemas/CompletionResult'
              data-column-preview: '#/components/schemas/DataColumnPreview'
              data-source-connections: '#/components/schemas/DataSourceConnections'
              datasets: '#/components/schemas/Datasets'
              focus-cell: '#/components/schemas/FocusCell'
              function-call-result: '#/components/schemas/FunctionCallResult'
              installing-package-alert: '#/components/schemas/InstallingPackageAlert'
              interrupted: '#/components/schemas/Interrupted'
              kernel-ready: '#/components/schemas/KernelReady'
              missing-package-alert: '#/components/schemas/MissingPackageAlert'
              query-params-append: '#/components/schemas/QueryParamsAppend'
              query-params-clear: '#/components/schemas/QueryParamsClear'
              query-params-delete: '#/components/schemas/QueryParamsDelete'
              query-params-set: '#/components/schemas/QueryParamsSet'
              reconnected: '#/components/schemas/Reconnected'
              reload: '#/components/schemas/Reload'
              remove-ui-elements: '#/components/schemas/RemoveUIElements'
              secret-keys-result: '#/components/schemas/SecretKeysResult'
              send-ui-element-message: '#/components/schemas/SendUIElementMessage'
              sql-table-list-preview: '#/components/schemas/SQLTableListPreview'
              sql-table-preview: '#/components/schemas/SQLTablePreview'
              startup-logs: '#/components/schemas/StartupLogs'
              update-cell-codes: '#/components/schemas/UpdateCellCodes'
              update-cell-ids: '#/components/schemas/UpdateCellIdsRequest'
              validate-sql-result: '#/components/schemas/ValidateSQLResult'
              variable-values: '#/components/schemas/VariableValues'
              variables: '#/components/schemas/Variables'
            propertyName: op
      required:
      - operation
      - error
      - data_type
      title: KnownUnions
      type: object
    LanguageServersConfig:
      description: "Configuration options for language servers.\n\n    **Keys.**\n\
        \n    - `pylsp`: the pylsp config"
      properties:
        basedpyright:
          $ref: '#/components/schemas/BasedpyrightServerConfig'
        pylsp:
          $ref: '#/components/schemas/PythonLanguageServerConfig'
        ty:
          $ref: '#/components/schemas/TyLanguageServerConfig'
      required: []
      title: LanguageServersConfig
      type: object
    LayoutConfig:
      properties:
        data:
          type: object
        type:
          type: string
      required:
      - type
      - data
      title: LayoutConfig
      type: object
    ListPackagesResponse:
      properties:
        packages:
          items:
            $ref: '#/components/schemas/PackageDescription'
          type: array
      required:
      - packages
      title: ListPackagesResponse
      type: object
    ListSecretKeysRequest:
      properties:
        requestId:
          type: string
      required:
      - requestId
      title: ListSecretKeysRequest
      type: object
    ListSecretKeysResponse:
      properties:
        keys:
          items:
            $ref: '#/components/schemas/SecretKeysWithProvider'
          type: array
      required:
      - keys
      title: ListSecretKeysResponse
      type: object
    MCPConfig:
      description: 'Configuration for MCP servers


        Note: the field name `mcpServers` is camelCased to match MCP server

        config conventions used by popular AI applications (e.g. Cursor, Claude Desktop,
        etc.)'
      properties:
        mcpServers:
          additionalProperties:
            type: object
          type: object
        presets:
          items:
            enum:
            - context7
            - marimo
          type: array
      required:
      - mcpServers
      title: MCPConfig
      type: object
    MCPRefreshResponse:
      properties:
        error:
          anyOf:
          - type: string
          - type: 'null'
          default: null
        servers:
          additionalProperties:
            type: boolean
          default: {}
          type: object
        success:
          type: boolean
      required:
      - success
      title: MCPRefreshResponse
      type: object
    MCPStatusResponse:
      properties:
        error:
          anyOf:
          - type: string
          - type: 'null'
          default: null
        servers:
          additionalProperties:
            enum:
            - connected
            - disconnected
            - failed
            - pending
          default: {}
          type: object
        status:
          enum:
          - error
          - ok
          - partial
      required:
      - status
      title: MCPStatusResponse
      type: object
    MarimoAncestorPreventedError:
      properties:
        blamed_cell:
          anyOf:
          - type: string
          - type: 'null'
        msg:
          type: string
        raising_cell:
          type: string
        type:
          enum:
          - ancestor-prevented
      required:
      - type
      - msg
      - raising_cell
      - blamed_cell
      title: MarimoAncestorPreventedError
      type: object
    MarimoAncestorStoppedError:
      properties:
        msg:
          type: string
        raising_cell:
          type: string
        type:
          enum:
          - ancestor-stopped
      required:
      - type
      - msg
      - raising_cell
      title: MarimoAncestorStoppedError
      type: object
    MarimoConfig:
      description: Configuration for the marimo editor
      properties:
        ai:
          $ref: '#/components/schemas/AiConfig'
        completion:
          $ref: '#/components/schemas/CompletionConfig'
        datasources:
          $ref: '#/components/schemas/DatasourcesConfig'
        diagnostics:
          $ref: '#/components/schemas/DiagnosticsConfig'
        display:
          $ref: '#/components/schemas/DisplayConfig'
        experimental:
          type: object
        formatting:
          $ref: '#/components/schemas/FormattingConfig'
        keymap:
          $ref: '#/components/schemas/KeymapConfig'
        language_servers:
          $ref: '#/components/schemas/LanguageServersConfig'
        mcp:
          $ref: '#/components/schemas/MCPConfig'
        package_management:
          $ref: '#/components/schemas/PackageManagementConfig'
        runtime:
          $ref: '#/components/schemas/RuntimeConfig'
        save:
          $ref: '#/components/schemas/SaveConfig'
        server:
          $ref: '#/components/schemas/ServerConfig'
        sharing:
          $ref: '#/components/schemas/SharingConfig'
        snippets:
          $ref: '#/components/schemas/SnippetsConfig'
      required:
      - completion
      - display
      - formatting
      - keymap
      - package_management
      - runtime
      - save
      - server
      title: MarimoConfig
      type: object
    MarimoExceptionRaisedError:
      properties:
        exception_type:
          type: string
        msg:
          type: string
        raising_cell:
          anyOf:
          - type: string
          - type: 'null'
        type:
          enum:
          - exception
      required:
      - type
      - msg
      - exception_type
      - raising_cell
      title: MarimoExceptionRaisedError
      type: object
    MarimoFile:
      properties:
        initializationId:
          anyOf:
          - type: string
          - type: 'null'
          default: null
        lastModified:
          anyOf:
          - type: number
          - type: 'null'
          default: null
        name:
          type: string
        path:
          type: string
        sessionId:
          anyOf:
          - type: string
          - type: 'null'
          default: null
      required:
      - name
      - path
      title: MarimoFile
      type: object
    MarimoInternalError:
      description: 'An internal error that should be hidden from the user.

        The error is logged to the console and then a new error is broadcasted

        such that the data is hidden.


        They can be linked back to the original error by the error_id.'
      properties:
        error_id:
          type: string
        msg:
          default: ''
          type: string
        type:
          enum:
          - internal
      required:
      - type
      - error_id
      title: MarimoInternalError
      type: object
    MarimoInterruptionError:
      properties:
        type:
          enum:
          - interruption
      required:
      - type
      title: MarimoInterruptionError
      type: object
    MarimoSQLError:
      description: SQL-specific error with enhanced metadata for debugging.
      properties:
        hint:
          anyOf:
          - type: string
          - type: 'null'
          default: null
        msg:
          type: string
        node_col_offset:
          default: 0
          type: integer
        node_lineno:
          default: 0
          type: integer
        sql_col:
          anyOf:
          - type: integer
          - type: 'null'
          default: null
        sql_line:
          anyOf:
          - type: integer
          - type: 'null'
          default: null
        sql_statement:
          type: string
        type:
          enum:
          - sql-error
      required:
      - type
      - msg
      - sql_statement
      title: MarimoSQLError
      type: object
    MarimoStrictExecutionError:
      properties:
        blamed_cell:
          anyOf:
          - type: string
          - type: 'null'
        msg:
          type: string
        ref:
          type: string
        type:
          enum:
          - strict-exception
      required:
      - type
      - msg
      - ref
      - blamed_cell
      title: MarimoStrictExecutionError
      type: object
    MarimoSyntaxError:
      properties:
        lineno:
          anyOf:
          - type: integer
          - type: 'null'
          default: null
        msg:
          type: string
        type:
          enum:
          - syntax
      required:
      - type
      - msg
      title: MarimoSyntaxError
      type: object
    MissingPackageAlert:
      properties:
        isolated:
          type: boolean
        op:
          enum:
          - missing-package-alert
        packages:
          items:
            type: string
          type: array
      required:
      - op
      - packages
      - isolated
      title: MissingPackageAlert
      type: object
    ModelMessage:
      properties:
        bufferPaths:
          items:
            items:
              anyOf:
              - type: string
              - type: integer
            type: array
          type: array
        state:
          type: object
      required:
      - state
      - bufferPaths
      title: ModelMessage
      type: object
    MultipleDefinitionError:
      properties:
        cells:
          items:
            type: string
          type: array
        name:
          type: string
        type:
          enum:
          - multiple-defs
      required:
      - type
      - name
      - cells
      title: MultipleDefinitionError
      type: object
    OpenAiConfig:
      description: "Configuration options for OpenAI or OpenAI-compatible services.\n\
        \n    **Keys.**\n\n    - `api_key`: the OpenAI API key\n    - `base_url`:\
        \ the base URL for the API\n    - `project`: the project ID for the OpenAI\
        \ API\n    - `ssl_verify` : Boolean argument for httpx passed to open ai client.\
        \ httpx defaults to true, but some use cases to let users override to False\
        \ in some testing scenarios\n    - `ca_bundle_path`: custom ca bundle to be\
        \ used for verifying SSL certificates. Used to create custom SSL context for\
        \ httpx client\n    - `client_pem` : custom path of a client .pem cert used\
        \ for verifying identity of client server\n    - `extra_headers`: extra headers\
        \ to be passed to the OpenAI client"
      properties:
        api_key:
          type: string
        base_url:
          type: string
        ca_bundle_path:
          type: string
        client_pem:
          type: string
        extra_headers:
          additionalProperties:
            type: string
          type: object
        model:
          type: string
        project:
          type: string
        ssl_verify:
          type: boolean
      required: []
      title: OpenAiConfig
      type: object
    OpenTutorialRequest:
      properties:
        tutorialId:
          anyOf:
          - enum:
            - dataflow
            - fileformat
            - for-jupyter-users
            - intro
            - layout
            - markdown
            - plots
            - sql
            - ui
          - enum:
            - markdown-format
      required:
      - tutorialId
      title: OpenTutorialRequest
      type: object
    PackageDescription:
      properties:
        name:
          type: string
        version:
          type: string
      required:
      - name
      - version
      title: PackageDescription
      type: object
    PackageManagementConfig:
      description: "Configuration options for package management.\n\n    **Keys.**\n\
        \n    - `manager`: the package manager to use"
      properties:
        manager:
          enum:
          - pip
          - pixi
          - poetry
          - rye
          - uv
      required:
      - manager
      title: PackageManagementConfig
      type: object
    PackageOperationResponse:
      properties:
        error:
          anyOf:
          - type: string
          - type: 'null'
          default: null
        success:
          type: boolean
      required:
      - success
      title: PackageOperationResponse
      type: object
    PdbRequest:
      properties:
        cellId:
          type: string
        request:
          anyOf:
          - $ref: '#/components/schemas/HTTPRequest'
          - type: 'null'
          default: null
      required:
      - cellId
      title: PdbRequest
      type: object
    PreviewDataSourceConnectionRequest:
      description: Fetch a datasource connection
      properties:
        engine:
          type: string
      required:
      - engine
      title: PreviewDataSourceConnectionRequest
      type: object
    PreviewDatasetColumnRequest:
      properties:
        columnName:
          type: string
        fullyQualifiedTableName:
          anyOf:
          - type: string
          - type: 'null'
          default: null
        source:
          type: string
        sourceType:
          enum:
          - catalog
          - connection
          - duckdb
          - local
        tableName:
          type: string
      required:
      - sourceType
      - source
      - tableName
      - columnName
      title: PreviewDatasetColumnRequest
      type: object
    PreviewSQLTableListRequest:
      description: Preview list of tables in an SQL schema
      properties:
        database:
          type: string
        engine:
          type: string
        requestId:
          type: string
        schema:
          type: string
      required:
      - requestId
      - engine
      - database
      - schema
      title: PreviewSQLTableListRequest
      type: object
    PreviewSQLTableRequest:
      description: Preview table details in an SQL database
      properties:
        database:
          type: string
        engine:
          type: string
        requestId:
          type: string
        schema:
          type: string
        tableName:
          type: string
      required:
      - requestId
      - engine
      - database
      - schema
      - tableName
      title: PreviewSQLTableRequest
      type: object
    PythonLanguageServerConfig:
      description: 'Configuration options for Python Language Server.


        pylsp handles completion, hover, go-to-definition, and diagnostics.'
      properties:
        enable_flake8:
          type: boolean
        enable_mypy:
          type: boolean
        enable_pydocstyle:
          type: boolean
        enable_pyflakes:
          type: boolean
        enable_pylint:
          type: boolean
        enable_ruff:
          type: boolean
        enabled:
          type: boolean
      required: []
      title: PythonLanguageServerConfig
      type: object
    QueryParamsAppend:
      properties:
        key:
          type: string
        op:
          enum:
          - query-params-append
        value:
          type: string
      required:
      - op
      - key
      - value
      title: QueryParamsAppend
      type: object
    QueryParamsClear:
      properties:
        op:
          enum:
          - query-params-clear
      required:
      - op
      title: QueryParamsClear
      type: object
    QueryParamsDelete:
      properties:
        key:
          type: string
        op:
          enum:
          - query-params-delete
        value:
          anyOf:
          - type: string
          - type: 'null'
      required:
      - op
      - key
      - value
      title: QueryParamsDelete
      type: object
    QueryParamsSet:
      description: Set query parameters.
      properties:
        key:
          type: string
        op:
          enum:
          - query-params-set
        value:
          anyOf:
          - type: string
          - items:
              type: string
            type: array
      required:
      - op
      - key
      - value
      title: QueryParamsSet
      type: object
    ReadCodeResponse:
      properties:
        contents:
          type: string
      required:
      - contents
      title: ReadCodeResponse
      type: object
    RecentFilesResponse:
      properties:
        files:
          items:
            $ref: '#/components/schemas/MarimoFile'
          type: array
      required:
      - files
      title: RecentFilesResponse
      type: object
    Reconnected:
      properties:
        op:
          enum:
          - reconnected
      required:
      - op
      title: Reconnected
      type: object
    Reload:
      properties:
        op:
          enum:
          - reload
      required:
      - op
      title: Reload
      type: object
    RemovePackageRequest:
      properties:
        dev:
          anyOf:
          - type: boolean
          - type: 'null'
          default: false
        package:
          type: string
      required:
      - package
      title: RemovePackageRequest
      type: object
    RemoveUIElements:
      description: Invalidate UI elements for a given cell.
      properties:
        cell_id:
          type: string
        op:
          enum:
          - remove-ui-elements
      required:
      - op
      - cell_id
      title: RemoveUIElements
      type: object
    RenameFileRequest:
      properties:
        filename:
          type: string
      required:
      - filename
      title: RenameFileRequest
      type: object
    RenameRequest:
      properties:
        filename:
          type: string
      required:
      - filename
      title: RenameRequest
      type: object
    RunRequest:
      properties:
        cellIds:
          items:
            type: string
          type: array
        codes:
          items:
            type: string
          type: array
        request:
          anyOf:
          - $ref: '#/components/schemas/HTTPRequest'
          - type: 'null'
          default: null
      required:
      - cellIds
      - codes
      title: RunRequest
      type: object
    RunningNotebooksResponse:
      properties:
        files:
          items:
            $ref: '#/components/schemas/MarimoFile'
          type: array
      required:
      - files
      title: RunningNotebooksResponse
      type: object
    RuntimeConfig:
      description: "Configuration for runtime.\n\n    **Keys.**\n\n    - `auto_instantiate`:\
        \ if `False`, cells won't automatically\n        run on startup. This only\
        \ applies when editing a notebook,\n        and not when running as an application.\n\
        \        The default is `True`.\n    - `auto_reload`: if `lazy`, cells importing\
        \ modified modules will marked\n      as stale; if `autorun`, affected cells\
        \ will be automatically run. similar\n      to IPython's %autoreload extension\
        \ but with more code intelligence.\n    - `reactive_tests`: if `True`, marimo\
        \ will automatically run pytest on cells containing only test functions and\
        \ test classes.\n      execution.\n    - `on_cell_change`: if `lazy`, cells\
        \ will be marked stale when their\n      ancestors run but won't autorun;\
        \ if `autorun`, cells will automatically\n      run when their ancestors run.\n\
        \    - `execution_type`: if `relaxed`, marimo will not clone cell declarations;\n\
        \      if `strict` marimo will clone cell declarations by default, avoiding\n\
        \      hidden potential state build up.\n    - `watcher_on_save`: how to handle\
        \ file changes when saving. `\"lazy\"` marks\n        affected cells as stale,\
        \ `\"autorun\"` automatically runs affected cells.\n    - `output_max_bytes`:\
        \ the maximum size in bytes of cell outputs; larger\n        values may affect\
        \ frontend performance\n    - `std_stream_max_bytes`: the maximum size in\
        \ bytes of console outputs;\n      larger values may affect frontend performance\n\
        \    - `pythonpath`: a list of directories to add to the Python search path.\n\
        \        Directories will be added to the head of sys.path. Similar to the\n\
        \        `PYTHONPATH` environment variable, the directories will be included\
        \ in\n        where Python will look for imported modules.\n    - `dotenv`:\
        \ a list of paths to `.env` files to load.\n        If the file does not exist,\
        \ it will be silently ignored.\n        The default is `[\".env\"]` if a pyproject.toml\
        \ is found, otherwise `[]`.\n    - `default_sql_output`: the default output\
        \ format for SQL queries. Can be one of:\n        `\"auto\"`, `\"native\"\
        `, `\"polars\"`, `\"lazy-polars\"`, or `\"pandas\"`.\n        The default\
        \ is `\"auto\"`.\n    - `default_auto_download`: an Optional list of export\
        \ types to automatically snapshot your notebook as:\n       `html`, `markdown`,\
        \ `ipynb`.\n       The default is None."
      properties:
        auto_instantiate:
          type: boolean
        auto_reload:
          enum:
          - autorun
          - lazy
          - 'off'
        default_auto_download:
          items:
            enum:
            - html
            - ipynb
            - markdown
          type: array
        default_sql_output:
          enum:
          - auto
          - lazy-polars
          - native
          - pandas
          - polars
        dotenv:
          items:
            type: string
          type: array
        on_cell_change:
          enum:
          - autorun
          - lazy
        output_max_bytes:
          type: integer
        pythonpath:
          items:
            type: string
          type: array
        reactive_tests:
          type: boolean
        std_stream_max_bytes:
          type: integer
        watcher_on_save:
          enum:
          - autorun
          - lazy
      required:
      - auto_instantiate
      - auto_reload
      - default_sql_output
      - on_cell_change
      - output_max_bytes
      - reactive_tests
      - std_stream_max_bytes
      - watcher_on_save
      title: RuntimeConfig
      type: object
    SQLMetadata:
      description: Metadata for a SQL database.
      properties:
        connection:
          type: string
        database:
          type: string
        schema:
          type: string
        type:
          enum:
          - sql-metadata
      required:
      - type
      - connection
      - database
      - schema
      title: SQLMetadata
      type: object
    SQLTableListPreview:
      description: Preview of a list of tables in a schema.
      properties:
        error:
          anyOf:
          - type: string
          - type: 'null'
          default: null
        metadata:
          $ref: '#/components/schemas/SQLMetadata'
        op:
          enum:
          - sql-table-list-preview
        request_id:
          type: string
        tables:
          default: []
          items:
            $ref: '#/components/schemas/DataTable'
          type: array
      required:
      - op
      - request_id
      - metadata
      title: SQLTableListPreview
      type: object
    SQLTablePreview:
      description: Preview of a table in a SQL database.
      properties:
        error:
          anyOf:
          - type: string
          - type: 'null'
          default: null
        metadata:
          $ref: '#/components/schemas/SQLMetadata'
        op:
          enum:
          - sql-table-preview
        request_id:
          type: string
        table:
          anyOf:
          - type: 'null'
          - $ref: '#/components/schemas/DataTable'
      required:
      - op
      - request_id
      - metadata
      - table
      title: SQLTablePreview
      type: object
    SaveAppConfigurationRequest:
      properties:
        config:
          type: object
      required:
      - config
      title: SaveAppConfigurationRequest
      type: object
    SaveConfig:
      description: "Configuration for saving.\n\n    **Keys.**\n\n    - `autosave`:\
        \ one of `\"off\"` or `\"after_delay\"`\n    - `delay`: number of milliseconds\
        \ to wait before autosaving\n    - `format_on_save`: if `True`, format the\
        \ code on save"
      properties:
        autosave:
          enum:
          - after_delay
          - 'off'
        autosave_delay:
          type: integer
        format_on_save:
          type: boolean
      required:
      - autosave
      - autosave_delay
      - format_on_save
      title: SaveConfig
      type: object
    SaveNotebookRequest:
      properties:
        cellIds:
          items:
            type: string
          type: array
        codes:
          items:
            type: string
          type: array
        configs:
          items:
            $ref: '#/components/schemas/CellConfig'
          type: array
        filename:
          type: string
        layout:
          anyOf:
          - type: object
          - type: 'null'
          default: null
        names:
          items:
            type: string
          type: array
        persist:
          default: true
          type: boolean
      required:
      - cellIds
      - codes
      - names
      - configs
      - filename
      title: SaveNotebookRequest
      type: object
    SaveUserConfigurationRequest:
      properties:
        config:
          type: object
      required:
      - config
      title: SaveUserConfigurationRequest
      type: object
    Schema:
      properties:
        name:
          type: string
        tables:
          items:
            $ref: '#/components/schemas/DataTable'
          type: array
      required:
      - name
      - tables
      title: Schema
      type: object
    SchemaColumn:
      properties:
        name:
          type: string
        sampleValues:
          type: array
        type:
          type: string
      required:
      - name
      - type
      - sampleValues
      title: SchemaColumn
      type: object
    SchemaTable:
      properties:
        columns:
          items:
            $ref: '#/components/schemas/SchemaColumn'
          type: array
        name:
          type: string
      required:
      - name
      - columns
      title: SchemaTable
      type: object
    SecretKeysResult:
      description: Result of listing secret keys.
      properties:
        op:
          enum:
          - secret-keys-result
        request_id:
          type: string
        secrets:
          items:
            $ref: '#/components/schemas/SecretKeysWithProvider'
          type: array
      required:
      - op
      - request_id
      - secrets
      title: SecretKeysResult
      type: object
    SecretKeysWithProvider:
      properties:
        keys:
          items:
            type: string
          type: array
        name:
          type: string
        provider:
          enum:
          - dotenv
          - env
      required:
      - provider
      - name
      - keys
      title: SecretKeysWithProvider
      type: object
    SendUIElementMessage:
      description: Send a message to a UI element.
      properties:
        buffers:
          anyOf:
          - items:
              contentEncoding: base64
              type: string
            type: array
          - type: 'null'
          default: null
        message:
          type: object
        model_id:
          anyOf:
          - type: string
          - type: 'null'
        op:
          enum:
          - send-ui-element-message
        ui_element:
          anyOf:
          - type: string
          - type: 'null'
      required:
      - op
      - ui_element
      - model_id
      - message
      title: SendUIElementMessage
      type: object
    ServerConfig:
      description: "Configuration for the server.\n\n    **Keys.**\n\n    - `browser`:\
        \ the web browser to use. `\"default\"` or a browser registered\n        with\
        \ Python's webbrowser module (eg, `\"firefox\"` or `\"chrome\"`)\n    - `follow_symlink`:\
        \ if true, the server will follow symlinks it finds\n        inside its static\
        \ assets directory."
      properties:
        browser:
          anyOf:
          - enum:
            - default
          - type: string
        follow_symlink:
          type: boolean
      required:
      - browser
      - follow_symlink
      title: ServerConfig
      type: object
    SetCellConfigRequest:
      properties:
        configs:
          additionalProperties:
            type: object
          type: object
      required:
      - configs
      title: SetCellConfigRequest
      type: object
    SetModelMessageRequest:
      properties:
        buffers:
          anyOf:
          - items:
              type: string
            type: array
          - type: 'null'
          default: null
        message:
          $ref: '#/components/schemas/ModelMessage'
        modelId:
          type: string
      required:
      - modelId
      - message
      title: SetModelMessageRequest
      type: object
    SetUIElementValueRequest:
      properties:
        objectIds:
          items:
            type: string
          type: array
        request:
          anyOf:
          - $ref: '#/components/schemas/HTTPRequest'
          - type: 'null'
          default: null
        token:
          type: string
        values:
          type: array
      required:
      - objectIds
      - values
      title: SetUIElementValueRequest
      type: object
    SetUserConfigRequest:
      properties:
        config:
          $ref: '#/components/schemas/MarimoConfig'
      required:
      - config
      title: SetUserConfigRequest
      type: object
    SetupRootError:
      properties:
        edges_with_vars:
          items:
            items: false
            maxItems: 3
            minItems: 3
            prefixItems:
            - type: string
            - items:
                type: string
              type: array
            - type: string
            type: array
          type: array
        type:
          enum:
          - setup-refs
      required:
      - type
      - edges_with_vars
      title: SetupRootError
      type: object
    SharingConfig:
      description: "Configuration for sharing features.\n\n    **Keys.**\n\n    -\
        \ `html`: if `False`, HTML sharing options will be hidden from the UI\n  \
        \  - `wasm`: if `False`, WebAssembly sharing options will be hidden from the\
        \ UI"
      properties:
        html:
          type: boolean
        wasm:
          type: boolean
      required: []
      title: SharingConfig
      type: object
    ShutdownSessionRequest:
      properties:
        sessionId:
          type: string
      required:
      - sessionId
      title: ShutdownSessionRequest
      type: object
    Snippet:
      properties:
        sections:
          items:
            $ref: '#/components/schemas/SnippetSection'
          type: array
        title:
          type: string
      required:
      - title
      - sections
      title: Snippet
      type: object
    SnippetSection:
      properties:
        code:
          anyOf:
          - type: string
          - type: 'null'
          default: null
        html:
          anyOf:
          - type: string
          - type: 'null'
          default: null
        id:
          type: string
      required:
      - id
      title: SnippetSection
      type: object
    Snippets:
      properties:
        snippets:
          items:
            $ref: '#/components/schemas/Snippet'
          type: array
      required:
      - snippets
      title: Snippets
      type: object
    SnippetsConfig:
      description: "Configuration for snippets.\n\n    **Keys.**\n\n    - `custom_path`:\
        \ the path to the custom snippets directory"
      properties:
        custom_paths:
          items:
            type: string
          type: array
        include_default_snippets:
          type: boolean
      required: []
      title: SnippetsConfig
      type: object
    SqlCatalogCheckResult:
      description: Result of running validation against the database.
      properties:
        error_message:
          anyOf:
          - type: string
          - type: 'null'
        success:
          type: boolean
      required:
      - success
      - error_message
      title: SqlCatalogCheckResult
      type: object
    SqlParseError:
      description: "Represents a single SQL parse error.\n\nAttributes:\n    message\
        \ (str): Description of the error.\n    line (int): Line number where the\
        \ error occurred (1-based).\n    column (int): Column number where the error\
        \ occurred (1-based).\n    severity (Literal[\"error\", \"warning\"]): Severity\
        \ of the error."
      properties:
        column:
          type: integer
        line:
          type: integer
        message:
          type: string
        severity:
          enum:
          - error
          - warning
      required:
      - message
      - line
      - column
      - severity
      title: SqlParseError
      type: object
    SqlParseResult:
      description: "Result of parsing an SQL query.\n\nAttributes:\n    success (bool):\
        \ True if parsing succeeded without errors.\n    errors (list[SqlParseError]):\
        \ List of parse errors (empty if success is True)."
      properties:
        errors:
          items:
            $ref: '#/components/schemas/SqlParseError'
          type: array
        success:
          type: boolean
      required:
      - success
      - errors
      title: SqlParseResult
      type: object
    StartupLogs:
      properties:
        content:
          type: string
        op:
          enum:
          - startup-logs
        status:
          enum:
          - append
          - done
          - start
      required:
      - op
      - content
      - status
      title: StartupLogs
      type: object
    StdinRequest:
      properties:
        text:
          type: string
      required:
      - text
      title: StdinRequest
      type: object
    StopRequest:
      properties: {}
      required: []
      title: StopRequest
      type: object
    StoreConfig:
      description: Configuration for cache stores.
      properties:
        args:
          type: object
        type:
          enum:
          - file
          - redis
          - rest
          - tiered
      required: []
      title: StoreConfig
      type: object
    SuccessResponse:
      properties:
        success:
          default: true
          type: boolean
      required: []
      title: SuccessResponse
      type: object
    ToolDefinition:
      description: Tool definition compatible with ai-sdk-ui format.
      properties:
        description:
          type: string
        mode:
          items:
            enum:
            - agent
            - ask
            - manual
          type: array
        name:
          type: string
        parameters:
          type: object
        source:
          enum:
          - backend
          - frontend
          - mcp
      required:
      - name
      - description
      - parameters
      - source
      - mode
      title: ToolDefinition
      type: object
    TyLanguageServerConfig:
      description: 'Configuration options for Ty Language Server.


        ty handles completion, hover, go-to-definition, and diagnostics,

        but we only use it for diagnostics.'
      properties:
        enabled:
          type: boolean
      required: []
      title: TyLanguageServerConfig
      type: object
    UnknownError:
      properties:
        error_type:
          anyOf:
          - type: string
          - type: 'null'
          default: null
        msg:
          type: string
        type:
          enum:
          - unknown
      required:
      - type
      - msg
      title: UnknownError
      type: object
    UpdateCellCodes:
      properties:
        cell_ids:
          items:
            type: string
          type: array
        code_is_stale:
          type: boolean
        codes:
          items:
            type: string
          type: array
        op:
          enum:
          - update-cell-codes
      required:
      - op
      - cell_ids
      - codes
      - code_is_stale
      title: UpdateCellCodes
      type: object
    UpdateCellIdsRequest:
      description: 'Update the cell ID ordering of the cells in the notebook.


        Right now we send the entire list of cell IDs,

        but in the future we might want to send change-deltas.'
      properties:
        cell_ids:
          items:
            type: string
          type: array
        op:
          enum:
          - update-cell-ids
      required:
      - op
      - cell_ids
      title: UpdateCellIdsRequest
      type: object
    UpdateComponentValuesRequest:
      properties:
        objectIds:
          items:
            type: string
          type: array
        values:
          type: array
      required:
      - objectIds
      - values
      title: UpdateComponentValuesRequest
      type: object
    ValidateSQLRequest:
      description: Validate an SQL query against the engine
      properties:
        dialect:
          anyOf:
          - type: string
          - type: 'null'
          default: null
        engine:
          anyOf:
          - type: string
          - type: 'null'
          default: null
        onlyParse:
          type: boolean
        query:
          type: string
        requestId:
          type: string
      required:
      - requestId
      - query
      - onlyParse
      title: ValidateSQLRequest
      type: object
    ValidateSQLResult:
      properties:
        error:
          anyOf:
          - type: string
          - type: 'null'
          default: null
        op:
          enum:
          - validate-sql-result
        parse_result:
          anyOf:
          - type: 'null'
          - $ref: '#/components/schemas/SqlParseResult'
          default: null
        request_id:
          type: string
        validate_result:
          anyOf:
          - type: 'null'
          - $ref: '#/components/schemas/SqlCatalogCheckResult'
          default: null
      required:
      - op
      - request_id
      title: ValidateSQLResult
      type: object
    VariableContext:
      properties:
        name:
          type: string
        previewValue: {}
        valueType:
          type: string
      required:
      - name
      - valueType
      - previewValue
      title: VariableContext
      type: object
    VariableDeclaration:
      properties:
        declared_by:
          items:
            type: string
          type: array
        name:
          type: string
        used_by:
          items:
            type: string
          type: array
      required:
      - name
      - declared_by
      - used_by
      title: VariableDeclaration
      type: object
    VariableValue:
      properties:
        datatype:
          anyOf:
          - type: string
          - type: 'null'
        name:
          type: string
        value:
          anyOf:
          - type: string
          - type: 'null'
      required:
      - name
      - value
      - datatype
      title: VariableValue
      type: object
    VariableValues:
      description: List of variables and their types/values.
      properties:
        op:
          enum:
          - variable-values
        variables:
          items:
            $ref: '#/components/schemas/VariableValue'
          type: array
      required:
      - op
      - variables
      title: VariableValues
      type: object
    Variables:
      description: List of variable declarations.
      properties:
        op:
          enum:
          - variables
        variables:
          items:
            $ref: '#/components/schemas/VariableDeclaration'
          type: array
      required:
      - op
      - variables
      title: Variables
      type: object
    WorkspaceFilesRequest:
      properties:
        includeMarkdown:
          default: false
          type: boolean
      required: []
      title: WorkspaceFilesRequest
      type: object
    WorkspaceFilesResponse:
      properties:
        fileCount:
          default: 0
          type: integer
        files:
          items:
            $ref: '#/components/schemas/FileInfo'
          type: array
        hasMore:
          default: false
          type: boolean
        root:
          type: string
      required:
      - root
      - files
      title: WorkspaceFilesResponse
      type: object
    _AppConfig:
      description: "Program-specific configuration.\n\n    Configuration for frontends\
        \ or runtimes that is specific to\n    a single marimo program."
      properties:
        app_title:
          anyOf:
          - type: string
          - type: 'null'
          default: null
        auto_download:
          items:
            enum:
            - html
            - ipynb
            - markdown
          type: array
        css_file:
          anyOf:
          - type: string
          - type: 'null'
          default: null
        html_head_file:
          anyOf:
          - type: string
          - type: 'null'
          default: null
        layout_file:
          anyOf:
          - type: string
          - type: 'null'
          default: null
        sql_output:
          default: auto
          enum:
          - auto
          - lazy-polars
          - native
          - pandas
          - polars
        width:
          default: compact
          enum:
          - columns
          - compact
          - full
          - medium
          - normal
      required: []
      title: _AppConfig
      type: object
info:
  title: marimo API
<<<<<<< HEAD
  version: 0.18.3
=======
  version: 0.18.4
>>>>>>> a108ae9e
openapi: 3.1.0
paths:
  /@file/{filename_and_length}:
    get:
      parameters:
      - description: The filename and byte length of the virtual file
        in: path
        name: filename_and_length
        required: true
        schema:
          type: string
      responses:
        '200':
          content:
            application/octet-stream:
              schema:
                type: string
          description: Get a virtual file
        '404':
          description: Invalid byte length in virtual file request
  /api/ai/chat:
    post:
      requestBody:
        content:
          application/json:
            schema:
              $ref: '#/components/schemas/ChatRequest'
        description: The request body for AI chat
        required: true
  /api/ai/completion:
    post:
      requestBody:
        content:
          application/json:
            schema:
              $ref: '#/components/schemas/AiCompletionRequest'
        description: The request body for AI completion
        required: true
      responses:
        '200':
          content:
            application/json:
              schema:
                additionalProperties: true
                type: object
          description: Get AI completion for a prompt
  /api/ai/inline_completion:
    post:
      requestBody:
        content:
          application/json:
            schema:
              $ref: '#/components/schemas/AiInlineCompletionRequest'
        description: The request body for AI inline completion
        required: true
      responses:
        '200':
          content:
            text/plain:
              schema:
                type: string
          description: Get AI inline completion for code
  /api/ai/invoke_tool:
    post:
      requestBody:
        content:
          application/json:
            schema:
              $ref: '#/components/schemas/InvokeAiToolRequest'
        description: The request body for tool invocation
        required: true
      responses:
        '200':
          content:
            application/json:
              schema:
                $ref: '#/components/schemas/InvokeAiToolResponse'
          description: Tool invocation result
  /api/ai/mcp/refresh:
    post:
      responses:
        '200':
          content:
            application/json:
              schema:
                $ref: '#/components/schemas/MCPRefreshResponse'
          description: Refresh MCP server configuration
  /api/ai/mcp/status:
    get:
      responses:
        '200':
          content:
            application/json:
              schema:
                $ref: '#/components/schemas/MCPStatusResponse'
          description: Get MCP server status
  /api/cache/clear:
    post:
      requestBody:
        content:
          application/json:
            schema:
              $ref: '#/components/schemas/ClearCacheRequest'
      responses:
        '200':
          content:
            application/json:
              schema:
                $ref: '#/components/schemas/SuccessResponse'
          description: Clear all caches
  /api/cache/info:
    post:
      requestBody:
        content:
          application/json:
            schema:
              $ref: '#/components/schemas/GetCacheInfoRequest'
      responses:
        '200':
          content:
            application/json:
              schema:
                $ref: '#/components/schemas/SuccessResponse'
          description: Get cache statistics
  /api/datasources/preview_column:
    post:
      requestBody:
        content:
          application/json:
            schema:
              $ref: '#/components/schemas/PreviewDatasetColumnRequest'
      responses:
        '200':
          content:
            application/json:
              schema:
                $ref: '#/components/schemas/SuccessResponse'
          description: Preview a column in a dataset
  /api/datasources/preview_datasource_connection:
    post:
      requestBody:
        content:
          application/json:
            schema:
              $ref: '#/components/schemas/PreviewDataSourceConnectionRequest'
      responses:
        '200':
          content:
            application/json:
              schema:
                $ref: '#/components/schemas/SuccessResponse'
          description: Broadcasts a datasource connection
  /api/datasources/preview_sql_table:
    post:
      requestBody:
        content:
          application/json:
            schema:
              $ref: '#/components/schemas/PreviewSQLTableRequest'
      responses:
        '200':
          content:
            application/json:
              schema:
                $ref: '#/components/schemas/SuccessResponse'
          description: Preview a SQL table
  /api/datasources/preview_sql_table_list:
    post:
      requestBody:
        content:
          application/json:
            schema:
              $ref: '#/components/schemas/PreviewSQLTableListRequest'
      responses:
        '200':
          content:
            application/json:
              schema:
                $ref: '#/components/schemas/SuccessResponse'
          description: Preview a list of tables in an SQL schema
  /api/documentation/snippets:
    get:
      responses:
        '200':
          content:
            application/json:
              schema:
                $ref: '#/components/schemas/Snippets'
          description: Load the snippets for the documentation page
  /api/export/auto_export/html:
    post:
      requestBody:
        content:
          application/json:
            schema:
              $ref: '#/components/schemas/ExportAsHTMLRequest'
      responses:
        '200':
          content:
            application/json:
              schema:
                $ref: '#/components/schemas/SuccessResponse'
          description: Export the notebook as HTML
        '400':
          description: File must be saved before downloading
  /api/export/auto_export/ipynb:
    post:
      requestBody:
        content:
          application/json:
            schema:
              $ref: '#/components/schemas/ExportAsIPYNBRequest'
      responses:
        '200':
          content:
            application/json:
              schema:
                $ref: '#/components/schemas/SuccessResponse'
          description: Export the notebook as IPYNB
        '400':
          description: File must be saved before downloading
  /api/export/auto_export/markdown:
    post:
      requestBody:
        content:
          application/json:
            schema:
              $ref: '#/components/schemas/ExportAsMarkdownRequest'
      responses:
        '200':
          content:
            application/json:
              schema:
                $ref: '#/components/schemas/SuccessResponse'
          description: Export the notebook as a markdown
        '400':
          description: File must be saved before downloading
  /api/export/html:
    post:
      requestBody:
        content:
          application/json:
            schema:
              $ref: '#/components/schemas/ExportAsHTMLRequest'
      responses:
        '200':
          content:
            text/html:
              schema:
                type: string
          description: Export the notebook as HTML
        '400':
          description: File must be saved before downloading
  /api/export/markdown:
    post:
      requestBody:
        content:
          application/json:
            schema:
              $ref: '#/components/schemas/ExportAsMarkdownRequest'
      responses:
        '200':
          content:
            text/plain:
              schema:
                type: string
          description: Export the notebook as a markdown
        '400':
          description: File must be saved before downloading
  /api/export/script:
    post:
      requestBody:
        content:
          application/json:
            schema:
              $ref: '#/components/schemas/ExportAsScriptRequest'
      responses:
        '200':
          content:
            text/plain:
              schema:
                type: string
          description: Export the notebook as a script
        '400':
          description: File must be saved before downloading
  /api/files/create:
    post:
      requestBody:
        content:
          application/json:
            schema:
              $ref: '#/components/schemas/FileCreateRequest'
      responses:
        '200':
          content:
            application/json:
              schema:
                $ref: '#/components/schemas/FileCreateResponse'
          description: Create a new file or directory
  /api/files/delete:
    post:
      requestBody:
        content:
          application/json:
            schema:
              $ref: '#/components/schemas/FileDeleteRequest'
      responses:
        '200':
          content:
            application/json:
              schema:
                $ref: '#/components/schemas/FileDeleteResponse'
          description: Delete a file or directory
  /api/files/file_details:
    post:
      requestBody:
        content:
          application/json:
            schema:
              $ref: '#/components/schemas/FileDetailsRequest'
      responses:
        '200':
          content:
            application/json:
              schema:
                $ref: '#/components/schemas/FileDetailsResponse'
          description: Get details of a specific file or directory
  /api/files/list_files:
    post:
      requestBody:
        content:
          application/json:
            schema:
              $ref: '#/components/schemas/FileListRequest'
      responses:
        '200':
          content:
            application/json:
              schema:
                $ref: '#/components/schemas/FileListResponse'
          description: List files and directories in a given path
  /api/files/move:
    post:
      requestBody:
        content:
          application/json:
            schema:
              $ref: '#/components/schemas/FileMoveRequest'
      responses:
        '200':
          content:
            application/json:
              schema:
                $ref: '#/components/schemas/FileMoveResponse'
          description: Move a file or directory
  /api/files/open:
    post:
      requestBody:
        content:
          application/json:
            schema:
              $ref: '#/components/schemas/FileOpenRequest'
      responses:
        '200':
          content:
            application/json:
              schema:
                $ref: '#/components/schemas/BaseResponse'
          description: Open a file in the system editor
  /api/files/search:
    post:
      requestBody:
        content:
          application/json:
            schema:
              $ref: '#/components/schemas/FileSearchRequest'
      responses:
        '200':
          content:
            application/json:
              schema:
                $ref: '#/components/schemas/FileSearchResponse'
          description: Search for files and directories matching a query
  /api/files/update:
    post:
      requestBody:
        content:
          application/json:
            schema:
              $ref: '#/components/schemas/FileUpdateRequest'
      responses:
        '200':
          content:
            application/json:
              schema:
                $ref: '#/components/schemas/FileUpdateResponse'
          description: Update a file or directory
  /api/home/recent_files:
    post:
      responses:
        '200':
          content:
            application/json:
              schema:
                $ref: '#/components/schemas/RecentFilesResponse'
          description: Get the recent files
  /api/home/running_notebooks:
    post:
      responses:
        '200':
          content:
            application/json:
              schema:
                $ref: '#/components/schemas/RunningNotebooksResponse'
          description: Get the running files
  /api/home/shutdown_session:
    post:
      requestBody:
        content:
          application/json:
            schema:
              $ref: '#/components/schemas/ShutdownSessionRequest'
      responses:
        '200':
          content:
            application/json:
              schema:
                $ref: '#/components/schemas/RunningNotebooksResponse'
          description: Shutdown the current session
  /api/home/tutorial/open:
    post:
      requestBody:
        content:
          application/json:
            schema:
              $ref: '#/components/schemas/OpenTutorialRequest'
      responses:
        '200':
          content:
            application/json:
              schema:
                $ref: '#/components/schemas/MarimoFile'
          description: Open a new tutorial
  /api/home/workspace_files:
    post:
      requestBody:
        content:
          application/json:
            schema:
              $ref: '#/components/schemas/WorkspaceFilesRequest'
      responses:
        '200':
          content:
            application/json:
              schema:
                $ref: '#/components/schemas/WorkspaceFilesResponse'
          description: Get the files in the workspace
  /api/kernel/code_autocomplete:
    post:
      requestBody:
        content:
          application/json:
            schema:
              $ref: '#/components/schemas/CodeCompletionRequest'
      responses:
        '200':
          content:
            application/json:
              schema:
                $ref: '#/components/schemas/SuccessResponse'
          description: Complete a code fragment
  /api/kernel/copy:
    post:
      requestBody:
        content:
          application/json:
            schema:
              $ref: '#/components/schemas/CopyNotebookRequest'
      responses:
        '200':
          content:
            text/plain:
              schema:
                type: string
          description: Copy notebook
  /api/kernel/delete:
    post:
      requestBody:
        content:
          application/json:
            schema:
              $ref: '#/components/schemas/DeleteCellRequest'
      responses:
        '200':
          content:
            application/json:
              schema:
                $ref: '#/components/schemas/SuccessResponse'
          description: Delete a cell
  /api/kernel/format:
    post:
      requestBody:
        content:
          application/json:
            schema:
              $ref: '#/components/schemas/FormatRequest'
      responses:
        '200':
          content:
            application/json:
              schema:
                $ref: '#/components/schemas/FormatResponse'
          description: Format code
  /api/kernel/function_call:
    post:
      requestBody:
        content:
          application/json:
            schema:
              $ref: '#/components/schemas/FunctionCallRequest'
      responses:
        '200':
          content:
            application/json:
              schema:
                $ref: '#/components/schemas/SuccessResponse'
          description: Invoke an RPC
  /api/kernel/install_missing_packages:
    post:
      requestBody:
        content:
          application/json:
            schema:
              $ref: '#/components/schemas/InstallMissingPackagesRequest'
      responses:
        '200':
          content:
            application/json:
              schema:
                $ref: '#/components/schemas/SuccessResponse'
          description: Install missing packages
  /api/kernel/instantiate:
    post:
      requestBody:
        content:
          application/json:
            schema:
              $ref: '#/components/schemas/InstantiateRequest'
      responses:
        '200':
          content:
            application/json:
              schema:
                $ref: '#/components/schemas/SuccessResponse'
          description: Instantiate a component
  /api/kernel/interrupt:
    post:
      responses:
        '200':
          content:
            application/json:
              schema:
                $ref: '#/components/schemas/SuccessResponse'
          description: Interrupt the kernel's execution
  /api/kernel/pdb/pm:
    post:
      requestBody:
        content:
          application/json:
            schema:
              $ref: '#/components/schemas/PdbRequest'
      responses:
        '200':
          content:
            application/json:
              schema:
                $ref: '#/components/schemas/SuccessResponse'
          description: Run a post mortem on the most recent failed cell.
  /api/kernel/read_code:
    post:
      responses:
        '200':
          content:
            application/json:
              schema:
                $ref: '#/components/schemas/ReadCodeResponse'
          description: Read the code from the server
        '400':
          description: File must be saved before downloading
  /api/kernel/rename:
    post:
      requestBody:
        content:
          application/json:
            schema:
              $ref: '#/components/schemas/RenameFileRequest'
      responses:
        '200':
          content:
            application/json:
              schema:
                $ref: '#/components/schemas/SuccessResponse'
          description: Rename the current app
  /api/kernel/restart_session:
    post:
      responses:
        '200':
          content:
            application/json:
              schema:
                $ref: '#/components/schemas/SuccessResponse'
          description: Restart the current session without affecting other sessions.
  /api/kernel/run:
    post:
      requestBody:
        content:
          application/json:
            schema:
              $ref: '#/components/schemas/RunRequest'
      responses:
        '200':
          content:
            application/json:
              schema:
                $ref: '#/components/schemas/SuccessResponse'
          description: Run a cell. Updates cell code in the kernel if needed; registers
            new cells for unseen cell IDs. Only allowed in edit mode.
  /api/kernel/save:
    post:
      requestBody:
        content:
          application/json:
            schema:
              $ref: '#/components/schemas/SaveNotebookRequest'
      responses:
        '200':
          content:
            text/plain:
              schema:
                type: string
          description: Save the current app
  /api/kernel/save_app_config:
    post:
      requestBody:
        content:
          application/json:
            schema:
              $ref: '#/components/schemas/SaveAppConfigurationRequest'
      responses:
        '200':
          content:
            text/plain:
              schema:
                type: string
          description: Save the app configuration
  /api/kernel/save_user_config:
    post:
      requestBody:
        content:
          application/json:
            schema:
              $ref: '#/components/schemas/SaveUserConfigurationRequest'
      responses:
        '200':
          content:
            application/json:
              schema:
                $ref: '#/components/schemas/SuccessResponse'
          description: Update the user config on disk and in the kernel. Only allowed
            in edit mode.
  /api/kernel/scratchpad/run:
    post:
      requestBody:
        content:
          application/json:
            schema:
              $ref: '#/components/schemas/ExecuteScratchpadRequest'
      responses:
        '200':
          content:
            application/json:
              schema:
                $ref: '#/components/schemas/SuccessResponse'
          description: Run the scratchpad
  /api/kernel/set_cell_config:
    post:
      requestBody:
        content:
          application/json:
            schema:
              $ref: '#/components/schemas/SetCellConfigRequest'
      responses:
        '200':
          content:
            application/json:
              schema:
                $ref: '#/components/schemas/SuccessResponse'
          description: Set the configuration of a cell
  /api/kernel/set_model_value:
    post:
      requestBody:
        content:
          application/json:
            schema:
              $ref: '#/components/schemas/SetModelMessageRequest'
      responses:
        '200':
          content:
            application/json:
              schema:
                $ref: '#/components/schemas/SuccessResponse'
          description: Set model value
  /api/kernel/set_ui_element_value:
    post:
      requestBody:
        content:
          application/json:
            schema:
              $ref: '#/components/schemas/UpdateComponentValuesRequest'
      responses:
        '200':
          content:
            application/json:
              schema:
                $ref: '#/components/schemas/SuccessResponse'
          description: Set UI element values
  /api/kernel/shutdown:
    post:
      responses:
        '200':
          content:
            application/json:
              schema:
                $ref: '#/components/schemas/SuccessResponse'
          description: Shutdown the kernel
  /api/kernel/stdin:
    post:
      requestBody:
        content:
          application/json:
            schema:
              $ref: '#/components/schemas/StdinRequest'
      responses:
        '200':
          content:
            application/json:
              schema:
                $ref: '#/components/schemas/SuccessResponse'
          description: Send input to the stdin stream
  /api/kernel/sync/cell_ids:
    post:
      requestBody:
        content:
          application/json:
            schema:
              $ref: '#/components/schemas/UpdateCellIdsRequest'
      responses:
        '200':
          content:
            application/json:
              schema:
                $ref: '#/components/schemas/SuccessResponse'
          description: Sync cell ids
  /api/kernel/takeover:
    post:
      responses:
        '200':
          content:
            application/json:
              schema:
                properties:
                  status:
                    type: string
                type: object
          description: Successfully closed existing sessions
  /api/packages/add:
    post:
      requestBody:
        content:
          application/json:
            schema:
              $ref: '#/components/schemas/AddPackageRequest'
      responses:
        '200':
          content:
            application/json:
              schema:
                $ref: '#/components/schemas/PackageOperationResponse'
          description: Install package
  /api/packages/list:
    get:
      responses:
        '200':
          content:
            application/json:
              schema:
                $ref: '#/components/schemas/ListPackagesResponse'
          description: List installed packages
  /api/packages/remove:
    post:
      requestBody:
        content:
          application/json:
            schema:
              $ref: '#/components/schemas/RemovePackageRequest'
      responses:
        '200':
          content:
            application/json:
              schema:
                $ref: '#/components/schemas/PackageOperationResponse'
          description: Uninstall package
  /api/packages/tree:
    get:
      responses:
        '200':
          content:
            application/json:
              schema:
                $ref: '#/components/schemas/DependencyTreeResponse'
          description: List dependency tree
  /api/secrets/create:
    post:
      requestBody:
        content:
          application/json:
            schema:
              $ref: '#/components/schemas/CreateSecretRequest'
        required: true
      responses:
        '200':
          content:
            application/json:
              schema:
                $ref: '#/components/schemas/BaseResponse'
          description: Create a secret
  /api/secrets/delete:
    post:
      responses:
        '200':
          content:
            application/json:
              schema:
                $ref: '#/components/schemas/BaseResponse'
          description: Delete a secret
  /api/secrets/keys:
    post:
      requestBody:
        content:
          application/json:
            schema:
              $ref: '#/components/schemas/ListSecretKeysRequest'
        required: true
      responses:
        '200':
          content:
            application/json:
              schema:
                $ref: '#/components/schemas/ListSecretKeysResponse'
          description: List all secret keys
  /api/sql/validate:
    post:
      requestBody:
        content:
          application/json:
            schema:
              $ref: '#/components/schemas/ValidateSQLRequest'
      responses:
        '200':
          content:
            application/json:
              schema:
                $ref: '#/components/schemas/SuccessResponse'
          description: Validate an SQL query
  /api/status:
    get:
      responses:
        '200':
          content:
            application/json:
              schema:
                properties:
                  filenames:
                    items:
                      type: string
                    type: array
                  lsp_running:
                    type: boolean
                  mode:
                    type: string
                  node_version:
                    type: string
                  requirements:
                    items:
                      type: string
                    type: array
                  sessions:
                    type: integer
                  status:
                    type: string
                  version:
                    type: string
                type: object
          description: Get the status of the application
  /api/status/connections:
    get:
      responses:
        '200':
          content:
            application/json:
              schema:
                properties:
                  active:
                    type: integer
                type: object
          description: Get the number of active websocket connections
  /api/usage:
    get:
      responses:
        '200':
          content:
            application/json:
              schema:
                properties:
                  cpu:
                    properties:
                      percent:
                        type: number
                    required:
                    - percent
                    type: object
                  gpu:
                    items:
                      properties:
                        index:
                          type: integer
                        memory:
                          properties:
                            free:
                              type: integer
                            percent:
                              type: number
                            total:
                              type: integer
                            used:
                              type: integer
                          required:
                          - total
                          - used
                          - free
                          - percent
                          type: object
                        name:
                          type: string
                      required:
                      - index
                      - memory
                      - name
                      type: object
                    type: array
                  kernel:
                    properties:
                      memory:
                        type: integer
                    type: object
                  memory:
                    properties:
                      available:
                        type: integer
                      free:
                        type: integer
                      percent:
                        type: number
                      total:
                        type: integer
                      used:
                        type: integer
                    required:
                    - total
                    - available
                    - percent
                    - used
                    - free
                    type: object
                  server:
                    properties:
                      memory:
                        type: integer
                    required:
                    - memory
                    type: object
                required:
                - memory
                - cpu
                type: object
          description: Get the current memory and CPU usage of the application
  /api/version:
    get:
      responses:
        '200':
          content:
            text/plain:
              schema:
                type: string
          description: Get the version of the application
  /auth/login:
    post:
      requestBody:
        content:
          application/x-www-form-urlencoded:
            schema:
              properties:
                password:
                  description: Access token or password
                  type: string
              type: object
      responses:
        '200':
          content:
            text/html:
              schema:
                type: string
          description: Login page
        '302':
          description: Redirect to the next URL
          headers:
            Location:
              schema:
                type: string
      summary: Submit login form
      tags:
      - auth
<|MERGE_RESOLUTION|>--- conflicted
+++ resolved
@@ -3776,11 +3776,7 @@
       type: object
 info:
   title: marimo API
-<<<<<<< HEAD
-  version: 0.18.3
-=======
   version: 0.18.4
->>>>>>> a108ae9e
 openapi: 3.1.0
 paths:
   /@file/{filename_and_length}:
