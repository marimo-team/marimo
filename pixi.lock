--- conflicted
+++ resolved
@@ -1101,11 +1101,7 @@
 - pypi: ./
   name: marimo
   version: 0.16.5
-<<<<<<< HEAD
-  sha256: f84fceaa57b265762a420195c1161bd634d51c1efef00f470512a3a4a0e90a8c
-=======
-  sha256: 5558c60bca6ce981e35b3b1a108f3e8f289b0e9df1a04a4020be1edfc92f795b
->>>>>>> 025b4558
+  sha256: 182e4d2330b34eed2d123d4003856a1ab5717c371800799a15d5601abe7473de
   requires_dist:
   - click>=8.0,<9
   - jedi>=0.18.0
