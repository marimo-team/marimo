--- conflicted
+++ resolved
@@ -1101,12 +1101,8 @@
   timestamp: 1727801725384
 - pypi: ./
   name: marimo
-  version: 0.16.5
-<<<<<<< HEAD
-  sha256: 12cae6c6d672d37de2fcdce63852dbc1948460f5540a39a8843050f3b4004996
-=======
-  sha256: 8e9c9303b4e9fb4005c9807e648993e54689447a06edc421a0f6117eb2bb5029
->>>>>>> 1aa51438
+  version: 0.17.0
+  sha256: 3ad30865c3f4e4123cc42ed7f504c66d52bf4c3c4378026197cd8a0bf4040350
   requires_dist:
   - click>=8.0,<9
   - jedi>=0.18.0
