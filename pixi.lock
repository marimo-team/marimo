version: 6
environments:
  default:
    channels:
    - url: https://conda.anaconda.org/conda-forge/
    indexes:
    - https://pypi.org/simple
    packages:
      linux-64:
      - conda: https://conda.anaconda.org/conda-forge/linux-64/_libgcc_mutex-0.1-conda_forge.tar.bz2
      - conda: https://conda.anaconda.org/conda-forge/linux-64/_openmp_mutex-4.5-2_gnu.tar.bz2
      - conda: https://conda.anaconda.org/conda-forge/noarch/anyio-4.9.0-pyh29332c3_0.conda
      - conda: https://conda.anaconda.org/conda-forge/noarch/backports-1.0-pyhd8ed1ab_5.conda
      - conda: https://conda.anaconda.org/conda-forge/noarch/backports.tarfile-1.2.0-pyhd8ed1ab_1.conda
      - conda: https://conda.anaconda.org/conda-forge/linux-64/bzip2-1.0.8-h4bc722e_7.conda
      - conda: https://conda.anaconda.org/conda-forge/noarch/ca-certificates-2025.4.26-hbd8a1cb_0.conda
      - conda: https://conda.anaconda.org/conda-forge/noarch/certifi-2025.4.26-pyhd8ed1ab_0.conda
      - conda: https://conda.anaconda.org/conda-forge/linux-64/cffi-1.17.1-py312h06ac9bb_0.conda
      - conda: https://conda.anaconda.org/conda-forge/noarch/cfgv-3.3.1-pyhd8ed1ab_1.conda
      - conda: https://conda.anaconda.org/conda-forge/noarch/click-8.2.1-pyh707e725_0.conda
      - conda: https://conda.anaconda.org/conda-forge/linux-64/cryptography-45.0.3-py312hda17c39_0.conda
      - conda: https://conda.anaconda.org/conda-forge/linux-64/dbus-1.16.2-h3c4dab8_0.conda
      - conda: https://conda.anaconda.org/conda-forge/noarch/distlib-0.3.9-pyhd8ed1ab_1.conda
      - conda: https://conda.anaconda.org/conda-forge/noarch/editables-0.5-pyhd8ed1ab_1.conda
      - conda: https://conda.anaconda.org/conda-forge/noarch/exceptiongroup-1.3.0-pyhd8ed1ab_0.conda
      - conda: https://conda.anaconda.org/conda-forge/noarch/filelock-3.18.0-pyhd8ed1ab_0.conda
      - conda: https://conda.anaconda.org/conda-forge/noarch/h11-0.16.0-pyhd8ed1ab_0.conda
      - conda: https://conda.anaconda.org/conda-forge/noarch/h2-4.2.0-pyhd8ed1ab_0.conda
      - conda: https://conda.anaconda.org/conda-forge/noarch/hatch-1.14.1-pyhd8ed1ab_0.conda
      - conda: https://conda.anaconda.org/conda-forge/noarch/hatchling-1.27.0-pypyhd8ed1ab_0.conda
      - conda: https://conda.anaconda.org/conda-forge/noarch/hpack-4.1.0-pyhd8ed1ab_0.conda
      - conda: https://conda.anaconda.org/conda-forge/noarch/httpcore-1.0.9-pyh29332c3_0.conda
      - conda: https://conda.anaconda.org/conda-forge/noarch/httpx-0.28.1-pyhd8ed1ab_0.conda
      - conda: https://conda.anaconda.org/conda-forge/noarch/hyperframe-6.1.0-pyhd8ed1ab_0.conda
      - conda: https://conda.anaconda.org/conda-forge/noarch/hyperlink-21.0.0-pyh29332c3_1.conda
      - conda: https://conda.anaconda.org/conda-forge/linux-64/icu-75.1-he02047a_0.conda
      - conda: https://conda.anaconda.org/conda-forge/noarch/identify-2.6.12-pyhd8ed1ab_0.conda
      - conda: https://conda.anaconda.org/conda-forge/noarch/idna-3.10-pyhd8ed1ab_1.conda
      - conda: https://conda.anaconda.org/conda-forge/noarch/importlib-metadata-8.7.0-pyhe01879c_1.conda
      - conda: https://conda.anaconda.org/conda-forge/noarch/importlib_resources-6.5.2-pyhd8ed1ab_0.conda
      - conda: https://conda.anaconda.org/conda-forge/noarch/jaraco.classes-3.4.0-pyhd8ed1ab_2.conda
      - conda: https://conda.anaconda.org/conda-forge/noarch/jaraco.context-6.0.1-pyhd8ed1ab_0.conda
      - conda: https://conda.anaconda.org/conda-forge/noarch/jaraco.functools-4.1.0-pyhd8ed1ab_0.conda
      - conda: https://conda.anaconda.org/conda-forge/noarch/jeepney-0.9.0-pyhd8ed1ab_0.conda
      - conda: https://conda.anaconda.org/conda-forge/noarch/keyring-25.6.0-pyha804496_0.conda
      - conda: https://conda.anaconda.org/conda-forge/linux-64/ld_impl_linux-64-2.43-h712a8e2_4.conda
      - conda: https://conda.anaconda.org/conda-forge/linux-64/libexpat-2.7.0-h5888daf_0.conda
      - conda: https://conda.anaconda.org/conda-forge/linux-64/libffi-3.4.6-h2dba641_1.conda
      - conda: https://conda.anaconda.org/conda-forge/linux-64/libgcc-15.1.0-h767d61c_2.conda
      - conda: https://conda.anaconda.org/conda-forge/linux-64/libgcc-ng-15.1.0-h69a702a_2.conda
      - conda: https://conda.anaconda.org/conda-forge/linux-64/libglib-2.84.2-h3618099_0.conda
      - conda: https://conda.anaconda.org/conda-forge/linux-64/libgomp-15.1.0-h767d61c_2.conda
      - conda: https://conda.anaconda.org/conda-forge/linux-64/libiconv-1.18-h4ce23a2_1.conda
      - conda: https://conda.anaconda.org/conda-forge/linux-64/liblzma-5.8.1-hb9d3cd8_1.conda
      - conda: https://conda.anaconda.org/conda-forge/linux-64/libnsl-2.0.1-hd590300_0.conda
      - conda: https://conda.anaconda.org/conda-forge/linux-64/libsqlite-3.49.2-hee588c1_0.conda
      - conda: https://conda.anaconda.org/conda-forge/linux-64/libstdcxx-15.1.0-h8f9b012_2.conda
      - conda: https://conda.anaconda.org/conda-forge/linux-64/libstdcxx-ng-15.1.0-h4852527_2.conda
      - conda: https://conda.anaconda.org/conda-forge/linux-64/libuuid-2.38.1-h0b41bf4_0.conda
      - conda: https://conda.anaconda.org/conda-forge/linux-64/libuv-1.50.0-hb9d3cd8_0.conda
      - conda: https://conda.anaconda.org/conda-forge/linux-64/libxcrypt-4.4.36-hd590300_1.conda
      - conda: https://conda.anaconda.org/conda-forge/linux-64/libzlib-1.3.1-hb9d3cd8_2.conda
      - conda: https://conda.anaconda.org/conda-forge/linux-64/make-4.4.1-hb9d3cd8_2.conda
      - conda: https://conda.anaconda.org/conda-forge/noarch/markdown-it-py-3.0.0-pyhd8ed1ab_1.conda
      - conda: https://conda.anaconda.org/conda-forge/noarch/mdurl-0.1.2-pyhd8ed1ab_1.conda
      - conda: https://conda.anaconda.org/conda-forge/noarch/more-itertools-10.7.0-pyhd8ed1ab_0.conda
      - conda: https://conda.anaconda.org/conda-forge/linux-64/ncurses-6.5-h2d0b736_3.conda
      - conda: https://conda.anaconda.org/conda-forge/noarch/nodeenv-1.9.1-pyhd8ed1ab_1.conda
      - conda: https://conda.anaconda.org/conda-forge/linux-64/nodejs-22.13.0-hf235a45_0.conda
      - conda: https://conda.anaconda.org/conda-forge/linux-64/openssl-3.5.0-h7b32b05_1.conda
      - conda: https://conda.anaconda.org/conda-forge/noarch/packaging-25.0-pyh29332c3_1.conda
      - conda: https://conda.anaconda.org/conda-forge/noarch/pathspec-0.12.1-pyhd8ed1ab_1.conda
      - conda: https://conda.anaconda.org/conda-forge/linux-64/pcre2-10.45-hc749103_0.conda
      - conda: https://conda.anaconda.org/conda-forge/noarch/pexpect-4.9.0-pyhd8ed1ab_1.conda
      - conda: https://conda.anaconda.org/conda-forge/noarch/pip-25.1.1-pyh8b19718_0.conda
      - conda: https://conda.anaconda.org/conda-forge/noarch/platformdirs-4.3.8-pyhe01879c_0.conda
      - conda: https://conda.anaconda.org/conda-forge/noarch/pluggy-1.6.0-pyhd8ed1ab_0.conda
      - conda: https://conda.anaconda.org/conda-forge/linux-64/pnpm-10.11.0-h6417eb3_0.conda
      - conda: https://conda.anaconda.org/conda-forge/noarch/pre-commit-4.2.0-pyha770c72_0.conda
      - conda: https://conda.anaconda.org/conda-forge/noarch/pre_commit-4.2.0-hd8ed1ab_0.conda
      - conda: https://conda.anaconda.org/conda-forge/noarch/ptyprocess-0.7.0-pyhd8ed1ab_1.conda
      - conda: https://conda.anaconda.org/conda-forge/noarch/pycparser-2.22-pyh29332c3_1.conda
      - conda: https://conda.anaconda.org/conda-forge/noarch/pygments-2.19.1-pyhd8ed1ab_0.conda
      - conda: https://conda.anaconda.org/conda-forge/linux-64/python-3.12.10-h9e4cc4f_0_cpython.conda
      - conda: https://conda.anaconda.org/conda-forge/noarch/python_abi-3.12-7_cp312.conda
      - conda: https://conda.anaconda.org/conda-forge/linux-64/pyyaml-6.0.2-py312h178313f_2.conda
      - conda: https://conda.anaconda.org/conda-forge/linux-64/readline-8.2-h8c095d6_2.conda
      - conda: https://conda.anaconda.org/conda-forge/noarch/rich-14.0.0-pyh29332c3_0.conda
      - conda: https://conda.anaconda.org/conda-forge/linux-64/secretstorage-3.3.3-py312h7900ff3_3.conda
      - conda: https://conda.anaconda.org/conda-forge/noarch/setuptools-80.8.0-pyhff2d567_0.conda
      - conda: https://conda.anaconda.org/conda-forge/noarch/shellingham-1.5.4-pyhd8ed1ab_1.conda
      - conda: https://conda.anaconda.org/conda-forge/noarch/sniffio-1.3.1-pyhd8ed1ab_1.conda
      - conda: https://conda.anaconda.org/conda-forge/linux-64/tk-8.6.13-noxft_h4845f30_101.conda
      - conda: https://conda.anaconda.org/conda-forge/noarch/tomli-2.2.1-pyhd8ed1ab_1.conda
      - conda: https://conda.anaconda.org/conda-forge/noarch/tomli-w-1.2.0-pyhd8ed1ab_0.conda
      - conda: https://conda.anaconda.org/conda-forge/noarch/tomlkit-0.13.2-pyha770c72_1.conda
      - conda: https://conda.anaconda.org/conda-forge/noarch/trove-classifiers-2025.5.9.12-pyhd8ed1ab_0.conda
      - conda: https://conda.anaconda.org/conda-forge/noarch/typing_extensions-4.13.2-pyh29332c3_0.conda
      - conda: https://conda.anaconda.org/conda-forge/noarch/tzdata-2025b-h78e105d_0.conda
      - conda: https://conda.anaconda.org/conda-forge/linux-64/ukkonen-1.0.1-py312h68727a3_5.conda
      - conda: https://conda.anaconda.org/conda-forge/noarch/userpath-1.9.2-pyhd8ed1ab_0.conda
      - conda: https://conda.anaconda.org/conda-forge/linux-64/uv-0.6.17-h3b53078_1.conda
      - conda: https://conda.anaconda.org/conda-forge/noarch/virtualenv-20.31.2-pyhd8ed1ab_0.conda
      - conda: https://conda.anaconda.org/conda-forge/noarch/wheel-0.45.1-pyhd8ed1ab_1.conda
      - conda: https://conda.anaconda.org/conda-forge/linux-64/yaml-0.2.5-h7f98852_2.tar.bz2
      - conda: https://conda.anaconda.org/conda-forge/noarch/zipp-3.22.0-pyhd8ed1ab_0.conda
      - conda: https://conda.anaconda.org/conda-forge/linux-64/zlib-1.3.1-hb9d3cd8_2.conda
      - conda: https://conda.anaconda.org/conda-forge/linux-64/zstandard-0.23.0-py312h66e93f0_2.conda
      - pypi: https://files.pythonhosted.org/packages/8f/d7/9322c609343d929e75e7e5e6255e614fcc67572cfd083959cdef3b7aad79/docutils-0.21.2-py3-none-any.whl
      - pypi: https://files.pythonhosted.org/packages/04/96/92447566d16df59b2a776c0fb82dbc4d9e07cd95062562af01e408583fc4/itsdangerous-2.2.0-py3-none-any.whl
      - pypi: https://files.pythonhosted.org/packages/c0/5a/9cac0c82afec3d09ccd97c8b6502d48f165f9124db81b4bcb90b4af974ee/jedi-0.19.2-py2.py3-none-any.whl
      - pypi: https://files.pythonhosted.org/packages/a3/48/f97f0920c20bc522c34f1eaec4c62d7a03c95c37da2dec858f65c8cb4325/loro-1.5.0-cp312-cp312-manylinux_2_17_x86_64.manylinux2014_x86_64.whl
      - pypi: https://files.pythonhosted.org/packages/51/3f/afe76f8e2246ffbc867440cbcf90525264df0e658f8a5ca1f872b3f6192a/markdown-3.8-py3-none-any.whl
      - pypi: https://files.pythonhosted.org/packages/87/51/0fa83662b036bdac504192e8067798b6d0ef912eec2af897361e60357808/msgspec_m-0.19.2-cp312-cp312-manylinux2014_x86_64.manylinux_2_17_x86_64.manylinux_2_28_x86_64.whl
      - pypi: https://files.pythonhosted.org/packages/50/3b/0e2c535c3e6970cfc5763b67f6cc31accaab35a7aa3e322fb6a12830450f/narwhals-2.6.0-py3-none-any.whl
      - pypi: https://files.pythonhosted.org/packages/c6/ac/dac4a63f978e4dcb3c6d3a78c4d8e0192a113d288502a1216950c41b1027/parso-0.8.4-py2.py3-none-any.whl
      - pypi: https://files.pythonhosted.org/packages/bf/b9/b0eb3f3cbcb734d930fdf839431606844a825b23eaf9a6ab371edac8162c/psutil-7.0.0-cp36-abi3-manylinux_2_12_x86_64.manylinux2010_x86_64.manylinux_2_17_x86_64.manylinux2014_x86_64.whl
      - pypi: https://files.pythonhosted.org/packages/a7/d1/c54e608505776ce4e7966d03358ae635cfd51dff1da6ee421c090dbc797b/pymdown_extensions-10.15-py3-none-any.whl
      - pypi: https://files.pythonhosted.org/packages/8b/0c/9d30a4ebeb6db2b25a841afbb80f6ef9a854fc3b41be131d249a977b4959/starlette-0.46.2-py3-none-any.whl
      - pypi: https://files.pythonhosted.org/packages/b1/4b/4cef6ce21a2aaca9d852a6e84ef4f135d99fcd74fa75105e2fc0c8308acd/uvicorn-0.34.2-py3-none-any.whl
      - pypi: https://files.pythonhosted.org/packages/14/8f/aa61f528fba38578ec553c145857a181384c72b98156f858ca5c8e82d9d3/websockets-15.0.1-cp312-cp312-manylinux_2_5_x86_64.manylinux1_x86_64.manylinux_2_17_x86_64.manylinux2014_x86_64.whl
      - pypi: ./
      osx-arm64:
      - conda: https://conda.anaconda.org/conda-forge/noarch/anyio-4.9.0-pyh29332c3_0.conda
      - conda: https://conda.anaconda.org/conda-forge/noarch/backports-1.0-pyhd8ed1ab_5.conda
      - conda: https://conda.anaconda.org/conda-forge/noarch/backports.tarfile-1.2.0-pyhd8ed1ab_1.conda
      - conda: https://conda.anaconda.org/conda-forge/osx-arm64/bzip2-1.0.8-h99b78c6_7.conda
      - conda: https://conda.anaconda.org/conda-forge/osx-arm64/ca-certificates-2025.1.31-hf0a4a13_0.conda
      - conda: https://conda.anaconda.org/conda-forge/noarch/certifi-2025.4.26-pyhd8ed1ab_0.conda
      - conda: https://conda.anaconda.org/conda-forge/osx-arm64/cffi-1.17.1-py312h0fad829_0.conda
      - conda: https://conda.anaconda.org/conda-forge/noarch/cfgv-3.3.1-pyhd8ed1ab_1.conda
      - conda: https://conda.anaconda.org/conda-forge/noarch/click-8.2.1-pyh707e725_0.conda
      - conda: https://conda.anaconda.org/conda-forge/noarch/distlib-0.3.9-pyhd8ed1ab_1.conda
      - conda: https://conda.anaconda.org/conda-forge/noarch/editables-0.5-pyhd8ed1ab_1.conda
      - conda: https://conda.anaconda.org/conda-forge/noarch/exceptiongroup-1.3.0-pyhd8ed1ab_0.conda
      - conda: https://conda.anaconda.org/conda-forge/noarch/filelock-3.18.0-pyhd8ed1ab_0.conda
      - conda: https://conda.anaconda.org/conda-forge/noarch/h11-0.16.0-pyhd8ed1ab_0.conda
      - conda: https://conda.anaconda.org/conda-forge/noarch/h2-4.2.0-pyhd8ed1ab_0.conda
      - conda: https://conda.anaconda.org/conda-forge/noarch/hatch-1.14.1-pyhd8ed1ab_0.conda
      - conda: https://conda.anaconda.org/conda-forge/noarch/hatchling-1.27.0-pypyhd8ed1ab_0.conda
      - conda: https://conda.anaconda.org/conda-forge/noarch/hpack-4.1.0-pyhd8ed1ab_0.conda
      - conda: https://conda.anaconda.org/conda-forge/noarch/httpcore-1.0.9-pyh29332c3_0.conda
      - conda: https://conda.anaconda.org/conda-forge/noarch/httpx-0.28.1-pyhd8ed1ab_0.conda
      - conda: https://conda.anaconda.org/conda-forge/noarch/hyperframe-6.1.0-pyhd8ed1ab_0.conda
      - conda: https://conda.anaconda.org/conda-forge/noarch/hyperlink-21.0.0-pyh29332c3_1.conda
      - conda: https://conda.anaconda.org/conda-forge/osx-arm64/icu-75.1-hfee45f7_0.conda
      - conda: https://conda.anaconda.org/conda-forge/noarch/identify-2.6.12-pyhd8ed1ab_0.conda
      - conda: https://conda.anaconda.org/conda-forge/noarch/idna-3.10-pyhd8ed1ab_1.conda
      - conda: https://conda.anaconda.org/conda-forge/noarch/importlib-metadata-8.7.0-pyhe01879c_1.conda
      - conda: https://conda.anaconda.org/conda-forge/noarch/importlib_resources-6.5.2-pyhd8ed1ab_0.conda
      - conda: https://conda.anaconda.org/conda-forge/noarch/jaraco.classes-3.4.0-pyhd8ed1ab_2.conda
      - conda: https://conda.anaconda.org/conda-forge/noarch/jaraco.context-6.0.1-pyhd8ed1ab_0.conda
      - conda: https://conda.anaconda.org/conda-forge/noarch/jaraco.functools-4.1.0-pyhd8ed1ab_0.conda
      - conda: https://conda.anaconda.org/conda-forge/noarch/keyring-25.6.0-pyh534df25_0.conda
      - conda: https://conda.anaconda.org/conda-forge/osx-arm64/libcxx-20.1.2-ha82da77_0.conda
      - conda: https://conda.anaconda.org/conda-forge/osx-arm64/libexpat-2.7.0-h286801f_0.conda
      - conda: https://conda.anaconda.org/conda-forge/osx-arm64/libffi-3.4.6-h1da3d7d_1.conda
      - conda: https://conda.anaconda.org/conda-forge/osx-arm64/liblzma-5.8.1-h39f12f2_0.conda
      - conda: https://conda.anaconda.org/conda-forge/osx-arm64/libsqlite-3.49.1-h3f77e49_2.conda
      - conda: https://conda.anaconda.org/conda-forge/osx-arm64/libuv-1.50.0-h5505292_0.conda
      - conda: https://conda.anaconda.org/conda-forge/osx-arm64/libzlib-1.3.1-h8359307_2.conda
      - conda: https://conda.anaconda.org/conda-forge/osx-arm64/make-4.4.1-hc9fafa5_2.conda
      - conda: https://conda.anaconda.org/conda-forge/noarch/markdown-it-py-3.0.0-pyhd8ed1ab_1.conda
      - conda: https://conda.anaconda.org/conda-forge/noarch/mdurl-0.1.2-pyhd8ed1ab_1.conda
      - conda: https://conda.anaconda.org/conda-forge/noarch/more-itertools-10.7.0-pyhd8ed1ab_0.conda
      - conda: https://conda.anaconda.org/conda-forge/osx-arm64/ncurses-6.5-h5e97a16_3.conda
      - conda: https://conda.anaconda.org/conda-forge/noarch/nodeenv-1.9.1-pyhd8ed1ab_1.conda
      - conda: https://conda.anaconda.org/conda-forge/osx-arm64/nodejs-22.13.0-h02a13b7_0.conda
      - conda: https://conda.anaconda.org/conda-forge/osx-arm64/openssl-3.4.1-h81ee809_0.conda
      - conda: https://conda.anaconda.org/conda-forge/noarch/packaging-25.0-pyh29332c3_1.conda
      - conda: https://conda.anaconda.org/conda-forge/noarch/pathspec-0.12.1-pyhd8ed1ab_1.conda
      - conda: https://conda.anaconda.org/conda-forge/noarch/pexpect-4.9.0-pyhd8ed1ab_1.conda
      - conda: https://conda.anaconda.org/conda-forge/noarch/pip-25.1.1-pyh8b19718_0.conda
      - conda: https://conda.anaconda.org/conda-forge/noarch/platformdirs-4.3.8-pyhe01879c_0.conda
      - conda: https://conda.anaconda.org/conda-forge/noarch/pluggy-1.6.0-pyhd8ed1ab_0.conda
      - conda: https://conda.anaconda.org/conda-forge/osx-arm64/pnpm-10.11.0-h7c8fa8f_0.conda
      - conda: https://conda.anaconda.org/conda-forge/noarch/pre-commit-4.2.0-pyha770c72_0.conda
      - conda: https://conda.anaconda.org/conda-forge/noarch/pre_commit-4.2.0-hd8ed1ab_0.conda
      - conda: https://conda.anaconda.org/conda-forge/noarch/ptyprocess-0.7.0-pyhd8ed1ab_1.conda
      - conda: https://conda.anaconda.org/conda-forge/noarch/pycparser-2.22-pyh29332c3_1.conda
      - conda: https://conda.anaconda.org/conda-forge/noarch/pygments-2.19.1-pyhd8ed1ab_0.conda
      - conda: https://conda.anaconda.org/conda-forge/osx-arm64/python-3.12.9-hc22306f_1_cpython.conda
      - conda: https://conda.anaconda.org/conda-forge/noarch/python_abi-3.12-7_cp312.conda
      - conda: https://conda.anaconda.org/conda-forge/osx-arm64/pyyaml-6.0.2-py312h998013c_2.conda
      - conda: https://conda.anaconda.org/conda-forge/osx-arm64/readline-8.2-h1d1bf99_2.conda
      - conda: https://conda.anaconda.org/conda-forge/noarch/rich-14.0.0-pyh29332c3_0.conda
      - conda: https://conda.anaconda.org/conda-forge/noarch/setuptools-80.8.0-pyhff2d567_0.conda
      - conda: https://conda.anaconda.org/conda-forge/noarch/shellingham-1.5.4-pyhd8ed1ab_1.conda
      - conda: https://conda.anaconda.org/conda-forge/noarch/sniffio-1.3.1-pyhd8ed1ab_1.conda
      - conda: https://conda.anaconda.org/conda-forge/osx-arm64/tk-8.6.13-h5083fa2_1.conda
      - conda: https://conda.anaconda.org/conda-forge/noarch/tomli-2.2.1-pyhd8ed1ab_1.conda
      - conda: https://conda.anaconda.org/conda-forge/noarch/tomli-w-1.2.0-pyhd8ed1ab_0.conda
      - conda: https://conda.anaconda.org/conda-forge/noarch/tomlkit-0.13.2-pyha770c72_1.conda
      - conda: https://conda.anaconda.org/conda-forge/noarch/trove-classifiers-2025.5.9.12-pyhd8ed1ab_0.conda
      - conda: https://conda.anaconda.org/conda-forge/noarch/typing_extensions-4.13.2-pyh29332c3_0.conda
      - conda: https://conda.anaconda.org/conda-forge/noarch/tzdata-2025b-h78e105d_0.conda
      - conda: https://conda.anaconda.org/conda-forge/osx-arm64/ukkonen-1.0.1-py312h6142ec9_5.conda
      - conda: https://conda.anaconda.org/conda-forge/noarch/userpath-1.9.2-pyhd8ed1ab_0.conda
      - conda: https://conda.anaconda.org/conda-forge/osx-arm64/uv-0.6.17-hd4c9240_1.conda
      - conda: https://conda.anaconda.org/conda-forge/noarch/virtualenv-20.31.2-pyhd8ed1ab_0.conda
      - conda: https://conda.anaconda.org/conda-forge/noarch/wheel-0.45.1-pyhd8ed1ab_1.conda
      - conda: https://conda.anaconda.org/conda-forge/osx-arm64/yaml-0.2.5-h3422bc3_2.tar.bz2
      - conda: https://conda.anaconda.org/conda-forge/noarch/zipp-3.22.0-pyhd8ed1ab_0.conda
      - conda: https://conda.anaconda.org/conda-forge/osx-arm64/zlib-1.3.1-h8359307_2.conda
      - conda: https://conda.anaconda.org/conda-forge/osx-arm64/zstandard-0.23.0-py312hea69d52_2.conda
      - pypi: https://files.pythonhosted.org/packages/8f/d7/9322c609343d929e75e7e5e6255e614fcc67572cfd083959cdef3b7aad79/docutils-0.21.2-py3-none-any.whl
      - pypi: https://files.pythonhosted.org/packages/04/96/92447566d16df59b2a776c0fb82dbc4d9e07cd95062562af01e408583fc4/itsdangerous-2.2.0-py3-none-any.whl
      - pypi: https://files.pythonhosted.org/packages/c0/5a/9cac0c82afec3d09ccd97c8b6502d48f165f9124db81b4bcb90b4af974ee/jedi-0.19.2-py2.py3-none-any.whl
      - pypi: https://files.pythonhosted.org/packages/32/ee/7e042a13e93f09c24618dc804f01849735d81740f8b74827124ff7fc8396/loro-1.5.0-cp312-cp312-macosx_11_0_arm64.whl
      - pypi: https://files.pythonhosted.org/packages/3f/08/83871f3c50fc983b88547c196d11cf8c3340e37c32d2e9d6152abe2c61f7/Markdown-3.7-py3-none-any.whl
      - pypi: https://files.pythonhosted.org/packages/4c/b7/a93d524907162cb6150179eb47fac885bbbad025c82151b69ad1d62cda4d/msgspec_m-0.19.2-cp312-cp312-macosx_11_0_arm64.whl
      - pypi: https://files.pythonhosted.org/packages/7d/81/1cf7a468ef2f8e88266d5c3e5ab026a045aa76150e6640bfe9c5450a8c11/narwhals-2.3.0-py3-none-any.whl
      - pypi: https://files.pythonhosted.org/packages/c6/ac/dac4a63f978e4dcb3c6d3a78c4d8e0192a113d288502a1216950c41b1027/parso-0.8.4-py2.py3-none-any.whl
      - pypi: https://files.pythonhosted.org/packages/04/8b/30f930733afe425e3cbfc0e1468a30a18942350c1a8816acfade80c005c4/psutil-7.0.0-cp36-abi3-macosx_11_0_arm64.whl
      - pypi: https://files.pythonhosted.org/packages/e4/06/43084e6cbd4b3bc0e80f6be743b2e79fbc6eed8de9ad8c629939fa55d972/pymdown_extensions-10.16.1-py3-none-any.whl
      - pypi: https://files.pythonhosted.org/packages/a0/4b/528ccf7a982216885a1ff4908e886b8fb5f19862d1962f56a3fce2435a70/starlette-0.46.1-py3-none-any.whl
      - pypi: https://files.pythonhosted.org/packages/61/14/33a3a1352cfa71812a3a21e8c9bfb83f60b0011f5e36f2b1399d51928209/uvicorn-0.34.0-py3-none-any.whl
      - pypi: https://files.pythonhosted.org/packages/3d/69/1a681dd6f02180916f116894181eab8b2e25b31e484c5d0eae637ec01f7c/websockets-15.0.1-cp312-cp312-macosx_11_0_arm64.whl
      - pypi: ./
packages:
- conda: https://conda.anaconda.org/conda-forge/linux-64/_libgcc_mutex-0.1-conda_forge.tar.bz2
  sha256: fe51de6107f9edc7aa4f786a70f4a883943bc9d39b3bb7307c04c41410990726
  md5: d7c89558ba9fa0495403155b64376d81
  license: None
  purls: []
  size: 2562
  timestamp: 1578324546067
- conda: https://conda.anaconda.org/conda-forge/linux-64/_openmp_mutex-4.5-2_gnu.tar.bz2
  build_number: 16
  sha256: fbe2c5e56a653bebb982eda4876a9178aedfc2b545f25d0ce9c4c0b508253d22
  md5: 73aaf86a425cc6e73fcf236a5a46396d
  depends:
  - _libgcc_mutex 0.1 conda_forge
  - libgomp >=7.5.0
  constrains:
  - openmp_impl 9999
  license: BSD-3-Clause
  license_family: BSD
  purls: []
  size: 23621
  timestamp: 1650670423406
- conda: https://conda.anaconda.org/conda-forge/noarch/anyio-4.9.0-pyh29332c3_0.conda
  sha256: b28e0f78bb0c7962630001e63af25a89224ff504e135a02e50d4d80b6155d386
  md5: 9749a2c77a7c40d432ea0927662d7e52
  depends:
  - exceptiongroup >=1.0.2
  - idna >=2.8
  - python >=3.9
  - sniffio >=1.1
  - typing_extensions >=4.5
  - python
  constrains:
  - trio >=0.26.1
  - uvloop >=0.21
  license: MIT
  license_family: MIT
  purls:
  - pkg:pypi/anyio?source=hash-mapping
  size: 126346
  timestamp: 1742243108743
- conda: https://conda.anaconda.org/conda-forge/noarch/backports-1.0-pyhd8ed1ab_5.conda
  sha256: e1c3dc8b5aa6e12145423fed262b4754d70fec601339896b9ccf483178f690a6
  md5: 767d508c1a67e02ae8f50e44cacfadb2
  depends:
  - python >=3.9
  license: BSD-3-Clause
  license_family: BSD
  purls: []
  size: 7069
  timestamp: 1733218168786
- conda: https://conda.anaconda.org/conda-forge/noarch/backports.tarfile-1.2.0-pyhd8ed1ab_1.conda
  sha256: a0f41db6d7580cec3c850e5d1b82cb03197dd49a3179b1cee59c62cd2c761b36
  md5: df837d654933488220b454c6a3b0fad6
  depends:
  - backports
  - python >=3.9
  license: MIT
  license_family: MIT
  purls:
  - pkg:pypi/backports-tarfile?source=hash-mapping
  size: 32786
  timestamp: 1733325872620
- conda: https://conda.anaconda.org/conda-forge/linux-64/bzip2-1.0.8-h4bc722e_7.conda
  sha256: 5ced96500d945fb286c9c838e54fa759aa04a7129c59800f0846b4335cee770d
  md5: 62ee74e96c5ebb0af99386de58cf9553
  depends:
  - __glibc >=2.17,<3.0.a0
  - libgcc-ng >=12
  license: bzip2-1.0.6
  license_family: BSD
  purls: []
  size: 252783
  timestamp: 1720974456583
- conda: https://conda.anaconda.org/conda-forge/osx-arm64/bzip2-1.0.8-h99b78c6_7.conda
  sha256: adfa71f158cbd872a36394c56c3568e6034aa55c623634b37a4836bd036e6b91
  md5: fc6948412dbbbe9a4c9ddbbcfe0a79ab
  depends:
  - __osx >=11.0
  license: bzip2-1.0.6
  license_family: BSD
  purls: []
  size: 122909
  timestamp: 1720974522888
- conda: https://conda.anaconda.org/conda-forge/noarch/ca-certificates-2025.4.26-hbd8a1cb_0.conda
  sha256: 2a70ed95ace8a3f8a29e6cd1476a943df294a7111dfb3e152e3478c4c889b7ac
  md5: 95db94f75ba080a22eb623590993167b
  depends:
  - __unix
  license: ISC
  purls: []
  size: 152283
  timestamp: 1745653616541
- conda: https://conda.anaconda.org/conda-forge/osx-arm64/ca-certificates-2025.1.31-hf0a4a13_0.conda
  sha256: 7e12816618173fe70f5c638b72adf4bfd4ddabf27794369bb17871c5bb75b9f9
  md5: 3569d6a9141adc64d2fe4797f3289e06
  license: ISC
  purls: []
  size: 158425
  timestamp: 1738298167688
- conda: https://conda.anaconda.org/conda-forge/noarch/certifi-2025.4.26-pyhd8ed1ab_0.conda
  sha256: 52aa837642fd851b3f7ad3b1f66afc5366d133c1d452323f786b0378a391915c
  md5: c33eeaaa33f45031be34cda513df39b6
  depends:
  - python >=3.9
  license: ISC
  purls:
  - pkg:pypi/certifi?source=hash-mapping
  size: 157200
  timestamp: 1746569627830
- conda: https://conda.anaconda.org/conda-forge/linux-64/cffi-1.17.1-py312h06ac9bb_0.conda
  sha256: cba6ea83c4b0b4f5b5dc59cb19830519b28f95d7ebef7c9c5cf1c14843621457
  md5: a861504bbea4161a9170b85d4d2be840
  depends:
  - __glibc >=2.17,<3.0.a0
  - libffi >=3.4,<4.0a0
  - libgcc >=13
  - pycparser
  - python >=3.12,<3.13.0a0
  - python_abi 3.12.* *_cp312
  license: MIT
  license_family: MIT
  purls:
  - pkg:pypi/cffi?source=hash-mapping
  size: 294403
  timestamp: 1725560714366
- conda: https://conda.anaconda.org/conda-forge/osx-arm64/cffi-1.17.1-py312h0fad829_0.conda
  sha256: 8d91a0d01358b5c3f20297c6c536c5d24ccd3e0c2ddd37f9d0593d0f0070226f
  md5: 19a5456f72f505881ba493979777b24e
  depends:
  - __osx >=11.0
  - libffi >=3.4,<4.0a0
  - pycparser
  - python >=3.12,<3.13.0a0
  - python >=3.12,<3.13.0a0 *_cpython
  - python_abi 3.12.* *_cp312
  license: MIT
  license_family: MIT
  purls:
  - pkg:pypi/cffi?source=hash-mapping
  size: 281206
  timestamp: 1725560813378
- conda: https://conda.anaconda.org/conda-forge/noarch/cfgv-3.3.1-pyhd8ed1ab_1.conda
  sha256: d5696636733b3c301054b948cdd793f118efacce361d9bd4afb57d5980a9064f
  md5: 57df494053e17dce2ac3a0b33e1b2a2e
  depends:
  - python >=3.9
  license: MIT
  license_family: MIT
  purls:
  - pkg:pypi/cfgv?source=hash-mapping
  size: 12973
  timestamp: 1734267180483
- conda: https://conda.anaconda.org/conda-forge/noarch/click-8.2.1-pyh707e725_0.conda
  sha256: 8aee789c82d8fdd997840c952a586db63c6890b00e88c4fb6e80a38edd5f51c0
  md5: 94b550b8d3a614dbd326af798c7dfb40
  depends:
  - __unix
  - python >=3.10
  license: BSD-3-Clause
  license_family: BSD
  purls:
  - pkg:pypi/click?source=compressed-mapping
  size: 87749
  timestamp: 1747811451319
- conda: https://conda.anaconda.org/conda-forge/linux-64/cryptography-45.0.3-py312hda17c39_0.conda
  sha256: 7d412f4c34bad8c29b53aec0ce98f7ea011d4a67b37bc305402fbf4d7c6a1b9a
  md5: 75d92e210f6bfd272ddef8365dc30dec
  depends:
  - __glibc >=2.17,<3.0.a0
  - cffi >=1.12
  - libgcc >=13
  - openssl >=3.5.0,<4.0a0
  - python >=3.12,<3.13.0a0
  - python_abi 3.12.* *_cp312
  constrains:
  - __glibc >=2.17
  license: Apache-2.0 AND BSD-3-Clause AND PSF-2.0 AND MIT
  license_family: BSD
  purls:
  - pkg:pypi/cryptography?source=hash-mapping
  size: 1660239
  timestamp: 1748210180137
- conda: https://conda.anaconda.org/conda-forge/linux-64/dbus-1.16.2-h3c4dab8_0.conda
  sha256: 3b988146a50e165f0fa4e839545c679af88e4782ec284cc7b6d07dd226d6a068
  md5: 679616eb5ad4e521c83da4650860aba7
  depends:
  - libstdcxx >=13
  - libgcc >=13
  - __glibc >=2.17,<3.0.a0
  - libgcc >=13
  - libexpat >=2.7.0,<3.0a0
  - libzlib >=1.3.1,<2.0a0
  - libglib >=2.84.2,<3.0a0
  license: GPL-2.0-or-later
  license_family: GPL
  purls: []
  size: 437860
  timestamp: 1747855126005
- conda: https://conda.anaconda.org/conda-forge/noarch/distlib-0.3.9-pyhd8ed1ab_1.conda
  sha256: 0e160c21776bd881b79ce70053e59736f51036784fa43a50da10a04f0c1b9c45
  md5: 8d88f4a2242e6b96f9ecff9a6a05b2f1
  depends:
  - python >=3.9
  license: Apache-2.0
  license_family: APACHE
  purls:
  - pkg:pypi/distlib?source=hash-mapping
  size: 274151
  timestamp: 1733238487461
- pypi: https://files.pythonhosted.org/packages/8f/d7/9322c609343d929e75e7e5e6255e614fcc67572cfd083959cdef3b7aad79/docutils-0.21.2-py3-none-any.whl
  name: docutils
  version: 0.21.2
  sha256: dafca5b9e384f0e419294eb4d2ff9fa826435bf15f15b7bd45723e8ad76811b2
  requires_python: '>=3.9'
- conda: https://conda.anaconda.org/conda-forge/noarch/editables-0.5-pyhd8ed1ab_1.conda
  sha256: 8d4f908e670be360617d418c328213bc46e7100154c3742db085148141712f60
  md5: 2cf824fe702d88e641eec9f9f653e170
  depends:
  - python >=3.9
  license: MIT
  license_family: MIT
  purls:
  - pkg:pypi/editables?source=hash-mapping
  size: 10828
  timestamp: 1733208220327
- conda: https://conda.anaconda.org/conda-forge/noarch/exceptiongroup-1.3.0-pyhd8ed1ab_0.conda
  sha256: ce61f4f99401a4bd455b89909153b40b9c823276aefcbb06f2044618696009ca
  md5: 72e42d28960d875c7654614f8b50939a
  depends:
  - python >=3.9
  - typing_extensions >=4.6.0
  license: MIT and PSF-2.0
  purls:
  - pkg:pypi/exceptiongroup?source=compressed-mapping
  size: 21284
  timestamp: 1746947398083
- conda: https://conda.anaconda.org/conda-forge/noarch/filelock-3.18.0-pyhd8ed1ab_0.conda
  sha256: de7b6d4c4f865609ae88db6fa03c8b7544c2452a1aa5451eb7700aad16824570
  md5: 4547b39256e296bb758166893e909a7c
  depends:
  - python >=3.9
  license: Unlicense
  purls:
  - pkg:pypi/filelock?source=hash-mapping
  size: 17887
  timestamp: 1741969612334
- conda: https://conda.anaconda.org/conda-forge/noarch/h11-0.16.0-pyhd8ed1ab_0.conda
  sha256: f64b68148c478c3bfc8f8d519541de7d2616bf59d44485a5271041d40c061887
  md5: 4b69232755285701bc86a5afe4d9933a
  depends:
  - python >=3.9
  - typing_extensions
  license: MIT
  license_family: MIT
  purls:
  - pkg:pypi/h11?source=hash-mapping
  size: 37697
  timestamp: 1745526482242
- conda: https://conda.anaconda.org/conda-forge/noarch/h2-4.2.0-pyhd8ed1ab_0.conda
  sha256: 0aa1cdc67a9fe75ea95b5644b734a756200d6ec9d0dff66530aec3d1c1e9df75
  md5: b4754fb1bdcb70c8fd54f918301582c6
  depends:
  - hpack >=4.1,<5
  - hyperframe >=6.1,<7
  - python >=3.9
  license: MIT
  license_family: MIT
  purls:
  - pkg:pypi/h2?source=hash-mapping
  size: 53888
  timestamp: 1738578623567
- conda: https://conda.anaconda.org/conda-forge/noarch/hatch-1.14.1-pyhd8ed1ab_0.conda
  sha256: d245185287bdf5d3c808267aebda2cb7fbce779099493f92e368f813e6a157d4
  md5: 82f74ce5f4548c3627ed52dfac9da8ca
  depends:
  - click >=8.0.6
  - hatchling >=1.26.3
  - httpx >=0.22.0
  - hyperlink >=21.0.0
  - keyring >=23.5.0
  - packaging >=23.2
  - pexpect >=4.8,<5.dev0
  - platformdirs >=2.5.0
  - python >=3.9
  - rich >=11.2.0
  - shellingham >=1.4.0
  - tomli-w >=1.0
  - tomlkit >=0.11.1
  - userpath >=1.7,<2.dev0
  - uv >=0.5.23
  - virtualenv >=20.26.6
  - zstandard <1
  license: MIT
  license_family: MIT
  purls:
  - pkg:pypi/hatch?source=hash-mapping
  size: 178008
  timestamp: 1744039278512
- conda: https://conda.anaconda.org/conda-forge/noarch/hatchling-1.27.0-pypyhd8ed1ab_0.conda
  sha256: e83420f81390535774ac33b83d05249b8993e5376b76b4d461f83a77549e493d
  md5: b85c18ba6e927ae0da3fde426c893cc8
  depends:
  - editables >=0.3
  - importlib-metadata
  - packaging >=21.3
  - pathspec >=0.10.1
  - pluggy >=1.0.0
  - python >=3.7
  - python >=3.8
  - tomli >=1.2.2
  - trove-classifiers
  license: MIT
  license_family: MIT
  purls:
  - pkg:pypi/hatchling?source=hash-mapping
  size: 56598
  timestamp: 1734311718682
- conda: https://conda.anaconda.org/conda-forge/noarch/hpack-4.1.0-pyhd8ed1ab_0.conda
  sha256: 6ad78a180576c706aabeb5b4c8ceb97c0cb25f1e112d76495bff23e3779948ba
  md5: 0a802cb9888dd14eeefc611f05c40b6e
  depends:
  - python >=3.9
  license: MIT
  license_family: MIT
  purls:
  - pkg:pypi/hpack?source=hash-mapping
  size: 30731
  timestamp: 1737618390337
- conda: https://conda.anaconda.org/conda-forge/noarch/httpcore-1.0.9-pyh29332c3_0.conda
  sha256: 04d49cb3c42714ce533a8553986e1642d0549a05dc5cc48e0d43ff5be6679a5b
  md5: 4f14640d58e2cc0aa0819d9d8ba125bb
  depends:
  - python >=3.9
  - h11 >=0.16
  - h2 >=3,<5
  - sniffio 1.*
  - anyio >=4.0,<5.0
  - certifi
  - python
  license: BSD-3-Clause
  license_family: BSD
  purls:
  - pkg:pypi/httpcore?source=hash-mapping
  size: 49483
  timestamp: 1745602916758
- conda: https://conda.anaconda.org/conda-forge/noarch/httpx-0.28.1-pyhd8ed1ab_0.conda
  sha256: cd0f1de3697b252df95f98383e9edb1d00386bfdd03fdf607fa42fe5fcb09950
  md5: d6989ead454181f4f9bc987d3dc4e285
  depends:
  - anyio
  - certifi
  - httpcore 1.*
  - idna
  - python >=3.9
  license: BSD-3-Clause
  license_family: BSD
  purls:
  - pkg:pypi/httpx?source=hash-mapping
  size: 63082
  timestamp: 1733663449209
- conda: https://conda.anaconda.org/conda-forge/noarch/hyperframe-6.1.0-pyhd8ed1ab_0.conda
  sha256: 77af6f5fe8b62ca07d09ac60127a30d9069fdc3c68d6b256754d0ffb1f7779f8
  md5: 8e6923fc12f1fe8f8c4e5c9f343256ac
  depends:
  - python >=3.9
  license: MIT
  license_family: MIT
  purls:
  - pkg:pypi/hyperframe?source=hash-mapping
  size: 17397
  timestamp: 1737618427549
- conda: https://conda.anaconda.org/conda-forge/noarch/hyperlink-21.0.0-pyh29332c3_1.conda
  sha256: 6fc0a91c590b3055bfb7983e6521c7b780ab8b11025058eaf898049ea827d829
  md5: c27acdecaf3c311e5781b81fe02d9641
  depends:
  - python >=3.9
  - idna >=2.6
  - python
  license: MIT
  license_family: MIT
  purls:
  - pkg:pypi/hyperlink?source=hash-mapping
  size: 74751
  timestamp: 1733319972207
- conda: https://conda.anaconda.org/conda-forge/linux-64/icu-75.1-he02047a_0.conda
  sha256: 71e750d509f5fa3421087ba88ef9a7b9be11c53174af3aa4d06aff4c18b38e8e
  md5: 8b189310083baabfb622af68fd9d3ae3
  depends:
  - __glibc >=2.17,<3.0.a0
  - libgcc-ng >=12
  - libstdcxx-ng >=12
  license: MIT
  license_family: MIT
  purls: []
  size: 12129203
  timestamp: 1720853576813
- conda: https://conda.anaconda.org/conda-forge/osx-arm64/icu-75.1-hfee45f7_0.conda
  sha256: 9ba12c93406f3df5ab0a43db8a4b4ef67a5871dfd401010fbe29b218b2cbe620
  md5: 5eb22c1d7b3fc4abb50d92d621583137
  depends:
  - __osx >=11.0
  license: MIT
  license_family: MIT
  purls: []
  size: 11857802
  timestamp: 1720853997952
- conda: https://conda.anaconda.org/conda-forge/noarch/identify-2.6.12-pyhd8ed1ab_0.conda
  sha256: 4debbae49a183d61f0747a5f594fca2bf5121e8508a52116f50ccd0eb2f7bb55
  md5: 84463b10c1eb198541cd54125c7efe90
  depends:
  - python >=3.9
  - ukkonen
  license: MIT
  license_family: MIT
  purls:
  - pkg:pypi/identify?source=compressed-mapping
  size: 78926
  timestamp: 1748049754416
- conda: https://conda.anaconda.org/conda-forge/noarch/idna-3.10-pyhd8ed1ab_1.conda
  sha256: d7a472c9fd479e2e8dcb83fb8d433fce971ea369d704ece380e876f9c3494e87
  md5: 39a4f67be3286c86d696df570b1201b7
  depends:
  - python >=3.9
  license: BSD-3-Clause
  license_family: BSD
  purls:
  - pkg:pypi/idna?source=hash-mapping
  size: 49765
  timestamp: 1733211921194
- conda: https://conda.anaconda.org/conda-forge/noarch/importlib-metadata-8.7.0-pyhe01879c_1.conda
  sha256: c18ab120a0613ada4391b15981d86ff777b5690ca461ea7e9e49531e8f374745
  md5: 63ccfdc3a3ce25b027b8767eb722fca8
  depends:
  - python >=3.9
  - zipp >=3.20
  - python
  license: Apache-2.0
  purls:
  - pkg:pypi/importlib-metadata?source=compressed-mapping
  size: 34641
  timestamp: 1747934053147
- conda: https://conda.anaconda.org/conda-forge/noarch/importlib_resources-6.5.2-pyhd8ed1ab_0.conda
  sha256: acc1d991837c0afb67c75b77fdc72b4bf022aac71fedd8b9ea45918ac9b08a80
  md5: c85c76dc67d75619a92f51dfbce06992
  depends:
  - python >=3.9
  - zipp >=3.1.0
  constrains:
  - importlib-resources >=6.5.2,<6.5.3.0a0
  license: Apache-2.0
  license_family: APACHE
  purls:
  - pkg:pypi/importlib-resources?source=hash-mapping
  size: 33781
  timestamp: 1736252433366
- pypi: https://files.pythonhosted.org/packages/04/96/92447566d16df59b2a776c0fb82dbc4d9e07cd95062562af01e408583fc4/itsdangerous-2.2.0-py3-none-any.whl
  name: itsdangerous
  version: 2.2.0
  sha256: c6242fc49e35958c8b15141343aa660db5fc54d4f13a1db01a3f5891b98700ef
  requires_python: '>=3.8'
- conda: https://conda.anaconda.org/conda-forge/noarch/jaraco.classes-3.4.0-pyhd8ed1ab_2.conda
  sha256: 3d16a0fa55a29fe723c918a979b2ee927eb0bf9616381cdfd26fa9ea2b649546
  md5: ade6b25a6136661dadd1a43e4350b10b
  depends:
  - more-itertools
  - python >=3.9
  license: MIT
  license_family: MIT
  purls:
  - pkg:pypi/jaraco-classes?source=hash-mapping
  size: 12109
  timestamp: 1733326001034
- conda: https://conda.anaconda.org/conda-forge/noarch/jaraco.context-6.0.1-pyhd8ed1ab_0.conda
  sha256: bfaba92cd33a0ae2488ab64a1d4e062bcf52b26a71f88292c62386ccac4789d7
  md5: bcc023a32ea1c44a790bbf1eae473486
  depends:
  - backports.tarfile
  - python >=3.9
  license: MIT
  license_family: MIT
  purls:
  - pkg:pypi/jaraco-context?source=hash-mapping
  size: 12483
  timestamp: 1733382698758
- conda: https://conda.anaconda.org/conda-forge/noarch/jaraco.functools-4.1.0-pyhd8ed1ab_0.conda
  sha256: 61da3e37149da5c8479c21571eaec61cc4a41678ee872dcb2ff399c30878dddb
  md5: eb257d223050a5a27f5fdf5c9debc8ec
  depends:
  - more-itertools
  - python >=3.9
  license: MIT
  license_family: MIT
  purls:
  - pkg:pypi/jaraco-functools?source=hash-mapping
  size: 15545
  timestamp: 1733746481844
- pypi: https://files.pythonhosted.org/packages/c0/5a/9cac0c82afec3d09ccd97c8b6502d48f165f9124db81b4bcb90b4af974ee/jedi-0.19.2-py2.py3-none-any.whl
  name: jedi
  version: 0.19.2
  sha256: a8ef22bde8490f57fe5c7681a3c83cb58874daf72b4784de3cce5b6ef6edb5b9
  requires_dist:
  - parso>=0.8.4,<0.9.0
  - jinja2==2.11.3 ; extra == 'docs'
  - markupsafe==1.1.1 ; extra == 'docs'
  - pygments==2.8.1 ; extra == 'docs'
  - alabaster==0.7.12 ; extra == 'docs'
  - babel==2.9.1 ; extra == 'docs'
  - chardet==4.0.0 ; extra == 'docs'
  - commonmark==0.8.1 ; extra == 'docs'
  - docutils==0.17.1 ; extra == 'docs'
  - future==0.18.2 ; extra == 'docs'
  - idna==2.10 ; extra == 'docs'
  - imagesize==1.2.0 ; extra == 'docs'
  - mock==1.0.1 ; extra == 'docs'
  - packaging==20.9 ; extra == 'docs'
  - pyparsing==2.4.7 ; extra == 'docs'
  - pytz==2021.1 ; extra == 'docs'
  - readthedocs-sphinx-ext==2.1.4 ; extra == 'docs'
  - recommonmark==0.5.0 ; extra == 'docs'
  - requests==2.25.1 ; extra == 'docs'
  - six==1.15.0 ; extra == 'docs'
  - snowballstemmer==2.1.0 ; extra == 'docs'
  - sphinx-rtd-theme==0.4.3 ; extra == 'docs'
  - sphinx==1.8.5 ; extra == 'docs'
  - sphinxcontrib-serializinghtml==1.1.4 ; extra == 'docs'
  - sphinxcontrib-websupport==1.2.4 ; extra == 'docs'
  - urllib3==1.26.4 ; extra == 'docs'
  - flake8==5.0.4 ; extra == 'qa'
  - mypy==0.971 ; extra == 'qa'
  - types-setuptools==67.2.0.1 ; extra == 'qa'
  - django ; extra == 'testing'
  - attrs ; extra == 'testing'
  - colorama ; extra == 'testing'
  - docopt ; extra == 'testing'
  - pytest<9.0.0 ; extra == 'testing'
  requires_python: '>=3.6'
- conda: https://conda.anaconda.org/conda-forge/noarch/jeepney-0.9.0-pyhd8ed1ab_0.conda
  sha256: 00d37d85ca856431c67c8f6e890251e7cc9e5ef3724a0302b8d4a101f22aa27f
  md5: b4b91eb14fbe2f850dd2c5fc20676c0d
  depends:
  - python >=3.9
  license: MIT
  license_family: MIT
  purls:
  - pkg:pypi/jeepney?source=hash-mapping
  size: 40015
  timestamp: 1740828380668
- conda: https://conda.anaconda.org/conda-forge/noarch/keyring-25.6.0-pyh534df25_0.conda
  sha256: c8b436fa9853bf8b836c96afbb7684a04955b80b37f5d5285fd836b6a8566cc5
  md5: d2c0c5bda93c249f877c7fceea9e63af
  depends:
  - __osx
  - importlib-metadata >=4.11.4
  - importlib_resources
  - jaraco.classes
  - jaraco.context
  - jaraco.functools
  - python >=3.9
  license: MIT
  license_family: MIT
  purls:
  - pkg:pypi/keyring?source=hash-mapping
  size: 37280
  timestamp: 1735210369348
- conda: https://conda.anaconda.org/conda-forge/noarch/keyring-25.6.0-pyha804496_0.conda
  sha256: b6f57c17cf098022c32fe64e85e9615d427a611c48a5947cdfc357490210a124
  md5: cdd58ab99c214b55d56099108a914282
  depends:
  - __linux
  - importlib-metadata >=4.11.4
  - importlib_resources
  - jaraco.classes
  - jaraco.context
  - jaraco.functools
  - jeepney >=0.4.2
  - python >=3.9
  - secretstorage >=3.2
  license: MIT
  license_family: MIT
  purls:
  - pkg:pypi/keyring?source=hash-mapping
  size: 36985
  timestamp: 1735210286595
- conda: https://conda.anaconda.org/conda-forge/linux-64/ld_impl_linux-64-2.43-h712a8e2_4.conda
  sha256: db73f38155d901a610b2320525b9dd3b31e4949215c870685fd92ea61b5ce472
  md5: 01f8d123c96816249efd255a31ad7712
  depends:
  - __glibc >=2.17,<3.0.a0
  constrains:
  - binutils_impl_linux-64 2.43
  license: GPL-3.0-only
  license_family: GPL
  purls: []
  size: 671240
  timestamp: 1740155456116
- conda: https://conda.anaconda.org/conda-forge/osx-arm64/libcxx-20.1.2-ha82da77_0.conda
  sha256: e3ad5ba1ff49f988c1476f47f395499e841bdd8eafc3908cb1b64daae3a83f3b
  md5: 85ea0d49eb61f57e02ce98dc29ca161f
  depends:
  - __osx >=11.0
  license: Apache-2.0 WITH LLVM-exception
  license_family: Apache
  purls: []
  size: 566452
  timestamp: 1743573280445
- conda: https://conda.anaconda.org/conda-forge/linux-64/libexpat-2.7.0-h5888daf_0.conda
  sha256: 33ab03438aee65d6aa667cf7d90c91e5e7d734c19a67aa4c7040742c0a13d505
  md5: db0bfbe7dd197b68ad5f30333bae6ce0
  depends:
  - __glibc >=2.17,<3.0.a0
  - libgcc >=13
  constrains:
  - expat 2.7.0.*
  license: MIT
  license_family: MIT
  purls: []
  size: 74427
  timestamp: 1743431794976
- conda: https://conda.anaconda.org/conda-forge/osx-arm64/libexpat-2.7.0-h286801f_0.conda
  sha256: ee550e44765a7bbcb2a0216c063dcd53ac914a7be5386dd0554bd06e6be61840
  md5: 6934bbb74380e045741eb8637641a65b
  depends:
  - __osx >=11.0
  constrains:
  - expat 2.7.0.*
  license: MIT
  license_family: MIT
  purls: []
  size: 65714
  timestamp: 1743431789879
- conda: https://conda.anaconda.org/conda-forge/linux-64/libffi-3.4.6-h2dba641_1.conda
  sha256: 764432d32db45466e87f10621db5b74363a9f847d2b8b1f9743746cd160f06ab
  md5: ede4673863426c0883c0063d853bbd85
  depends:
  - __glibc >=2.17,<3.0.a0
  - libgcc >=13
  license: MIT
  license_family: MIT
  purls: []
  size: 57433
  timestamp: 1743434498161
- conda: https://conda.anaconda.org/conda-forge/osx-arm64/libffi-3.4.6-h1da3d7d_1.conda
  sha256: c6a530924a9b14e193ea9adfe92843de2a806d1b7dbfd341546ece9653129e60
  md5: c215a60c2935b517dcda8cad4705734d
  depends:
  - __osx >=11.0
  license: MIT
  license_family: MIT
  purls: []
  size: 39839
  timestamp: 1743434670405
- conda: https://conda.anaconda.org/conda-forge/linux-64/libgcc-15.1.0-h767d61c_2.conda
  sha256: 0024f9ab34c09629621aefd8603ef77bf9d708129b0dd79029e502c39ffc2195
  md5: ea8ac52380885ed41c1baa8f1d6d2b93
  depends:
  - __glibc >=2.17,<3.0.a0
  - _openmp_mutex >=4.5
  constrains:
  - libgcc-ng ==15.1.0=*_2
  - libgomp 15.1.0 h767d61c_2
  license: GPL-3.0-only WITH GCC-exception-3.1
  license_family: GPL
  purls: []
  size: 829108
  timestamp: 1746642191935
- conda: https://conda.anaconda.org/conda-forge/linux-64/libgcc-ng-15.1.0-h69a702a_2.conda
  sha256: 0ab5421a89f090f3aa33841036bb3af4ed85e1f91315b528a9d75fab9aad51ae
  md5: ddca86c7040dd0e73b2b69bd7833d225
  depends:
  - libgcc 15.1.0 h767d61c_2
  license: GPL-3.0-only WITH GCC-exception-3.1
  license_family: GPL
  purls: []
  size: 34586
  timestamp: 1746642200749
- conda: https://conda.anaconda.org/conda-forge/linux-64/libglib-2.84.2-h3618099_0.conda
  sha256: a6b5cf4d443044bc9a0293dd12ca2015f0ebe5edfdc9c4abdde0b9947f9eb7bd
  md5: 072ab14a02164b7c0c089055368ff776
  depends:
  - __glibc >=2.17,<3.0.a0
  - libffi >=3.4.6,<3.5.0a0
  - libgcc >=13
  - libiconv >=1.18,<2.0a0
  - libzlib >=1.3.1,<2.0a0
  - pcre2 >=10.45,<10.46.0a0
  constrains:
  - glib 2.84.2 *_0
  license: LGPL-2.1-or-later
  purls: []
  size: 3955066
  timestamp: 1747836671118
- conda: https://conda.anaconda.org/conda-forge/linux-64/libgomp-15.1.0-h767d61c_2.conda
  sha256: 05fff3dc7e80579bc28de13b511baec281c4343d703c406aefd54389959154fb
  md5: fbe7d535ff9d3a168c148e07358cd5b1
  depends:
  - __glibc >=2.17,<3.0.a0
  license: GPL-3.0-only WITH GCC-exception-3.1
  license_family: GPL
  purls: []
  size: 452635
  timestamp: 1746642113092
- conda: https://conda.anaconda.org/conda-forge/linux-64/libiconv-1.18-h4ce23a2_1.conda
  sha256: 18a4afe14f731bfb9cf388659994263904d20111e42f841e9eea1bb6f91f4ab4
  md5: e796ff8ddc598affdf7c173d6145f087
  depends:
  - __glibc >=2.17,<3.0.a0
  - libgcc >=13
  license: LGPL-2.1-only
  purls: []
  size: 713084
  timestamp: 1740128065462
- conda: https://conda.anaconda.org/conda-forge/linux-64/liblzma-5.8.1-hb9d3cd8_1.conda
  sha256: eeff241bddc8f1b87567dd6507c9f441f7f472c27f0860a07628260c000ef27c
  md5: a76fd702c93cd2dfd89eff30a5fd45a8
  depends:
  - __glibc >=2.17,<3.0.a0
  - libgcc >=13
  constrains:
  - xz 5.8.1.*
  - xz ==5.8.1=*_1
  license: 0BSD
  purls: []
  size: 112845
  timestamp: 1746531470399
- conda: https://conda.anaconda.org/conda-forge/osx-arm64/liblzma-5.8.1-h39f12f2_0.conda
  sha256: 4291dde55ebe9868491dc29716b84ac3de21b8084cbd4d05c9eea79d206b8ab7
  md5: ba24e6f25225fea3d5b6912e2ac562f8
  depends:
  - __osx >=11.0
  license: 0BSD
  purls: []
  size: 92295
  timestamp: 1743771392206
- conda: https://conda.anaconda.org/conda-forge/linux-64/libnsl-2.0.1-hd590300_0.conda
  sha256: 26d77a3bb4dceeedc2a41bd688564fe71bf2d149fdcf117049970bc02ff1add6
  md5: 30fd6e37fe21f86f4bd26d6ee73eeec7
  depends:
  - libgcc-ng >=12
  license: LGPL-2.1-only
  license_family: GPL
  purls: []
  size: 33408
  timestamp: 1697359010159
- conda: https://conda.anaconda.org/conda-forge/linux-64/libsqlite-3.49.2-hee588c1_0.conda
  sha256: 525d4a0e24843f90b3ff1ed733f0a2e408aa6dd18b9d4f15465595e078e104a2
  md5: 93048463501053a00739215ea3f36324
  depends:
  - __glibc >=2.17,<3.0.a0
  - libgcc >=13
  - libzlib >=1.3.1,<2.0a0
  license: Unlicense
  purls: []
  size: 916313
  timestamp: 1746637007836
- conda: https://conda.anaconda.org/conda-forge/osx-arm64/libsqlite-3.49.1-h3f77e49_2.conda
  sha256: 907a95f73623c343fc14785cbfefcb7a6b4f2bcf9294fcb295c121611c3a590d
  md5: 3b1e330d775170ac46dff9a94c253bd0
  depends:
  - __osx >=11.0
  - libzlib >=1.3.1,<2.0a0
  license: Unlicense
  purls: []
  size: 900188
  timestamp: 1742083865246
- conda: https://conda.anaconda.org/conda-forge/linux-64/libstdcxx-15.1.0-h8f9b012_2.conda
  sha256: 6ae3d153e78f6069d503d9309f2cac6de5b93d067fc6433160a4c05226a5dad4
  md5: 1cb1c67961f6dd257eae9e9691b341aa
  depends:
  - __glibc >=2.17,<3.0.a0
  - libgcc 15.1.0 h767d61c_2
  license: GPL-3.0-only WITH GCC-exception-3.1
  license_family: GPL
  purls: []
  size: 3902355
  timestamp: 1746642227493
- conda: https://conda.anaconda.org/conda-forge/linux-64/libstdcxx-ng-15.1.0-h4852527_2.conda
  sha256: 11bea86e11de7d6bce87589197a383344df3fa0a3552dab7e931785ff1159a5b
  md5: 9d2072af184b5caa29492bf2344597bb
  depends:
  - libstdcxx 15.1.0 h8f9b012_2
  license: GPL-3.0-only WITH GCC-exception-3.1
  license_family: GPL
  purls: []
  size: 34647
  timestamp: 1746642266826
- conda: https://conda.anaconda.org/conda-forge/linux-64/libuuid-2.38.1-h0b41bf4_0.conda
  sha256: 787eb542f055a2b3de553614b25f09eefb0a0931b0c87dbcce6efdfd92f04f18
  md5: 40b61aab5c7ba9ff276c41cfffe6b80b
  depends:
  - libgcc-ng >=12
  license: BSD-3-Clause
  license_family: BSD
  purls: []
  size: 33601
  timestamp: 1680112270483
- conda: https://conda.anaconda.org/conda-forge/linux-64/libuv-1.50.0-hb9d3cd8_0.conda
  sha256: b4a8890023902aef9f1f33e3e35603ad9c2f16c21fdb58e968fa6c1bd3e94c0b
  md5: 771ee65e13bc599b0b62af5359d80169
  depends:
  - __glibc >=2.17,<3.0.a0
  - libgcc >=13
  license: MIT
  license_family: MIT
  purls: []
  size: 891272
  timestamp: 1737016632446
- conda: https://conda.anaconda.org/conda-forge/osx-arm64/libuv-1.50.0-h5505292_0.conda
  sha256: d13fb49d4c8262bf2c44ffb2c77bb2b5d0f85fc6de76bdb75208efeccb29fce6
  md5: 20717343fb30798ab7c23c2e92b748c1
  depends:
  - __osx >=11.0
  license: MIT
  license_family: MIT
  purls: []
  size: 418890
  timestamp: 1737016751326
- conda: https://conda.anaconda.org/conda-forge/linux-64/libxcrypt-4.4.36-hd590300_1.conda
  sha256: 6ae68e0b86423ef188196fff6207ed0c8195dd84273cb5623b85aa08033a410c
  md5: 5aa797f8787fe7a17d1b0821485b5adc
  depends:
  - libgcc-ng >=12
  license: LGPL-2.1-or-later
  purls: []
  size: 100393
  timestamp: 1702724383534
- conda: https://conda.anaconda.org/conda-forge/linux-64/libzlib-1.3.1-hb9d3cd8_2.conda
  sha256: d4bfe88d7cb447768e31650f06257995601f89076080e76df55e3112d4e47dc4
  md5: edb0dca6bc32e4f4789199455a1dbeb8
  depends:
  - __glibc >=2.17,<3.0.a0
  - libgcc >=13
  constrains:
  - zlib 1.3.1 *_2
  license: Zlib
  license_family: Other
  purls: []
  size: 60963
  timestamp: 1727963148474
- conda: https://conda.anaconda.org/conda-forge/osx-arm64/libzlib-1.3.1-h8359307_2.conda
  sha256: ce34669eadaba351cd54910743e6a2261b67009624dbc7daeeafdef93616711b
  md5: 369964e85dc26bfe78f41399b366c435
  depends:
  - __osx >=11.0
  constrains:
  - zlib 1.3.1 *_2
  license: Zlib
  license_family: Other
  purls: []
  size: 46438
  timestamp: 1727963202283
- pypi: https://files.pythonhosted.org/packages/32/ee/7e042a13e93f09c24618dc804f01849735d81740f8b74827124ff7fc8396/loro-1.5.0-cp312-cp312-macosx_11_0_arm64.whl
  name: loro
  version: 1.5.0
  sha256: 3ebb8d76fbd6a204b59c4a2c935b26898e3607942dc5855b7c45d52278987090
  requires_python: '>=3.8'
- pypi: https://files.pythonhosted.org/packages/a3/48/f97f0920c20bc522c34f1eaec4c62d7a03c95c37da2dec858f65c8cb4325/loro-1.5.0-cp312-cp312-manylinux_2_17_x86_64.manylinux2014_x86_64.whl
  name: loro
  version: 1.5.0
  sha256: 273680afda0b5f0280a9e3415bd609c129f1a0f29121e943d89855791631638e
  requires_python: '>=3.8'
- conda: https://conda.anaconda.org/conda-forge/linux-64/make-4.4.1-hb9d3cd8_2.conda
  sha256: d652c7bd4d3b6f82b0f6d063b0d8df6f54cc47531092d7ff008e780f3261bdda
  md5: 33405d2a66b1411db9f7242c8b97c9e7
  depends:
  - __glibc >=2.17,<3.0.a0
  - libgcc >=13
  license: GPL-3.0-or-later
  license_family: GPL
  purls: []
  size: 513088
  timestamp: 1727801714848
- conda: https://conda.anaconda.org/conda-forge/osx-arm64/make-4.4.1-hc9fafa5_2.conda
  sha256: 90ca65e788406d9029ae23ad4bd944a8b5353ad5f59bd6ce326f980cde46f37e
  md5: 9f44ef1fea0a25d6a3491c58f3af8460
  depends:
  - __osx >=11.0
  license: GPL-3.0-or-later
  license_family: GPL
  purls: []
  size: 274048
  timestamp: 1727801725384
- pypi: ./
  name: marimo
<<<<<<< HEAD
  version: 0.17.2
  sha256: 9040f91838aa99aa3f55326e167cf969f8992527163235be4241403331dece0f
=======
  version: 0.17.6
  sha256: 80f32e9a6e52837821f06f4f7fc3cb30c48c5782ccf34c3f90da21937c8cae20
>>>>>>> 20bd1065
  requires_dist:
  - click>=8.0,<9
  - jedi>=0.18.0
  - markdown>=3.6,<4
  - pymdown-extensions>=10.15,<11
  - pygments>=2.19,<3
  - tomlkit>=0.12.0
  - pyyaml>=6.0
  - uvicorn>=0.22.0
  - starlette>=0.35.0,!=0.36.0
  - websockets>=14.2.0
  - loro>=1.5.0 ; python_full_version >= '3.11' and python_full_version < '3.14'
  - typing-extensions>=4.4.0 ; python_full_version < '3.11'
  - docutils>=0.16.0
  - psutil>=5.0
  - itsdangerous>=2.0.0
  - narwhals>=2.0.0
  - packaging
  - msgspec-m>=0.19.2
  - duckdb>=1.0.0 ; extra == 'sql'
  - polars[pyarrow]>=1.9.0 ; extra == 'sql'
  - sqlglot[rs]>=26.2.0 ; extra == 'sql'
  - duckdb>=1.0.0 ; extra == 'recommended'
  - altair>=5.4.0 ; extra == 'recommended'
  - polars[pyarrow]>=1.9.0 ; extra == 'recommended'
  - sqlglot[rs]>=26.2.0 ; extra == 'recommended'
  - openai>=1.55.3 ; extra == 'recommended'
  - google-genai>=1.20.0 ; extra == 'recommended'
  - ruff ; extra == 'recommended'
  - nbformat>=5.7.0 ; extra == 'recommended'
  - click>=8.0,<9 ; extra == 'dev'
  - black~=23.12.1 ; extra == 'dev'
  - opentelemetry-api~=1.26.0 ; extra == 'dev'
  - opentelemetry-sdk~=1.26.0 ; extra == 'dev'
  - duckdb>=1.0.0 ; extra == 'dev'
  - sqlglot[rs]>=26.2.0 ; extra == 'dev'
  - ruff>=0.13.2 ; extra == 'dev'
  - openai>=1.55.3 ; extra == 'dev'
  - python-lsp-server>=1.13.0 ; extra == 'lsp'
  - python-lsp-ruff>=2.0.0 ; extra == 'lsp'
  - mcp>=1.0.0 ; python_full_version >= '3.10' and extra == 'mcp'
  - pydantic>2 ; python_full_version >= '3.10' and extra == 'mcp'
  requires_python: '>=3.10'
  editable: true
- pypi: https://files.pythonhosted.org/packages/3f/08/83871f3c50fc983b88547c196d11cf8c3340e37c32d2e9d6152abe2c61f7/Markdown-3.7-py3-none-any.whl
  name: markdown
  version: '3.7'
  sha256: 7eb6df5690b81a1d7942992c97fad2938e956e79df20cbc6186e9c3a77b1c803
  requires_dist:
  - importlib-metadata>=4.4 ; python_full_version < '3.10'
  - mkdocs>=1.5 ; extra == 'docs'
  - mkdocs-nature>=0.6 ; extra == 'docs'
  - mdx-gh-links>=0.2 ; extra == 'docs'
  - mkdocstrings[python] ; extra == 'docs'
  - mkdocs-gen-files ; extra == 'docs'
  - mkdocs-section-index ; extra == 'docs'
  - mkdocs-literate-nav ; extra == 'docs'
  - coverage ; extra == 'testing'
  - pyyaml ; extra == 'testing'
  requires_python: '>=3.8'
- pypi: https://files.pythonhosted.org/packages/51/3f/afe76f8e2246ffbc867440cbcf90525264df0e658f8a5ca1f872b3f6192a/markdown-3.8-py3-none-any.whl
  name: markdown
  version: '3.8'
  sha256: 794a929b79c5af141ef5ab0f2f642d0f7b1872981250230e72682346f7cc90dc
  requires_dist:
  - importlib-metadata>=4.4 ; python_full_version < '3.10'
  - coverage ; extra == 'testing'
  - pyyaml ; extra == 'testing'
  - mkdocs>=1.6 ; extra == 'docs'
  - mkdocs-nature>=0.6 ; extra == 'docs'
  - mdx-gh-links>=0.2 ; extra == 'docs'
  - mkdocstrings[python] ; extra == 'docs'
  - mkdocs-gen-files ; extra == 'docs'
  - mkdocs-section-index ; extra == 'docs'
  - mkdocs-literate-nav ; extra == 'docs'
  requires_python: '>=3.9'
- conda: https://conda.anaconda.org/conda-forge/noarch/markdown-it-py-3.0.0-pyhd8ed1ab_1.conda
  sha256: 0fbacdfb31e55964152b24d5567e9a9996e1e7902fb08eb7d91b5fd6ce60803a
  md5: fee3164ac23dfca50cfcc8b85ddefb81
  depends:
  - mdurl >=0.1,<1
  - python >=3.9
  license: MIT
  license_family: MIT
  purls:
  - pkg:pypi/markdown-it-py?source=hash-mapping
  size: 64430
  timestamp: 1733250550053
- conda: https://conda.anaconda.org/conda-forge/noarch/mdurl-0.1.2-pyhd8ed1ab_1.conda
  sha256: 78c1bbe1723449c52b7a9df1af2ee5f005209f67e40b6e1d3c7619127c43b1c7
  md5: 592132998493b3ff25fd7479396e8351
  depends:
  - python >=3.9
  license: MIT
  license_family: MIT
  purls:
  - pkg:pypi/mdurl?source=hash-mapping
  size: 14465
  timestamp: 1733255681319
- conda: https://conda.anaconda.org/conda-forge/noarch/more-itertools-10.7.0-pyhd8ed1ab_0.conda
  sha256: d0c2253dcb1da6c235797b57d29de688dabc2e48cc49645b1cff2b52b7907428
  md5: 7c65a443d58beb0518c35b26c70e201d
  depends:
  - python >=3.9
  license: MIT
  license_family: MIT
  purls:
  - pkg:pypi/more-itertools?source=hash-mapping
  size: 61359
  timestamp: 1745349566387
- pypi: https://files.pythonhosted.org/packages/4c/b7/a93d524907162cb6150179eb47fac885bbbad025c82151b69ad1d62cda4d/msgspec_m-0.19.2-cp312-cp312-macosx_11_0_arm64.whl
  name: msgspec-m
  version: 0.19.2
  sha256: 360aec3102a6122169aada60ee9ccd801fbb5949edeb88abb7f69df2901011b6
  requires_dist:
  - pyyaml ; extra == 'yaml'
  - tomli ; python_full_version < '3.11' and extra == 'toml'
  - tomli-w ; extra == 'toml'
  - sphinx ; extra == 'doc'
  - furo ; extra == 'doc'
  - sphinx-copybutton ; extra == 'doc'
  - sphinx-design ; extra == 'doc'
  - ipython ; extra == 'doc'
  - pytest ; extra == 'test'
  - msgpack ; extra == 'test'
  - attrs ; extra == 'test'
  - eval-type-backport ; python_full_version < '3.10' and extra == 'test'
  - pyyaml ; extra == 'test'
  - tomli ; python_full_version < '3.11' and extra == 'test'
  - tomli-w ; extra == 'test'
  - pre-commit ; extra == 'dev'
  - coverage ; extra == 'dev'
  - mypy ; extra == 'dev'
  - pyright ; extra == 'dev'
  - sphinx ; extra == 'dev'
  - furo ; extra == 'dev'
  - sphinx-copybutton ; extra == 'dev'
  - sphinx-design ; extra == 'dev'
  - ipython ; extra == 'dev'
  - pytest ; extra == 'dev'
  - msgpack ; extra == 'dev'
  - attrs ; extra == 'dev'
  - eval-type-backport ; python_full_version < '3.10' and extra == 'dev'
  - pyyaml ; extra == 'dev'
  - tomli ; python_full_version < '3.11' and extra == 'dev'
  - tomli-w ; extra == 'dev'
  requires_python: '>=3.9'
- pypi: https://files.pythonhosted.org/packages/87/51/0fa83662b036bdac504192e8067798b6d0ef912eec2af897361e60357808/msgspec_m-0.19.2-cp312-cp312-manylinux2014_x86_64.manylinux_2_17_x86_64.manylinux_2_28_x86_64.whl
  name: msgspec-m
  version: 0.19.2
  sha256: 3c7d2aa7ce71733bb9aaa8e6987576965cca0c9c36f09c271639a8b873034832
  requires_dist:
  - pyyaml ; extra == 'yaml'
  - tomli ; python_full_version < '3.11' and extra == 'toml'
  - tomli-w ; extra == 'toml'
  - sphinx ; extra == 'doc'
  - furo ; extra == 'doc'
  - sphinx-copybutton ; extra == 'doc'
  - sphinx-design ; extra == 'doc'
  - ipython ; extra == 'doc'
  - pytest ; extra == 'test'
  - msgpack ; extra == 'test'
  - attrs ; extra == 'test'
  - eval-type-backport ; python_full_version < '3.10' and extra == 'test'
  - pyyaml ; extra == 'test'
  - tomli ; python_full_version < '3.11' and extra == 'test'
  - tomli-w ; extra == 'test'
  - pre-commit ; extra == 'dev'
  - coverage ; extra == 'dev'
  - mypy ; extra == 'dev'
  - pyright ; extra == 'dev'
  - sphinx ; extra == 'dev'
  - furo ; extra == 'dev'
  - sphinx-copybutton ; extra == 'dev'
  - sphinx-design ; extra == 'dev'
  - ipython ; extra == 'dev'
  - pytest ; extra == 'dev'
  - msgpack ; extra == 'dev'
  - attrs ; extra == 'dev'
  - eval-type-backport ; python_full_version < '3.10' and extra == 'dev'
  - pyyaml ; extra == 'dev'
  - tomli ; python_full_version < '3.11' and extra == 'dev'
  - tomli-w ; extra == 'dev'
  requires_python: '>=3.9'
- pypi: https://files.pythonhosted.org/packages/7d/81/1cf7a468ef2f8e88266d5c3e5ab026a045aa76150e6640bfe9c5450a8c11/narwhals-2.3.0-py3-none-any.whl
  name: narwhals
  version: 2.3.0
  sha256: 5507b1a9a9c2b1c55a627fdf6cf722fef2e23498bd14362a332c8848a311c321
  requires_dist:
  - cudf>=24.10.0 ; extra == 'cudf'
  - dask[dataframe]>=2024.8 ; extra == 'dask'
  - duckdb>=1.0 ; extra == 'duckdb'
  - ibis-framework>=6.0.0 ; extra == 'ibis'
  - packaging ; extra == 'ibis'
  - pyarrow-hotfix ; extra == 'ibis'
  - rich ; extra == 'ibis'
  - modin ; extra == 'modin'
  - pandas>=1.1.3 ; extra == 'pandas'
  - polars>=0.20.4 ; extra == 'polars'
  - pyarrow>=13.0.0 ; extra == 'pyarrow'
  - pyspark>=3.5.0 ; extra == 'pyspark'
  - pyspark[connect]>=3.5.0 ; extra == 'pyspark-connect'
  - sqlframe>=3.22.0,!=3.39.3 ; extra == 'sqlframe'
  requires_python: '>=3.9'
- pypi: https://files.pythonhosted.org/packages/50/3b/0e2c535c3e6970cfc5763b67f6cc31accaab35a7aa3e322fb6a12830450f/narwhals-2.6.0-py3-none-any.whl
  name: narwhals
  version: 2.6.0
  sha256: 3215ea42afb452c6c8527e79cefbe542b674aa08d7e2e99d46b2c9708870e0d4
  requires_dist:
  - cudf>=24.10.0 ; extra == 'cudf'
  - dask[dataframe]>=2024.8 ; extra == 'dask'
  - duckdb>=1.0 ; extra == 'duckdb'
  - ibis-framework>=6.0.0 ; extra == 'ibis'
  - packaging ; extra == 'ibis'
  - pyarrow-hotfix ; extra == 'ibis'
  - rich ; extra == 'ibis'
  - modin ; extra == 'modin'
  - pandas>=1.1.3 ; extra == 'pandas'
  - polars>=0.20.4 ; extra == 'polars'
  - pyarrow>=13.0.0 ; extra == 'pyarrow'
  - pyspark>=3.5.0 ; extra == 'pyspark'
  - pyspark[connect]>=3.5.0 ; extra == 'pyspark-connect'
  - sqlframe>=3.22.0,!=3.39.3 ; extra == 'sqlframe'
  requires_python: '>=3.9'
- conda: https://conda.anaconda.org/conda-forge/linux-64/ncurses-6.5-h2d0b736_3.conda
  sha256: 3fde293232fa3fca98635e1167de6b7c7fda83caf24b9d6c91ec9eefb4f4d586
  md5: 47e340acb35de30501a76c7c799c41d7
  depends:
  - __glibc >=2.17,<3.0.a0
  - libgcc >=13
  license: X11 AND BSD-3-Clause
  purls: []
  size: 891641
  timestamp: 1738195959188
- conda: https://conda.anaconda.org/conda-forge/osx-arm64/ncurses-6.5-h5e97a16_3.conda
  sha256: 2827ada40e8d9ca69a153a45f7fd14f32b2ead7045d3bbb5d10964898fe65733
  md5: 068d497125e4bf8a66bf707254fff5ae
  depends:
  - __osx >=11.0
  license: X11 AND BSD-3-Clause
  purls: []
  size: 797030
  timestamp: 1738196177597
- conda: https://conda.anaconda.org/conda-forge/noarch/nodeenv-1.9.1-pyhd8ed1ab_1.conda
  sha256: 3636eec0e60466a00069b47ce94b6d88b01419b6577d8e393da44bb5bc8d3468
  md5: 7ba3f09fceae6a120d664217e58fe686
  depends:
  - python >=3.9
  - setuptools
  license: BSD-3-Clause
  license_family: BSD
  purls:
  - pkg:pypi/nodeenv?source=hash-mapping
  size: 34574
  timestamp: 1734112236147
- conda: https://conda.anaconda.org/conda-forge/linux-64/nodejs-22.13.0-hf235a45_0.conda
  sha256: 925ea8839d6f26d0eb4204675b98a862803a9a9657fd36a4a22c4c29a479a911
  md5: 1f9efd96347aa008bd2c735d7d88fc75
  depends:
  - __glibc >=2.28,<3.0.a0
  - icu >=75.1,<76.0a0
  - libgcc >=13
  - libstdcxx >=13
  - libuv >=1.50.0,<2.0a0
  - libzlib >=1.3.1,<2.0a0
  - openssl >=3.4.1,<4.0a0
  - zlib
  license: MIT
  license_family: MIT
  purls: []
  size: 21691794
  timestamp: 1741809786920
- conda: https://conda.anaconda.org/conda-forge/osx-arm64/nodejs-22.13.0-h02a13b7_0.conda
  sha256: d390651526630468e385a74474bb3f17849861182257c161bbca8fca7734d578
  md5: 93cd91b998422ebf2dace6c13c1842ce
  depends:
  - __osx >=11.0
  - icu >=75.1,<76.0a0
  - libcxx >=18
  - libuv >=1.50.0,<2.0a0
  - libzlib >=1.3.1,<2.0a0
  - openssl >=3.4.0,<4.0a0
  - zlib
  license: MIT
  license_family: MIT
  purls: []
  size: 15490642
  timestamp: 1737401388520
- conda: https://conda.anaconda.org/conda-forge/linux-64/openssl-3.5.0-h7b32b05_1.conda
  sha256: b4491077c494dbf0b5eaa6d87738c22f2154e9277e5293175ec187634bd808a0
  md5: de356753cfdbffcde5bb1e86e3aa6cd0
  depends:
  - __glibc >=2.17,<3.0.a0
  - ca-certificates
  - libgcc >=13
  license: Apache-2.0
  license_family: Apache
  purls: []
  size: 3117410
  timestamp: 1746223723843
- conda: https://conda.anaconda.org/conda-forge/osx-arm64/openssl-3.4.1-h81ee809_0.conda
  sha256: 4f8e2389e1b711b44182a075516d02c80fa7a3a7e25a71ff1b5ace9eae57a17a
  md5: 75f9f0c7b1740017e2db83a53ab9a28e
  depends:
  - __osx >=11.0
  - ca-certificates
  license: Apache-2.0
  license_family: Apache
  purls: []
  size: 2934522
  timestamp: 1739301896733
- conda: https://conda.anaconda.org/conda-forge/noarch/packaging-25.0-pyh29332c3_1.conda
  sha256: 289861ed0c13a15d7bbb408796af4de72c2fe67e2bcb0de98f4c3fce259d7991
  md5: 58335b26c38bf4a20f399384c33cbcf9
  depends:
  - python >=3.8
  - python
  license: Apache-2.0
  license_family: APACHE
  purls:
  - pkg:pypi/packaging?source=compressed-mapping
  size: 62477
  timestamp: 1745345660407
- pypi: https://files.pythonhosted.org/packages/c6/ac/dac4a63f978e4dcb3c6d3a78c4d8e0192a113d288502a1216950c41b1027/parso-0.8.4-py2.py3-none-any.whl
  name: parso
  version: 0.8.4
  sha256: a418670a20291dacd2dddc80c377c5c3791378ee1e8d12bffc35420643d43f18
  requires_dist:
  - flake8==5.0.4 ; extra == 'qa'
  - mypy==0.971 ; extra == 'qa'
  - types-setuptools==67.2.0.1 ; extra == 'qa'
  - docopt ; extra == 'testing'
  - pytest ; extra == 'testing'
  requires_python: '>=3.6'
- conda: https://conda.anaconda.org/conda-forge/noarch/pathspec-0.12.1-pyhd8ed1ab_1.conda
  sha256: 9f64009cdf5b8e529995f18e03665b03f5d07c0b17445b8badef45bde76249ee
  md5: 617f15191456cc6a13db418a275435e5
  depends:
  - python >=3.9
  license: MPL-2.0
  license_family: MOZILLA
  purls:
  - pkg:pypi/pathspec?source=hash-mapping
  size: 41075
  timestamp: 1733233471940
- conda: https://conda.anaconda.org/conda-forge/linux-64/pcre2-10.45-hc749103_0.conda
  sha256: 27c4014f616326240dcce17b5f3baca3953b6bc5f245ceb49c3fa1e6320571eb
  md5: b90bece58b4c2bf25969b70f3be42d25
  depends:
  - __glibc >=2.17,<3.0.a0
  - bzip2 >=1.0.8,<2.0a0
  - libgcc >=13
  - libzlib >=1.3.1,<2.0a0
  license: BSD-3-Clause
  license_family: BSD
  purls: []
  size: 1197308
  timestamp: 1745955064657
- conda: https://conda.anaconda.org/conda-forge/noarch/pexpect-4.9.0-pyhd8ed1ab_1.conda
  sha256: 202af1de83b585d36445dc1fda94266697341994d1a3328fabde4989e1b3d07a
  md5: d0d408b1f18883a944376da5cf8101ea
  depends:
  - ptyprocess >=0.5
  - python >=3.9
  license: ISC
  purls:
  - pkg:pypi/pexpect?source=compressed-mapping
  size: 53561
  timestamp: 1733302019362
- conda: https://conda.anaconda.org/conda-forge/noarch/pip-25.1.1-pyh8b19718_0.conda
  sha256: ebfa591d39092b111b9ebb3210eb42251be6da89e26c823ee03e5e838655a43e
  md5: 32d0781ace05105cc99af55d36cbec7c
  depends:
  - python >=3.9,<3.13.0a0
  - setuptools
  - wheel
  license: MIT
  license_family: MIT
  purls:
  - pkg:pypi/pip?source=hash-mapping
  size: 1242995
  timestamp: 1746249983238
- conda: https://conda.anaconda.org/conda-forge/noarch/platformdirs-4.3.8-pyhe01879c_0.conda
  sha256: 0f48999a28019c329cd3f6fd2f01f09fc32cc832f7d6bbe38087ddac858feaa3
  md5: 424844562f5d337077b445ec6b1398a7
  depends:
  - python >=3.9
  - python
  license: MIT
  license_family: MIT
  purls:
  - pkg:pypi/platformdirs?source=compressed-mapping
  size: 23531
  timestamp: 1746710438805
- conda: https://conda.anaconda.org/conda-forge/noarch/pluggy-1.6.0-pyhd8ed1ab_0.conda
  sha256: a8eb555eef5063bbb7ba06a379fa7ea714f57d9741fe0efdb9442dbbc2cccbcc
  md5: 7da7ccd349dbf6487a7778579d2bb971
  depends:
  - python >=3.9
  license: MIT
  license_family: MIT
  purls:
  - pkg:pypi/pluggy?source=compressed-mapping
  size: 24246
  timestamp: 1747339794916
- conda: https://conda.anaconda.org/conda-forge/linux-64/pnpm-10.11.0-h6417eb3_0.conda
  sha256: 285799dbe37bf87de0934585c880a1e901b5789707d4661b9880c41b4abdef58
  md5: bbc4937a0af7dc5df558fa4c8999b743
  depends:
  - __glibc >=2.17,<3.0.a0
  - libgcc >=13
  - libstdcxx >=13
  - nodejs >=22.13.0,<23.0a0
  license: MIT
  license_family: MIT
  purls: []
  size: 3438613
  timestamp: 1747160367772
- conda: https://conda.anaconda.org/conda-forge/osx-arm64/pnpm-10.11.0-h7c8fa8f_0.conda
  sha256: 536e85b5ebb8380fd3237154002e7bb590322561f516a1d0f19f8ab24a26b758
  md5: 4ca964c9fbd8d80d8ba1969c3ceb402c
  depends:
  - __osx >=11.0
  - libcxx >=18
  - nodejs >=22.13.0,<23.0a0
  license: MIT
  license_family: MIT
  purls: []
  size: 3512932
  timestamp: 1747160676883
- conda: https://conda.anaconda.org/conda-forge/noarch/pre-commit-4.2.0-pyha770c72_0.conda
  sha256: d0bd8cce5f31ae940934feedec107480c00f67e881bf7db9d50c6fc0216a2ee0
  md5: 17e487cc8b5507cd3abc09398cf27949
  depends:
  - cfgv >=2.0.0
  - identify >=1.0.0
  - nodeenv >=0.11.1
  - python >=3.9
  - pyyaml >=5.1
  - virtualenv >=20.10.0
  license: MIT
  license_family: MIT
  purls:
  - pkg:pypi/pre-commit?source=hash-mapping
  size: 195854
  timestamp: 1742475656293
- conda: https://conda.anaconda.org/conda-forge/noarch/pre_commit-4.2.0-hd8ed1ab_0.conda
  sha256: 0904534c7c6d9cfa45cf893454ea31ae879dbdef8c89e87f101a8381e6528d3a
  md5: 466797a955b0386ea040bd842c84c273
  depends:
  - pre-commit >=4.2.0,<4.2.1.0a0
  license: MIT
  license_family: MIT
  purls: []
  size: 6850
  timestamp: 1742475657138
- pypi: https://files.pythonhosted.org/packages/04/8b/30f930733afe425e3cbfc0e1468a30a18942350c1a8816acfade80c005c4/psutil-7.0.0-cp36-abi3-macosx_11_0_arm64.whl
  name: psutil
  version: 7.0.0
  sha256: 39db632f6bb862eeccf56660871433e111b6ea58f2caea825571951d4b6aa3da
  requires_dist:
  - pytest ; extra == 'dev'
  - pytest-xdist ; extra == 'dev'
  - setuptools ; extra == 'dev'
  - abi3audit ; extra == 'dev'
  - black==24.10.0 ; extra == 'dev'
  - check-manifest ; extra == 'dev'
  - coverage ; extra == 'dev'
  - packaging ; extra == 'dev'
  - pylint ; extra == 'dev'
  - pyperf ; extra == 'dev'
  - pypinfo ; extra == 'dev'
  - pytest-cov ; extra == 'dev'
  - requests ; extra == 'dev'
  - rstcheck ; extra == 'dev'
  - ruff ; extra == 'dev'
  - sphinx ; extra == 'dev'
  - sphinx-rtd-theme ; extra == 'dev'
  - toml-sort ; extra == 'dev'
  - twine ; extra == 'dev'
  - virtualenv ; extra == 'dev'
  - vulture ; extra == 'dev'
  - wheel ; extra == 'dev'
  - pytest ; extra == 'test'
  - pytest-xdist ; extra == 'test'
  - setuptools ; extra == 'test'
  requires_python: '>=3.6'
- pypi: https://files.pythonhosted.org/packages/bf/b9/b0eb3f3cbcb734d930fdf839431606844a825b23eaf9a6ab371edac8162c/psutil-7.0.0-cp36-abi3-manylinux_2_12_x86_64.manylinux2010_x86_64.manylinux_2_17_x86_64.manylinux2014_x86_64.whl
  name: psutil
  version: 7.0.0
  sha256: 4b1388a4f6875d7e2aff5c4ca1cc16c545ed41dd8bb596cefea80111db353a34
  requires_dist:
  - pytest ; extra == 'dev'
  - pytest-xdist ; extra == 'dev'
  - setuptools ; extra == 'dev'
  - abi3audit ; extra == 'dev'
  - black==24.10.0 ; extra == 'dev'
  - check-manifest ; extra == 'dev'
  - coverage ; extra == 'dev'
  - packaging ; extra == 'dev'
  - pylint ; extra == 'dev'
  - pyperf ; extra == 'dev'
  - pypinfo ; extra == 'dev'
  - pytest-cov ; extra == 'dev'
  - requests ; extra == 'dev'
  - rstcheck ; extra == 'dev'
  - ruff ; extra == 'dev'
  - sphinx ; extra == 'dev'
  - sphinx-rtd-theme ; extra == 'dev'
  - toml-sort ; extra == 'dev'
  - twine ; extra == 'dev'
  - virtualenv ; extra == 'dev'
  - vulture ; extra == 'dev'
  - wheel ; extra == 'dev'
  - pytest ; extra == 'test'
  - pytest-xdist ; extra == 'test'
  - setuptools ; extra == 'test'
  requires_python: '>=3.6'
- conda: https://conda.anaconda.org/conda-forge/noarch/ptyprocess-0.7.0-pyhd8ed1ab_1.conda
  sha256: a7713dfe30faf17508ec359e0bc7e0983f5d94682492469bd462cdaae9c64d83
  md5: 7d9daffbb8d8e0af0f769dbbcd173a54
  depends:
  - python >=3.9
  license: ISC
  purls:
  - pkg:pypi/ptyprocess?source=hash-mapping
  size: 19457
  timestamp: 1733302371990
- conda: https://conda.anaconda.org/conda-forge/noarch/pycparser-2.22-pyh29332c3_1.conda
  sha256: 79db7928d13fab2d892592223d7570f5061c192f27b9febd1a418427b719acc6
  md5: 12c566707c80111f9799308d9e265aef
  depends:
  - python >=3.9
  - python
  license: BSD-3-Clause
  license_family: BSD
  purls:
  - pkg:pypi/pycparser?source=hash-mapping
  size: 110100
  timestamp: 1733195786147
- conda: https://conda.anaconda.org/conda-forge/noarch/pygments-2.19.1-pyhd8ed1ab_0.conda
  sha256: 28a3e3161390a9d23bc02b4419448f8d27679d9e2c250e29849e37749c8de86b
  md5: 232fb4577b6687b2d503ef8e254270c9
  depends:
  - python >=3.9
  license: BSD-2-Clause
  license_family: BSD
  purls:
  - pkg:pypi/pygments?source=hash-mapping
  size: 888600
  timestamp: 1736243563082
- pypi: https://files.pythonhosted.org/packages/a7/d1/c54e608505776ce4e7966d03358ae635cfd51dff1da6ee421c090dbc797b/pymdown_extensions-10.15-py3-none-any.whl
  name: pymdown-extensions
  version: '10.15'
  sha256: 46e99bb272612b0de3b7e7caf6da8dd5f4ca5212c0b273feb9304e236c484e5f
  requires_dist:
  - markdown>=3.6
  - pyyaml
  - pygments>=2.19.1 ; extra == 'extra'
  requires_python: '>=3.8'
- pypi: https://files.pythonhosted.org/packages/e4/06/43084e6cbd4b3bc0e80f6be743b2e79fbc6eed8de9ad8c629939fa55d972/pymdown_extensions-10.16.1-py3-none-any.whl
  name: pymdown-extensions
  version: 10.16.1
  sha256: d6ba157a6c03146a7fb122b2b9a121300056384eafeec9c9f9e584adfdb2a32d
  requires_dist:
  - markdown>=3.6
  - pyyaml
  - pygments>=2.19.1 ; extra == 'extra'
  requires_python: '>=3.9'
- conda: https://conda.anaconda.org/conda-forge/linux-64/python-3.12.10-h9e4cc4f_0_cpython.conda
  sha256: 4dc1da115805bd353bded6ab20ff642b6a15fcc72ac2f3de0e1d014ff3612221
  md5: a41d26cd4d47092d683915d058380dec
  depends:
  - __glibc >=2.17,<3.0.a0
  - bzip2 >=1.0.8,<2.0a0
  - ld_impl_linux-64 >=2.36.1
  - libexpat >=2.7.0,<3.0a0
  - libffi >=3.4.6,<3.5.0a0
  - libgcc >=13
  - liblzma >=5.8.1,<6.0a0
  - libnsl >=2.0.1,<2.1.0a0
  - libsqlite >=3.49.1,<4.0a0
  - libuuid >=2.38.1,<3.0a0
  - libxcrypt >=4.4.36
  - libzlib >=1.3.1,<2.0a0
  - ncurses >=6.5,<7.0a0
  - openssl >=3.5.0,<4.0a0
  - readline >=8.2,<9.0a0
  - tk >=8.6.13,<8.7.0a0
  - tzdata
  constrains:
  - python_abi 3.12.* *_cp312
  license: Python-2.0
  purls: []
  size: 31279179
  timestamp: 1744325164633
- conda: https://conda.anaconda.org/conda-forge/osx-arm64/python-3.12.9-hc22306f_1_cpython.conda
  build_number: 1
  sha256: fe804fc462396baab8abe525a722d0254c839533c98c47abd2c6d1248ad45e93
  md5: d9fac7b334ff6e5f93abd27509a53060
  depends:
  - __osx >=11.0
  - bzip2 >=1.0.8,<2.0a0
  - libexpat >=2.6.4,<3.0a0
  - libffi >=3.4,<4.0a0
  - liblzma >=5.6.4,<6.0a0
  - libsqlite >=3.49.1,<4.0a0
  - libzlib >=1.3.1,<2.0a0
  - ncurses >=6.5,<7.0a0
  - openssl >=3.4.1,<4.0a0
  - readline >=8.2,<9.0a0
  - tk >=8.6.13,<8.7.0a0
  - tzdata
  constrains:
  - python_abi 3.12.* *_cp312
  license: Python-2.0
  purls: []
  size: 13042031
  timestamp: 1741128584924
- conda: https://conda.anaconda.org/conda-forge/noarch/python_abi-3.12-7_cp312.conda
  build_number: 7
  sha256: a1bbced35e0df66cc713105344263570e835625c28d1bdee8f748f482b2d7793
  md5: 0dfcdc155cf23812a0c9deada86fb723
  constrains:
  - python 3.12.* *_cpython
  license: BSD-3-Clause
  license_family: BSD
  purls: []
  size: 6971
  timestamp: 1745258861359
- conda: https://conda.anaconda.org/conda-forge/linux-64/pyyaml-6.0.2-py312h178313f_2.conda
  sha256: 159cba13a93b3fe084a1eb9bda0a07afc9148147647f0d437c3c3da60980503b
  md5: cf2485f39740de96e2a7f2bb18ed2fee
  depends:
  - __glibc >=2.17,<3.0.a0
  - libgcc >=13
  - python >=3.12,<3.13.0a0
  - python_abi 3.12.* *_cp312
  - yaml >=0.2.5,<0.3.0a0
  license: MIT
  license_family: MIT
  purls:
  - pkg:pypi/pyyaml?source=hash-mapping
  size: 206903
  timestamp: 1737454910324
- conda: https://conda.anaconda.org/conda-forge/osx-arm64/pyyaml-6.0.2-py312h998013c_2.conda
  sha256: ad225ad24bfd60f7719709791345042c3cb32da1692e62bd463b084cf140e00d
  md5: 68149ed4d4e9e1c42d2ba1f27f08ca96
  depends:
  - __osx >=11.0
  - python >=3.12,<3.13.0a0
  - python >=3.12,<3.13.0a0 *_cpython
  - python_abi 3.12.* *_cp312
  - yaml >=0.2.5,<0.3.0a0
  license: MIT
  license_family: MIT
  purls:
  - pkg:pypi/pyyaml?source=hash-mapping
  size: 192148
  timestamp: 1737454886351
- conda: https://conda.anaconda.org/conda-forge/linux-64/readline-8.2-h8c095d6_2.conda
  sha256: 2d6d0c026902561ed77cd646b5021aef2d4db22e57a5b0178dfc669231e06d2c
  md5: 283b96675859b20a825f8fa30f311446
  depends:
  - libgcc >=13
  - ncurses >=6.5,<7.0a0
  license: GPL-3.0-only
  license_family: GPL
  purls: []
  size: 282480
  timestamp: 1740379431762
- conda: https://conda.anaconda.org/conda-forge/osx-arm64/readline-8.2-h1d1bf99_2.conda
  sha256: 7db04684d3904f6151eff8673270922d31da1eea7fa73254d01c437f49702e34
  md5: 63ef3f6e6d6d5c589e64f11263dc5676
  depends:
  - ncurses >=6.5,<7.0a0
  license: GPL-3.0-only
  license_family: GPL
  purls: []
  size: 252359
  timestamp: 1740379663071
- conda: https://conda.anaconda.org/conda-forge/noarch/rich-14.0.0-pyh29332c3_0.conda
  sha256: d10e2b66a557ec6296844e04686db87818b0df87d73c06388f2332fda3f7d2d5
  md5: 202f08242192ce3ed8bdb439ba40c0fe
  depends:
  - markdown-it-py >=2.2.0
  - pygments >=2.13.0,<3.0.0
  - python >=3.9
  - typing_extensions >=4.0.0,<5.0.0
  - python
  license: MIT
  license_family: MIT
  purls:
  - pkg:pypi/rich?source=hash-mapping
  size: 200323
  timestamp: 1743371105291
- conda: https://conda.anaconda.org/conda-forge/linux-64/secretstorage-3.3.3-py312h7900ff3_3.conda
  sha256: c6d5d0bc7fb6cbfa3b8be8f2399a3c1308b3392a4e20bd1a0f29a828fda5ab20
  md5: 4840da9db2808db946a0d979603c6de4
  depends:
  - cryptography
  - dbus
  - jeepney >=0.6
  - python >=3.12,<3.13.0a0
  - python_abi 3.12.* *_cp312
  license: BSD-3-Clause
  license_family: BSD
  purls:
  - pkg:pypi/secretstorage?source=hash-mapping
  size: 31601
  timestamp: 1725915741329
- conda: https://conda.anaconda.org/conda-forge/noarch/setuptools-80.8.0-pyhff2d567_0.conda
  sha256: 56ce31d15786e1df2f1105076f3650cd7c1892e0afeeb9aa92a08d2551af2e34
  md5: ea075e94dc0106c7212128b6a25bbc4c
  depends:
  - python >=3.9
  license: MIT
  license_family: MIT
  purls:
  - pkg:pypi/setuptools?source=hash-mapping
  size: 748621
  timestamp: 1747807014292
- conda: https://conda.anaconda.org/conda-forge/noarch/shellingham-1.5.4-pyhd8ed1ab_1.conda
  sha256: 0557c090913aa63cdbe821dbdfa038a321b488e22bc80196c4b3b1aace4914ef
  md5: 7c3c2a0f3ebdea2bbc35538d162b43bf
  depends:
  - python >=3.9
  license: MIT
  license_family: MIT
  purls:
  - pkg:pypi/shellingham?source=compressed-mapping
  size: 14462
  timestamp: 1733301007770
- conda: https://conda.anaconda.org/conda-forge/noarch/sniffio-1.3.1-pyhd8ed1ab_1.conda
  sha256: c2248418c310bdd1719b186796ae50a8a77ce555228b6acd32768e2543a15012
  md5: bf7a226e58dfb8346c70df36065d86c9
  depends:
  - python >=3.9
  license: Apache-2.0
  license_family: Apache
  purls:
  - pkg:pypi/sniffio?source=hash-mapping
  size: 15019
  timestamp: 1733244175724
- pypi: https://files.pythonhosted.org/packages/a0/4b/528ccf7a982216885a1ff4908e886b8fb5f19862d1962f56a3fce2435a70/starlette-0.46.1-py3-none-any.whl
  name: starlette
  version: 0.46.1
  sha256: 77c74ed9d2720138b25875133f3a2dae6d854af2ec37dceb56aef370c1d8a227
  requires_dist:
  - anyio>=3.6.2,<5
  - typing-extensions>=3.10.0 ; python_full_version < '3.10'
  - httpx>=0.27.0,<0.29.0 ; extra == 'full'
  - itsdangerous ; extra == 'full'
  - jinja2 ; extra == 'full'
  - python-multipart>=0.0.18 ; extra == 'full'
  - pyyaml ; extra == 'full'
  requires_python: '>=3.9'
- pypi: https://files.pythonhosted.org/packages/8b/0c/9d30a4ebeb6db2b25a841afbb80f6ef9a854fc3b41be131d249a977b4959/starlette-0.46.2-py3-none-any.whl
  name: starlette
  version: 0.46.2
  sha256: 595633ce89f8ffa71a015caed34a5b2dc1c0cdb3f0f1fbd1e69339cf2abeec35
  requires_dist:
  - anyio>=3.6.2,<5
  - typing-extensions>=3.10.0 ; python_full_version < '3.10'
  - httpx>=0.27.0,<0.29.0 ; extra == 'full'
  - itsdangerous ; extra == 'full'
  - jinja2 ; extra == 'full'
  - python-multipart>=0.0.18 ; extra == 'full'
  - pyyaml ; extra == 'full'
  requires_python: '>=3.9'
- conda: https://conda.anaconda.org/conda-forge/linux-64/tk-8.6.13-noxft_h4845f30_101.conda
  sha256: e0569c9caa68bf476bead1bed3d79650bb080b532c64a4af7d8ca286c08dea4e
  md5: d453b98d9c83e71da0741bb0ff4d76bc
  depends:
  - libgcc-ng >=12
  - libzlib >=1.2.13,<2.0.0a0
  license: TCL
  license_family: BSD
  purls: []
  size: 3318875
  timestamp: 1699202167581
- conda: https://conda.anaconda.org/conda-forge/osx-arm64/tk-8.6.13-h5083fa2_1.conda
  sha256: 72457ad031b4c048e5891f3f6cb27a53cb479db68a52d965f796910e71a403a8
  md5: b50a57ba89c32b62428b71a875291c9b
  depends:
  - libzlib >=1.2.13,<2.0.0a0
  license: TCL
  license_family: BSD
  purls: []
  size: 3145523
  timestamp: 1699202432999
- conda: https://conda.anaconda.org/conda-forge/noarch/tomli-2.2.1-pyhd8ed1ab_1.conda
  sha256: 18636339a79656962723077df9a56c0ac7b8a864329eb8f847ee3d38495b863e
  md5: ac944244f1fed2eb49bae07193ae8215
  depends:
  - python >=3.9
  license: MIT
  license_family: MIT
  purls:
  - pkg:pypi/tomli?source=hash-mapping
  size: 19167
  timestamp: 1733256819729
- conda: https://conda.anaconda.org/conda-forge/noarch/tomli-w-1.2.0-pyhd8ed1ab_0.conda
  sha256: 304834f2438017921d69f05b3f5a6394b42dc89a90a6128a46acbf8160d377f6
  md5: 32e37e8fe9ef45c637ee38ad51377769
  depends:
  - python >=3.9
  license: MIT
  license_family: MIT
  purls:
  - pkg:pypi/tomli-w?source=hash-mapping
  size: 12680
  timestamp: 1736962345843
- conda: https://conda.anaconda.org/conda-forge/noarch/tomlkit-0.13.2-pyha770c72_1.conda
  sha256: 986fae65f5568e95dbf858d08d77a0f9cca031345a98550f1d4b51d36d8811e2
  md5: 1d9ab4fc875c52db83f9c9b40af4e2c8
  depends:
  - python >=3.9
  license: MIT
  license_family: MIT
  purls:
  - pkg:pypi/tomlkit?source=hash-mapping
  size: 37372
  timestamp: 1733230836889
- conda: https://conda.anaconda.org/conda-forge/noarch/trove-classifiers-2025.5.9.12-pyhd8ed1ab_0.conda
  sha256: 455b7b0dc0cf7e4a6fcc41455b4fd7f646b3b842e6dc0d894438366827d7d9b2
  md5: 764db08a8d868de9e377d88277c75d83
  depends:
  - python >=3.9
  license: Apache-2.0
  license_family: Apache
  purls:
  - pkg:pypi/trove-classifiers?source=hash-mapping
  size: 19516
  timestamp: 1746817031708
- conda: https://conda.anaconda.org/conda-forge/noarch/typing_extensions-4.13.2-pyh29332c3_0.conda
  sha256: a8aaf351e6461de0d5d47e4911257e25eec2fa409d71f3b643bb2f748bde1c08
  md5: 83fc6ae00127671e301c9f44254c31b8
  depends:
  - python >=3.9
  - python
  license: PSF-2.0
  license_family: PSF
  purls:
  - pkg:pypi/typing-extensions?source=compressed-mapping
  size: 52189
  timestamp: 1744302253997
- conda: https://conda.anaconda.org/conda-forge/noarch/tzdata-2025b-h78e105d_0.conda
  sha256: 5aaa366385d716557e365f0a4e9c3fca43ba196872abbbe3d56bb610d131e192
  md5: 4222072737ccff51314b5ece9c7d6f5a
  license: LicenseRef-Public-Domain
  purls: []
  size: 122968
  timestamp: 1742727099393
- conda: https://conda.anaconda.org/conda-forge/linux-64/ukkonen-1.0.1-py312h68727a3_5.conda
  sha256: 9fb020083a7f4fee41f6ece0f4840f59739b3e249f157c8a407bb374ffb733b5
  md5: f9664ee31aed96c85b7319ab0a693341
  depends:
  - __glibc >=2.17,<3.0.a0
  - cffi
  - libgcc >=13
  - libstdcxx >=13
  - python >=3.12,<3.13.0a0
  - python_abi 3.12.* *_cp312
  license: MIT
  license_family: MIT
  purls:
  - pkg:pypi/ukkonen?source=hash-mapping
  size: 13904
  timestamp: 1725784191021
- conda: https://conda.anaconda.org/conda-forge/osx-arm64/ukkonen-1.0.1-py312h6142ec9_5.conda
  sha256: 1e4452b4a12d8a69c237f14b876fbf0cdc456914170b49ba805779c749c31eca
  md5: 2b485a809d1572cbe7f0ad9ee107e4b0
  depends:
  - __osx >=11.0
  - cffi
  - libcxx >=17
  - python >=3.12,<3.13.0a0
  - python >=3.12,<3.13.0a0 *_cpython
  - python_abi 3.12.* *_cp312
  license: MIT
  license_family: MIT
  purls:
  - pkg:pypi/ukkonen?source=hash-mapping
  size: 13605
  timestamp: 1725784243533
- conda: https://conda.anaconda.org/conda-forge/noarch/userpath-1.9.2-pyhd8ed1ab_0.conda
  sha256: 26e53b42f7fa1127e6115a35b91c20e15f75984648b88f115136f27715d4a440
  md5: 946e3571aaa55e0870fec0dea13de3bf
  depends:
  - click
  - python >=3.9
  license: MIT
  license_family: MIT
  purls:
  - pkg:pypi/userpath?source=hash-mapping
  size: 14292
  timestamp: 1735925027874
- conda: https://conda.anaconda.org/conda-forge/linux-64/uv-0.6.17-h3b53078_1.conda
  sha256: 59bcb1f5d865f91878acecb853f5b01f6130a755307dbf1c98391179d34a03e3
  md5: 90c0c5e1d35f0664f0ccdc36b9de32ed
  depends:
  - libstdcxx >=13
  - libgcc >=13
  - __glibc >=2.17,<3.0.a0
  - libgcc >=13
  constrains:
  - __glibc >=2.17
  license: Apache-2.0 OR MIT
  purls: []
  size: 13536171
  timestamp: 1745938208731
- conda: https://conda.anaconda.org/conda-forge/osx-arm64/uv-0.6.17-hd4c9240_1.conda
  sha256: 6577e7e66717cd0b8eadb1e39f3e884288b2a8c0082ed02b2380551f035c5796
  md5: bbfe8c53e67b480735dcfabb016f2698
  depends:
  - libcxx >=18
  - __osx >=11.0
  constrains:
  - __osx >=11.0
  license: Apache-2.0 OR MIT
  purls: []
  size: 12337543
  timestamp: 1745938010152
- pypi: https://files.pythonhosted.org/packages/61/14/33a3a1352cfa71812a3a21e8c9bfb83f60b0011f5e36f2b1399d51928209/uvicorn-0.34.0-py3-none-any.whl
  name: uvicorn
  version: 0.34.0
  sha256: 023dc038422502fa28a09c7a30bf2b6991512da7dcdb8fd35fe57cfc154126f4
  requires_dist:
  - click>=7.0
  - h11>=0.8
  - typing-extensions>=4.0 ; python_full_version < '3.11'
  - colorama>=0.4 ; sys_platform == 'win32' and extra == 'standard'
  - httptools>=0.6.3 ; extra == 'standard'
  - python-dotenv>=0.13 ; extra == 'standard'
  - pyyaml>=5.1 ; extra == 'standard'
  - uvloop>=0.14.0,!=0.15.0,!=0.15.1 ; platform_python_implementation != 'PyPy' and sys_platform != 'cygwin' and sys_platform != 'win32' and extra == 'standard'
  - watchfiles>=0.13 ; extra == 'standard'
  - websockets>=10.4 ; extra == 'standard'
  requires_python: '>=3.9'
- pypi: https://files.pythonhosted.org/packages/b1/4b/4cef6ce21a2aaca9d852a6e84ef4f135d99fcd74fa75105e2fc0c8308acd/uvicorn-0.34.2-py3-none-any.whl
  name: uvicorn
  version: 0.34.2
  sha256: deb49af569084536d269fe0a6d67e3754f104cf03aba7c11c40f01aadf33c403
  requires_dist:
  - click>=7.0
  - h11>=0.8
  - typing-extensions>=4.0 ; python_full_version < '3.11'
  - colorama>=0.4 ; sys_platform == 'win32' and extra == 'standard'
  - httptools>=0.6.3 ; extra == 'standard'
  - python-dotenv>=0.13 ; extra == 'standard'
  - pyyaml>=5.1 ; extra == 'standard'
  - uvloop>=0.14.0,!=0.15.0,!=0.15.1 ; platform_python_implementation != 'PyPy' and sys_platform != 'cygwin' and sys_platform != 'win32' and extra == 'standard'
  - watchfiles>=0.13 ; extra == 'standard'
  - websockets>=10.4 ; extra == 'standard'
  requires_python: '>=3.9'
- conda: https://conda.anaconda.org/conda-forge/noarch/virtualenv-20.31.2-pyhd8ed1ab_0.conda
  sha256: 763dc774200b2eebdf5437b112834c5455a1dd1c9b605340696950277ff36729
  md5: c0600c1b374efa7a1ff444befee108ca
  depends:
  - distlib >=0.3.7,<1
  - filelock >=3.12.2,<4
  - platformdirs >=3.9.1,<5
  - python >=3.9
  license: MIT
  license_family: MIT
  purls:
  - pkg:pypi/virtualenv?source=hash-mapping
  size: 4133755
  timestamp: 1746781585998
- pypi: https://files.pythonhosted.org/packages/14/8f/aa61f528fba38578ec553c145857a181384c72b98156f858ca5c8e82d9d3/websockets-15.0.1-cp312-cp312-manylinux_2_5_x86_64.manylinux1_x86_64.manylinux_2_17_x86_64.manylinux2014_x86_64.whl
  name: websockets
  version: 15.0.1
  sha256: 64dee438fed052b52e4f98f76c5790513235efaa1ef7f3f2192c392cd7c91b65
  requires_python: '>=3.9'
- pypi: https://files.pythonhosted.org/packages/3d/69/1a681dd6f02180916f116894181eab8b2e25b31e484c5d0eae637ec01f7c/websockets-15.0.1-cp312-cp312-macosx_11_0_arm64.whl
  name: websockets
  version: 15.0.1
  sha256: 0701bc3cfcb9164d04a14b149fd74be7347a530ad3bbf15ab2c678a2cd3dd9a2
  requires_python: '>=3.9'
- conda: https://conda.anaconda.org/conda-forge/noarch/wheel-0.45.1-pyhd8ed1ab_1.conda
  sha256: 1b34021e815ff89a4d902d879c3bd2040bc1bd6169b32e9427497fa05c55f1ce
  md5: 75cb7132eb58d97896e173ef12ac9986
  depends:
  - python >=3.9
  license: MIT
  license_family: MIT
  purls:
  - pkg:pypi/wheel?source=hash-mapping
  size: 62931
  timestamp: 1733130309598
- conda: https://conda.anaconda.org/conda-forge/linux-64/yaml-0.2.5-h7f98852_2.tar.bz2
  sha256: a4e34c710eeb26945bdbdaba82d3d74f60a78f54a874ec10d373811a5d217535
  md5: 4cb3ad778ec2d5a7acbdf254eb1c42ae
  depends:
  - libgcc-ng >=9.4.0
  license: MIT
  license_family: MIT
  purls: []
  size: 89141
  timestamp: 1641346969816
- conda: https://conda.anaconda.org/conda-forge/osx-arm64/yaml-0.2.5-h3422bc3_2.tar.bz2
  sha256: 93181a04ba8cfecfdfb162fc958436d868cc37db504c58078eab4c1a3e57fbb7
  md5: 4bb3f014845110883a3c5ee811fd84b4
  license: MIT
  license_family: MIT
  purls: []
  size: 88016
  timestamp: 1641347076660
- conda: https://conda.anaconda.org/conda-forge/noarch/zipp-3.22.0-pyhd8ed1ab_0.conda
  sha256: 3f7a58ff4ff1d337d56af0641a7eba34e7eea0bf32e49934c96ee171640f620b
  md5: 234be740b00b8e41567e5b0ed95aaba9
  depends:
  - python >=3.9
  license: MIT
  license_family: MIT
  purls:
  - pkg:pypi/zipp?source=compressed-mapping
  size: 22691
  timestamp: 1748277499928
- conda: https://conda.anaconda.org/conda-forge/linux-64/zlib-1.3.1-hb9d3cd8_2.conda
  sha256: 5d7c0e5f0005f74112a34a7425179f4eb6e73c92f5d109e6af4ddeca407c92ab
  md5: c9f075ab2f33b3bbee9e62d4ad0a6cd8
  depends:
  - __glibc >=2.17,<3.0.a0
  - libgcc >=13
  - libzlib 1.3.1 hb9d3cd8_2
  license: Zlib
  license_family: Other
  purls: []
  size: 92286
  timestamp: 1727963153079
- conda: https://conda.anaconda.org/conda-forge/osx-arm64/zlib-1.3.1-h8359307_2.conda
  sha256: 58f8860756680a4831c1bf4f294e2354d187f2e999791d53b1941834c4b37430
  md5: e3170d898ca6cb48f1bb567afb92f775
  depends:
  - __osx >=11.0
  - libzlib 1.3.1 h8359307_2
  license: Zlib
  license_family: Other
  purls: []
  size: 77606
  timestamp: 1727963209370
- conda: https://conda.anaconda.org/conda-forge/linux-64/zstandard-0.23.0-py312h66e93f0_2.conda
  sha256: ff62d2e1ed98a3ec18de7e5cf26c0634fd338cb87304cf03ad8cbafe6fe674ba
  md5: 630db208bc7bbb96725ce9832c7423bb
  depends:
  - __glibc >=2.17,<3.0.a0
  - cffi >=1.11
  - libgcc >=13
  - python >=3.12,<3.13.0a0
  - python_abi 3.12.* *_cp312
  license: BSD-3-Clause
  license_family: BSD
  purls:
  - pkg:pypi/zstandard?source=compressed-mapping
  size: 732224
  timestamp: 1745869780524
- conda: https://conda.anaconda.org/conda-forge/osx-arm64/zstandard-0.23.0-py312hea69d52_2.conda
  sha256: c499a2639c2981ac2fd33bae2d86c15d896bc7524f1c5651a7d3b088263f7810
  md5: ba0eb639914e4033e090b46f53bec31c
  depends:
  - __osx >=11.0
  - cffi >=1.11
  - python >=3.12,<3.13.0a0
  - python >=3.12,<3.13.0a0 *_cpython
  - python_abi 3.12.* *_cp312
  license: BSD-3-Clause
  license_family: BSD
  purls:
  - pkg:pypi/zstandard?source=hash-mapping
  size: 532173
  timestamp: 1745870087418<|MERGE_RESOLUTION|>--- conflicted
+++ resolved
@@ -1101,13 +1101,8 @@
   timestamp: 1727801725384
 - pypi: ./
   name: marimo
-<<<<<<< HEAD
-  version: 0.17.2
-  sha256: 9040f91838aa99aa3f55326e167cf969f8992527163235be4241403331dece0f
-=======
   version: 0.17.6
-  sha256: 80f32e9a6e52837821f06f4f7fc3cb30c48c5782ccf34c3f90da21937c8cae20
->>>>>>> 20bd1065
+  sha256: adff4529a418a8f3154adba424233c00d50beece8d4f565645842d85aacfd02c
   requires_dist:
   - click>=8.0,<9
   - jedi>=0.18.0
