--- conflicted
+++ resolved
@@ -1104,11 +1104,7 @@
 - pypi: ./
   name: marimo
   version: 0.18.4
-<<<<<<< HEAD
-  sha256: 1a3372163d0a8f17663fc7f6e94e983762a05c3ae07faa0209a843fe73c8c07a
-=======
   sha256: fb2108ee97d3535ebb2404fef034bc15f52aa9bc16757ae68d988d8cd4f1f12c
->>>>>>> d127dbf5
   requires_dist:
   - click>=8.0,<9
   - jedi>=0.18.0
