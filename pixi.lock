--- conflicted
+++ resolved
@@ -1101,13 +1101,8 @@
   timestamp: 1727801725384
 - pypi: ./
   name: marimo
-<<<<<<< HEAD
-  version: 0.18.1
-  sha256: 592714cd4e8a2c92db757699a381e86b06089c921175f07ed327aeb8153e5ce5
-=======
   version: 0.18.2
   sha256: 5404184c973dc3548bc7a266049ea893740b5d352a24d8606a1800fad7b2e008
->>>>>>> 8a2dcff7
   requires_dist:
   - click>=8.0,<9
   - jedi>=0.18.0
