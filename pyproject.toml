--- conflicted
+++ resolved
@@ -12,11 +12,6 @@
 dependencies = [
     # For maintainable cli
     "click>=8.0,<9",
-<<<<<<< HEAD
-    # For python 3.8 compatibility
-    "importlib_resources>=5.10.2; python_version < '3.9'",
-=======
->>>>>>> 4ad847d4
     # code completion
     "jedi>=0.18.0",
     # compile markdown to html
