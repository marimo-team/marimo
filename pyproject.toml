--- conflicted
+++ resolved
@@ -362,10 +362,6 @@
     "PERF203", # try-except within a loop incurs performance overhead; not always possible
     "PERF401", # Use {message_str} to create a transformed list; at the cost of readability
     "PERF403", # Use a dictionary comprehension instead of a for-loop; at the cost of readability
-<<<<<<< HEAD
-    # "ASYNC240", # Async functions should not use os.path methods, use trio.Path or anyio.path
-=======
->>>>>>> a35648ce
     # TODO: we should fix these, and enable this rule
     "PT011", # `pytest.raises(ValueError)` is too broad, set the `match` parameter or use a more specific exception
     "E501",  # Line too long, we still trim
