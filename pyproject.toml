[build-system]
requires = ["hatchling"]
build-backend = "hatchling.build"

[project]
name = "marimo"
description = "A library for making reactive notebooks and apps"
dynamic = ["version"]
# We try to keep dependencies to a minimum, to avoid conflicts with
# user environments;we need a very compelling reason for each dependency added.
# Dependencies should have lower bounds, which should be as loose as possible.
dependencies = [
    # For maintainable cli
    "click>=8.0,<9",
    # code completion
    "jedi>=0.18.0",
    # compile markdown to html
    "markdown>=3.4,<4",
    # add features to markdown
    # Pinned to specific version for introduction of codeblock handling.
    "pymdown-extensions>=10.11.2,<11",
    # syntax highlighting of code in markdown
    "pygments>=2.13,<3",
    # for reading, writing configs
    "tomlkit>= 0.12.0",
    # for managing frontmatter headers in markdown
    "pyyaml>=6.0",
    # web server
    # - 0.22.0 introduced timeout-graceful-shutdown, which we use
    "uvicorn >= 0.22.0",
    # web framework
    # - 0.26.1 introduced lifespans, which we use
    # - starlette 0.36.0 introduced a bug
    "starlette>=0.26.1,!=0.36.0",
    # websockets for use with starlette, and for lsp
    "websockets >= 10.0.0",
    # pycrdt for collaborative editing
    "pycrdt >=0.11.0,<0.12.0",
    # python <=3.10 compatibility
    "typing_extensions>=4.4.0; python_version < '3.11'",
    # for rst parsing; lowerbound determined by awscli requiring < 0.17,
    "docutils>=0.16.0",
    # to show RAM, CPU usage, other system utilities
    "psutil>=5.0",
    # required dependency in Starlette for SessionMiddleware support
    "itsdangerous>=2.0.0",
    # for dataframe support
    "narwhals>=1.12.0",
    # for cell formatting; if user version is not compatible, no-op
    # so no lower bound needed
    "ruff",
    # for packaging.version; not sure what the lower bound is.
    "packaging",
]
readme = "README.md"
license = { file = "LICENSE" }
requires-python = ">=3.9"
classifiers = [
    "Operating System :: OS Independent",
    "License :: OSI Approved :: Apache Software License",
    "Environment :: Console",
    "Environment :: Web Environment",
    "Intended Audience :: Developers",
    "Intended Audience :: Science/Research",
    "Intended Audience :: Education",
    "Programming Language :: Python",
    "Programming Language :: Python :: 3.9",
    "Programming Language :: Python :: 3.10",
    "Programming Language :: Python :: 3.11",
    "Programming Language :: Python :: 3.12",
    "Programming Language :: Python :: 3.13",
    "Programming Language :: Python :: 3 :: Only",
]

[project.scripts]
marimo = "marimo._cli.cli:main"

[project.urls]
homepage = "https://github.com/marimo-team/marimo"

[project.entry-points."docstring_to_markdown"]
marimo_converter = "marimo._utils.docs:MarimoConverter"

[project.optional-dependencies]
sql = [
    "duckdb>=1.0.0",
    "polars[pyarrow]>=1.9.0",
    "sqlglot>=23.4"
]

# List of deps that are recommended for most users
# in order to unlock all features in marimo
# This includes the `sql` deps
recommended = [
    "duckdb>=1.0.0",            # SQL cells
    "altair>=5.4.0",            # Plotting in datasource viewer
    "polars[pyarrow]>=1.9.0",   # SQL output back in Python
    "sqlglot>=23.4",            # SQL cells parsing
    "openai>=1.55.3",           # AI features
    "ruff",                     # Formatting
    "nbformat>=5.7.0",          # Export as IPYNB
]

dev = [
    "click <8.1.4",   # https://github.com/pallets/click/issues/2558
    "black~=23.12.1",
    # For tracing debugging
    "opentelemetry-api~=1.26.0",
    "opentelemetry-sdk~=1.26.0",
    # For SQL
    "duckdb>=1.0.0",
    "sqlglot>=23.4",
    # For linting
    "ruff~=0.9.1",
    # For AI
    "openai>=1.55.3",
]

lsp = [
    "python-lsp-server>=1.10.0",
    "python-lsp-ruff>=2.0.0",
]

docs = [
    "mkdocs>=1.6.1",
    "mkdocs-material>=9.5.49",
    "mkdocstrings[python]>=0.27.0",
    "mkdocs-material-extensions>=1.3.1",
    "mkdocs-autorefs>=1.2.0",
    "mkdocs-git-revision-date-localized-plugin>=1.3.0",
    "mkdocs-minify-plugin>=0.8.0",
    "mkdocs-glightbox>=0.4.0",
    "mkdocs-macros-plugin>=1.3.7",
    "mkdocs-redirects>=1.2.2",
    "mkdocs-click>=0.8.1",
    "mike>=2.0.0",  # for versioning
    "pillow>=10.2.0",  # for social cards
    "cairosvg>=2.7.1",  # for social cards
    "mdx-include>=1.4.2",
    "pymdown-extensions>=10.7",
]

[tool.hatch]
installer = "uv"

[tool.hatch.build.hooks.custom]
path = "build_hook.py"

[tool.hatch.version]
path = "marimo/__init__.py"

[tool.hatch.build.targets.sdist]
include = ["/marimo"]
artifacts = ["marimo/_static/", "marimo/_lsp/", "third_party.txt", "third_party_licenses.txt"]
exclude = ["marimo/_smoke_tests"]
force-include = { "build_hook.py" = "build_hook.py" }

[tool.hatch.build.targets.wheel]
include = ["/marimo"]
artifacts = ["marimo/_static/", "marimo/_lsp/", "third_party.txt", "third_party_licenses.txt"]
exclude = ["marimo/_smoke_tests"]
force-include = { "build_hook.py" = "build_hook.py" }

# Override the default uv version to use the latest version
[tool.hatch.envs.hatch-uv]
dependencies = ["uv>=0.4.17"]

[tool.hatch.envs.default]
features = ["dev"]
python = "3.12"
installer = "uv"
dependencies = [
    "uv>=0.4.17", # so we can bump the version used by hatch
    # Typo checking
    "typos~=1.23.6",
]

[tool.hatch.envs.default.scripts]
lint = "ruff check --fix"
lint-unsafe = "ruff check --fix --unsafe-fixes"
format = "ruff format"

[tool.hatch.envs.typecheck]
python = "3.12"
installer = "uv"
dependencies = [
    "mypy~=1.15.0",
    # Types for mypy
    "altair>=5.4.0",
    "leafmap~=0.39.2",
    "panel~=1.5.3",
    "polars~=1.9.0",
    "narwhals>=1.12.0",
    "matplotlib>=3.8.0",
    "sqlglot>=23.4",
    "sqlalchemy>=2.0.0",
    "pandas-stubs>=1.5.3.230321",
    "types-Pillow~=10.2.0.20240520",
    "types-Pygments~=2.18.0.20240506",
    "types-psutil~=5.9.5.20240516",
    "types-redis~=4.6.0.20241004",
    "types-Markdown~=3.6.0.20240316",
    "types-PyYAML~=6.0.12.20240808",
]

[tool.hatch.envs.typecheck.scripts]
check = "mypy marimo/"

[tool.hatch.envs.test]
extra-dependencies = [
    "hypothesis~=6.102.1",
    # For server testing
    "httpx~=0.27.0",
    "matplotlib~=3.9.2",
    "pytest~=8.3.4",
    "pytest-timeout~=2.3.1",
    "pytest-codecov~=0.6.1",
    "pytest-asyncio~=0.25.2",
]

[[tool.hatch.envs.test.matrix]]
python = ["3.9", "3.10", "3.11", "3.12", "3.13"]

[tool.hatch.envs.test.scripts]
test = "pytest{env:HATCH_TEST_ARGS:} {args:tests}"
default = "pytest{env:HATCH_TEST_ARGS:} {args:tests}"
# This is used externally from the narwhals repo to run our tests from their repo.
# This should include any tests that may use narwhals.
# It is ok if we test more than narwhals here, but we should not test less.
test-narwhals = """
    pytest{env:HATCH_TEST_ARGS:} \
        tests/_data/ \
        tests/_plugins/ui/_impl/ \
        tests/_utils/test_narwhals_utils.py
"""

[tool.hatch.envs.test-optional]
template = "test"
extra-dependencies = [
    "hypothesis~=6.102.1",
    "httpx~=0.27.0",
    "matplotlib~=3.9.2",
    "pytest~=8.3.4",
    "pytest-timeout~=2.3.1",
    "pytest-codecov~=0.6.1",
    "pytest-asyncio~=0.25.2",
    "python-lsp-server>=1.10.0",
    # For testing mo.ui.chart, table, ...
    "vl-convert-python",
<<<<<<< HEAD
    "python-dotenv>=1.0.0",
    "pyarrow",
=======
    "vegafusion",
    "pyarrow>=19.0.0",
>>>>>>> 32d6e7f5
    "pyarrow_hotfix",
    "altair>=5.4.0",
    "polars~=1.24.0",
    "sqlglot>=23.4",
    "sqlalchemy>=2.0.38",
    # For testing clickhouse
    "chdb>=3; platform_system != 'Windows'", # there is no suitable wheel for windows
    "clickhouse-connect>=0.8",
    "pandas>=1.5.3",
    "hvplot~=0.11.2",
    # Causes issues installing `shapely` (v2.0.7)
    # "geopandas~=1.0.1; python_version > '3.9'",
    # FOr testing sql
    "ibis-framework[duckdb]>=10.3.0; python_version > '3.9'",
    # For testing mo.image
    "pillow~=10.4.0",
    "anywidget~=0.9.14",
    "ipython~=8.12.3",
    # testing gen ai
    "openai>=1.55.3",
    "anthropic==0.34.1",
    "google-generativeai==0.8.4",
    # exporting as ipynb
    "nbformat >=5.10.4",
    "sympy>=1.13.3",
    # For standard scientific computing/ ML
    "jax>=0.4.0; python_version == '3.12'",
    "torch>=2.4.0; python_version == '3.12'",
    "scikit-bio>=0.6.3; python_version == '3.12'",
]

[[tool.hatch.envs.test-optional.matrix]]
python = ["3.9", "3.10", "3.11", "3.12", "3.13"]

[tool.hatch.envs.docs]
features = ["dev", "docs"]
dependencies = [
    "marimo_docs @ file://docs",
]

[tool.uv.sources]
marimo_docs = { path = "./docs", editable = true }

[tool.hatch.envs.docs.scripts]
build = "mkdocs build {args}"
serve = "mkdocs serve --clean {args}"
deploy = "mkdocs gh-deploy --force {args}"

[tool.ruff]
line-length = 79
target-version = "py39"
include = ["marimo/**/*.py", "tests/**/*.py", "dagger/**/*.py"]
exclude = [
    "examples",
    "scripts",
    "marimo/_tutorials",
    "marimo/_snippets/data",
    "marimo/_smoke_tests",
    "marimo/_test_utils/codegen_data",
    "marimo/_test_utils/_tutorials",
    "marimo/_static/files/wasm-intro.py",
    "tests/_ast/app_data",
    "tests/_ast/codegen_data",
    "tests/_ast/cell_data",
    "tests/_cli/cli_data",
    "tests/_cli/ipynb_data",
    "tests/_runtime/runtime_data",
    "tests/_ast/test_app.py",
    "frontend",
    "docs",
    "build",
]

[tool.ruff.lint]
preview = true
ignore = [
    "G004",   # Logging statement uses f-string
    "TC001", # Move application import into a type-checking block
    "TC006", # Add quotes to type expression in typing.cast()
    "D301",   # Use r""" if any backslashes in a docstring
    "PERF203", # try-except within a loop incurs performance overhead; not always possible
    "PERF401", # Use {message_str} to create a transformed list; at the cost of readability
    "PERF403", # Use a dictionary comprehension instead of a for-loop; at the cost of readability
    # TODO: we should fix these, and enable this rule
    "PT011", # `pytest.raises(ValueError)` is too broad, set the `match` parameter or use a more specific exception
    "E501",  # Line too long, we still trim
    "D415", # First line should end with a period, question mark, or exclamation point
    "FA102", # Use `from __future__ import annotations`
    "UP007", # Use X | Y for type annotations, not supported in 3.9
    "UP045", # Use X | None for optional type annotations, not supported in 3.9
]
extend-select = [
    # pyflakes
    "F",
    # pycodestyle
    "E",
    # warning
    "W",
    # flake8 builtin-variable-shadowing
    "A001",
    # flake8 builtin-argument-shadowing
    "A002",
    # flake8-unused-arguments
    "ARG",
    # flake8-bugbear
    "B",
    # Performance
    "PERF",
    "ANN002", # missing-type-args
    "ANN003", # missing-type-kwargs
    "ANN201", # missing-return-type-undocumented-public-function
    "ANN202", # missing-return-type-private-function
    "ANN205", # missing-return-type-static-method
    "ANN206", # missing-return-type-class-method
    # isort
    "I001",
    # Enable entire ruff rule section
    "ASYNC", # subset of flake8-async rules
    "TCH",   # Rules around TYPE_CHECKING blocks
    "G",     # flake8-logging-format rules
    "LOG",   # flake8-logging rules, most of them autofixable
    "PT",    # flake8-pytest-style rules
    "TID25", # flake8-tidy-imports rules
    # Per rule enables
    # "RUF100", # Unused noqa (auto-fixable)
    # We ignore more pydocstyle than we enable, so be more selective at what we enable
    # "D101", # Missing docstring in public class
    "D106",
    # "D2",
    "D3",
    # "D400", # First line should end with a period
    # "D401", # First line of docstring should be in imperative mood
    "D402",
    "D403",
    "D412",
    "D419",
    "PGH004", # Use specific rule codes when using noqa
    "PGH005", # Invalid unittest.mock.Mock methods/attributes/properties
    # "S101", # Checks use `assert` outside the test cases, test cases should be added into the exclusions
    "B004",   # Checks for use of hasattr(x, "__call__") and replaces it with callable(x)
    "B006",   # Checks for uses of mutable objects as function argument defaults.
    "B017",   # Checks for pytest.raises context managers that catch Exception or BaseException.
    "B019",   # Use of functools.lru_cache or functools.cache on methods can lead to memory leaks
    "TRY002", # Prohibit use of `raise Exception`, use specific exceptions instead.
    "T201",   # No print statements
    "D3",  # pydocstyle Quotes Issues
    "D4",  # pydocstyle Docstring Content Issues
    "D207",  # Docstring is under-indented
    "D208",  # Docstring is over-indented
    "D210",  # No whitespaces allowed surrounding docstring text
    "D211",  # No blank lines allowed before class docstring
    "D214",  # Section is over-indented
    "D215",  # Section underline is over-indented
    "UP",  # Upgrades
]

# Never try to fix `F401` (unused imports).
unfixable = ["F401"]

[tool.ruff.lint.pydocstyle]
convention = "google"

[tool.ruff.lint.per-file-ignores]
"**/{tests}/*" = ["ANN201", "ANN202", "T201", "D", "F841"]
"dagger/*" = ["TID252"]

[tool.ruff.lint.isort]
required-imports = ["from __future__ import annotations"]
combine-as-imports = true

[tool.ruff.lint.flake8-type-checking]
exempt-modules = ["typing", "typing_extensions"]

[tool.ruff.format]
docstring-code-format = true

[tool.ruff.lint.flake8-tidy-imports]
# Disallow all relative imports.
ban-relative-imports = "all"
# Ban certain modules from being imported at module level, instead requiring
# that they're imported lazily (e.g., within a function definition).
banned-module-level-imports = [
    "numpy",
    "pandas",
    "tomlkit",
    "polars",
    "sqlglot",
    "duckdb",
    "sqlalchemy",
    "altair",
    "ipython",
    "anywidget",
    "packaging",
    "redis",
    "typing_extensions",
]

[tool.ruff.lint.flake8-pytest-style]
mark-parentheses = false
fixture-parentheses = false

[tool.mypy]
strict = true
exclude = [
    'examples',
    'tests/_ast/app_data',
    'tests/_ast/codegen_data',
    'tests/_ast/cell_data',
    'tests/_cli/cli_data',
    'tests/_cli/ipynb_data',
    'tests/_runtime/runtime_data',
    'marimo/_tutorials/',
    'marimo/_snippets/data/',
    'marimo/_smoke_tests/',
]
warn_unused_ignores = false

# tutorials shouldn't be type-checked (should be excluded), but they
# get included anyway, maybe due to import following; this is coarse but works
[[tool.mypy.overrides]]
module = "marimo._tutorials.*"
ignore_errors = true

[tool.pytest.ini_options]
minversion = "6.0"
addopts = "-ra -q -v --ignore tests/_cli/ipynb_data --ignore tests/_ast/codegen_data --ignore tests/_ast/app_data"
testpaths = ["tests"]
asyncio_mode = "auto"
timeout = 30 # seconds, per test

[tool.coverage.run]
omit = ["marimo/_tutorials/*"]

[tool.typos.default]
extend-ignore-re = ["[0-9a-zA-Z]{43}"]

[tool.typos.default.extend-words]
wheres = "wheres"
Ue = "Ue"         # Used in one of the cell IDs
Nd = "Nd"         # Confused with And
pn = "pn"         # Panel

[tool.typos.files]
extend-exclude = [
    "MultiSelectPlugin.test.ts",
    "module_name_to_pypi_name.py",
    "**/pnpm-lock.yaml",
    "**/snapshots/*",
    "**/__demo__/*",
    "base64.test.ts",
]

[tool.black]
line-length = 79

[tool.marimo.ai]
rules = "- prefer polars over pandas\n- make charts using altair"

[tool.marimo.save]
autosave_delay = 1000
autosave = "after_delay"
format_on_save = true

[tool.marimo.experimental]
multi_column = true
chat_sidebar = true
# Very experimental!
lsp = true

[tool.marimo.display]
dataframes = "rich"

[tool.marimo.runtime]
watcher_on_save = "autorun"
output_max_bytes = 10_000_000
std_stream_max_bytes = 2_000_000<|MERGE_RESOLUTION|>--- conflicted
+++ resolved
@@ -245,15 +245,11 @@
     "pytest-codecov~=0.6.1",
     "pytest-asyncio~=0.25.2",
     "python-lsp-server>=1.10.0",
+    "python-dotenv>=1.0.0",
     # For testing mo.ui.chart, table, ...
     "vl-convert-python",
-<<<<<<< HEAD
-    "python-dotenv>=1.0.0",
-    "pyarrow",
-=======
     "vegafusion",
     "pyarrow>=19.0.0",
->>>>>>> 32d6e7f5
     "pyarrow_hotfix",
     "altair>=5.4.0",
     "polars~=1.24.0",
