--- conflicted
+++ resolved
@@ -520,14 +520,14 @@
 watcher_on_save = "autorun"
 output_max_bytes = 10_000_000
 std_stream_max_bytes = 2_000_000
-<<<<<<< HEAD
-dotenv = [".env.testing"]
+dotenv = [".env"]
+
+[tool.marimo.keymap]
+vimrc = "configs/.vimrc"
 
 [tool.pixi.workspace]
 channels = ["conda-forge"]
 platforms = ["osx-arm64"]
-
-[tool.pixi.tasks]
 
 [tool.pixi.dependencies]
 nodejs = "20.*"
@@ -537,10 +537,4 @@
 pre_commit = ">=4.2.0,<5"
 uv = ">=0.6.12,<0.7"
 python = "3.12.*"
-pip = ">=25.0.1,<26"
-=======
-dotenv = [".env"]
-
-[tool.marimo.keymap]
-vimrc = "configs/.vimrc"
->>>>>>> 8d31d187
+pip = ">=25.0.1,<26"