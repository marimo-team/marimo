--- conflicted
+++ resolved
@@ -390,7 +390,6 @@
         condition=not DependencyManager.has_matplotlib(),
         reason="requires matplotlib",
     )
-<<<<<<< HEAD
     def test_marimo_mpl_backend_not_used(self):
         app = App()
 
@@ -404,7 +403,7 @@
         _, defs = app.run()
 
         assert defs["backend"] != "module://marimo._output.mpl"
-=======
+
     def test_app_run_matplotlib_figures_closed(self) -> None:
         from matplotlib.axes import Axes
 
@@ -426,7 +425,6 @@
         assert isinstance(outputs[0], Axes)
         assert isinstance(outputs[1], Axes)
         assert outputs[0] != outputs[1]
->>>>>>> 51d854ad
 
 
 def test_app_config() -> None:
