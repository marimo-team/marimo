# Copyright 2024 Marimo. All rights reserved.

from __future__ import annotations
import pathlib
import subprocess
import textwrap
from typing import Any, TYPE_CHECKING

import pytest
<<<<<<< HEAD

from marimo._ast.app import App, AppKernelRunnerRegistry, _AppConfig
=======
from marimo._ast.app import App, _AppConfig, InternalApp
>>>>>>> 432046fd
from marimo._ast.errors import (
    CycleError,
    DeleteNonlocalError,
    MultipleDefinitionError,
    UnparsableError,
)
from marimo._dependencies.dependencies import DependencyManager
from marimo._plugins.stateless.flex import vstack
from marimo._runtime.requests import SetUIElementValueRequest
from tests.conftest import ExecReqProvider

if TYPE_CHECKING:
    from marimo._runtime.runtime import Kernel


# don't complain for useless expressions (cell outputs)
# ruff: noqa: B018
class TestApp:
    @staticmethod
    def test_run() -> None:
        app = App()

        @app.cell
        def one() -> tuple[int]:
            x = 0
            x
            return (x,)

        @app.cell
        def two(x: int, z: int) -> tuple[int]:
            a = x + z
            a + 1
            return (a,)

        @app.cell
        def __(x: int) -> tuple[int, int]:
            y = x + 1
            z = y + 1
            return y, z

        cell_manager = app._cell_manager
        cell_names = tuple(cell_manager.names())
        assert cell_names[0] == "one"
        assert cell_names[1] == "two"
        assert cell_names[2] == "__"

        codes = tuple(cell_manager.codes())
        assert codes[0] == "x = 0\nx"
        assert codes[1] == "a = x + z\na + 1"
        assert codes[2] == "y = x + 1\nz = y + 1"

        outputs, defs = app.run()

        assert outputs[0] == defs["x"]
        assert outputs[1] == defs["a"] + 1
        assert outputs[2] is None

        assert defs["x"] == 0
        assert (defs["y"], defs["z"]) == (1, 2)
        assert defs["a"] == 2

    @staticmethod
    def test_cycle() -> None:
        app = App()

        @app.cell
        def one(y: int) -> tuple[int]:
            x = y
            return (x,)

        @app.cell
        def two(x: int) -> tuple[int]:
            y = x
            return (y,)

        with pytest.raises(CycleError):
            app.run()

    @staticmethod
    def test_cycle_missing_args_rets() -> None:
        app = App()

        @app.cell
        def one() -> None:
            x = y  # noqa: F841, F821

        @app.cell
        def two() -> None:
            y = x  # noqa: F841, F821

        with pytest.raises(CycleError):
            app.run()

    @staticmethod
    def test_multiple_definitions() -> None:
        app = App()

        @app.cell
        def one() -> tuple[int]:
            x = 0
            return (x,)

        @app.cell
        def two() -> tuple[int]:
            x = 0
            return (x,)

        with pytest.raises(MultipleDefinitionError):
            app.run()

    @staticmethod
    def test_multiple_definitions_missing_args_rets() -> None:
        app = App()

        @app.cell
        def one() -> None:
            x = 0  # noqa: F841

        @app.cell
        def two() -> None:
            x = 0  # noqa: F841

        with pytest.raises(MultipleDefinitionError):
            app.run()

    @staticmethod
    def test_delete_nonlocal_missing_args_rets() -> None:
        app = App()

        @app.cell
        def one() -> None:
            x = 0  # noqa: F841

        @app.cell
        def two() -> None:
            del x  # noqa: F841, F821

        with pytest.raises(DeleteNonlocalError):
            app.run()

    @staticmethod
    def test_unparsable_cell() -> None:
        app = App()

        @app.cell
        def one() -> tuple[int]:
            x = 0
            return (x,)

        app._unparsable_cell("_ _")
        app._unparsable_cell("_ _", name="foo")

        with pytest.raises(UnparsableError) as e:
            app.run()
        e.match("_ _")

    @staticmethod
    def test_init_not_rewritten_as_local() -> None:
        app = App()

        @app.cell
        def _() -> tuple[int]:
            class _A:
                def __init__(self, x: int) -> None:
                    self.x = x

            y = _A(10).x
            return (y,)

        _, defs = app.run()  # type: ignore
        assert defs == {"y": 10}

    @staticmethod
    def test_ref_local_var_from_nested_scope() -> None:
        app = App()

        @app.cell
        def _() -> tuple[int]:
            _x = 10

            def _f() -> int:
                return _x

            y = _f()
            return (y,)

        _, defs = app.run()  # type: ignore
        assert defs == {"y": 10}

    @staticmethod
    def test_resolve_var_not_local_from_nested_scope() -> None:
        app = App()

        @app.cell
        def _() -> tuple[str]:
            _x = 10  # noqa: F841

            def _f() -> str:
                _x = "nested"
                return _x

            y = _f()
            return (y,)

        _, defs = app.run()  # type: ignore
        assert defs == {"y": "nested"}

    @staticmethod
    def test_resolve_make_local_with_global_keywd() -> None:
        app = App()

        @app.cell
        def _() -> tuple[str]:
            def _f() -> str:
                global _x
                _x = "nested"  # type: ignore
                return _x  # type: ignore

            y = _f()
            return (y,)

        @app.cell
        def _() -> None:
            _x  # type: ignore  # noqa: F821
            return

        with pytest.raises(NameError) as e:
            app.run()

        assert "'_x' is not defined" in str(e.value)

    @staticmethod
    def test_locals_dont_leak() -> None:
        app = App()

        @app.cell
        def _() -> None:
            _x = 0  # noqa: F841
            return

        @app.cell
        def _() -> None:
            _x  # type: ignore
            return

        with pytest.raises(NameError) as e:
            app.run()

        assert "'_x' is not defined" in str(e.value)

    @staticmethod
    def test_dunder_dunder_not_local() -> None:
        app = App()

        @app.cell
        def _() -> tuple[int]:
            __x__ = 0
            return (__x__,)

        @app.cell
        def _(__x__: int) -> None:
            assert __x__ == 0
            return

        app.run()

    @staticmethod
    def test_dunder_rewritten_as_local() -> None:
        app = App()

        @app.cell
        def _() -> None:
            __ = 1  # noqa: F841
            return

        @app.cell
        def _() -> None:
            __  # type: ignore
            return

        with pytest.raises(NameError) as e:
            app.run()

        assert "'__' is not defined" in str(e.value)

    @staticmethod
    def test_app_width_config() -> None:
        app = App(width="full")
        assert app._config.width == "full"

    @staticmethod
    def test_app_width_default() -> None:
        app = App()
        assert app._config.width == "compact"

    @staticmethod
    def test_app_config_extra_args_ignored() -> None:
        app = App(width="full", fake_config="foo")
        assert app._config.asdict() == {
            "app_title": None,
            "css_file": None,
            "html_head_file": None,
            "width": "full",
            "layout_file": None,
            "auto_download": [],
        }

    @staticmethod
    def test_cell_config() -> None:
        app = App()

        @app.cell(column=0, disabled=True)
        def _() -> tuple[int]:
            __x__ = 0
            return (__x__,)

        @app.cell(hide_code=True)
        def _(__x__: int) -> None:
            assert __x__ == 0
            return

        cell_manager = app._cell_manager
        configs = tuple(cell_manager.configs())
        assert configs[0].disabled
        assert configs[0].column is not None
        assert configs[1].hide_code

    @staticmethod
    def test_conditional_definition() -> None:
        app = App()

        @app.cell
        def _() -> tuple[int]:
            if False:
                x = 0
            y = 1
            return (x, y)

        _, defs = app.run()

        # x should not be in the defs dictionary
        assert defs == {"y": 1}

    @staticmethod
    def test_empty_iteration_conditional_definition() -> None:
        app = App()

        @app.cell
        def _() -> tuple[int]:
            objects = iter([])
            for obj in objects:  # noqa: B007
                pass
            return (obj, objects)

        _, defs = app.run()

        # obj should not be in the defs dictionary
        assert "obj" not in defs

    @staticmethod
    def test_run_pickle() -> None:
        app = App()

        @app.cell
        def __() -> tuple[Any]:
            import pickle

            return (pickle,)

        @app.cell
        def __() -> tuple[Any]:
            def foo() -> None: ...

            return (foo,)

        @app.cell
        def __(pickle, foo) -> tuple[Any]:
            out = pickle.dumps(foo)
            return (out,)

        _, defs = app.run()

        assert defs["out"] is not None

    @staticmethod
    def test_run_async() -> None:
        app = App()

        @app.cell
        async def __() -> tuple[Any, int]:
            import asyncio

            await asyncio.sleep(0.01)
            x = 0
            return (
                asyncio,
                x,
            )

        @app.cell
        def __(x: int) -> tuple[int]:
            y = x + 1
            return (y,)

        _, defs = app.run()

        assert defs["x"] == 0
        assert defs["y"] == 1

    @pytest.mark.skipif(
        condition=not DependencyManager.matplotlib.has(),
        reason="requires matplotlib",
    )
    def test_marimo_mpl_backend_not_used(self):
        app = App()

        @app.cell
        def __() -> tuple[str]:
            import matplotlib

            backend = matplotlib.get_backend()
            return (backend,)

        _, defs = app.run()

        assert defs["backend"] != "module://marimo._output.mpl"

    @pytest.mark.skipif(
        condition=not DependencyManager.matplotlib.has(),
        reason="requires matplotlib",
    )
    def test_app_run_matplotlib_figures_closed(self) -> None:
        from matplotlib.axes import Axes

        app = App()

        @app.cell
        def __() -> None:
            import matplotlib.pyplot as plt

            plt.plot([1, 2])
            plt.gca()

        @app.cell
        def __(plt: Any) -> None:
            plt.plot([1, 1])
            plt.gca()

        outputs, _ = app.run()
        assert isinstance(outputs[0], Axes)
        assert isinstance(outputs[1], Axes)
        assert outputs[0] != outputs[1]

    @staticmethod
    def test_app_config_auto_download():
        # Test default value
        config = _AppConfig()
        assert config.auto_download == []

        # Test setting auto_download
        config = _AppConfig(auto_download=["html", "markdown"])
        assert config.auto_download == ["html", "markdown"]

        # Test updating auto_download
        config.update({"auto_download": ["html"]})
        assert config.auto_download == ["html"]

        # Test setting empty list
        config.update({"auto_download": []})
        assert config.auto_download == []

        # Test from_untrusted_dict
        config = _AppConfig.from_untrusted_dict(
            {"auto_download": ["markdown"]}
        )
        assert config.auto_download == ["markdown"]

        # Test asdict
        config_dict = config.asdict()
        assert config_dict["auto_download"] == ["markdown"]

        # Test invalid values are allowed for forward compatibility
        config = _AppConfig(auto_download=["invalid"])
        assert config.auto_download == ["invalid"]

    def test_has_file_and_dirname(self) -> None:
        app = App()

        @app.cell
        def f():
            file = __file__

        @app.cell
        def g():
            import marimo as mo

            dirpath = mo.notebook_dir()

        _, glbls = app.run()
        assert glbls["file"] == __file__
        assert glbls["dirpath"] == pathlib.Path(glbls["file"]).parent

    def test_notebook_location(self) -> None:
        app = App()

        @app.cell
        def __():
            import marimo as mo

            dirpath = mo.notebook_dir()
            location = mo.notebook_location()

        _, glbls = app.run()
        dirpath = glbls["dirpath"]
        location = glbls["location"]
        assert dirpath is not None
        assert location is not None
        assert dirpath == location

    def test_app_clone(self) -> None:
        app = App()

        @app.cell
        def __():
            import marimo as mo

            dirpath = mo.notebook_dir()
            location = mo.notebook_location()

        # same codes and names, different cell_ids
        clone = app.clone()
        assert list(InternalApp(clone).cell_manager.codes()) == list(
            InternalApp(app).cell_manager.codes()
        )
        assert list(InternalApp(clone).cell_manager.names()) == list(
            InternalApp(app).cell_manager.names()
        )
        assert list(InternalApp(clone).cell_manager.cell_ids()) != list(
            InternalApp(app).cell_manager.cell_ids()
        )


def test_app_config() -> None:
    config = _AppConfig.from_untrusted_dict({"width": "full"})
    assert config.width == "full"
    assert config.layout_file is None
    assert config.asdict() == {
        "app_title": None,
        "css_file": None,
        "html_head_file": None,
        "width": "full",
        "layout_file": None,
        "auto_download": [],
    }


def test_app_config_extra_args_ignored() -> None:
    config = _AppConfig.from_untrusted_dict(
        {"width": "full", "fake_config": "foo"}
    )
    assert config.width == "full"
    assert config.layout_file is None
    assert config.asdict() == {
        "app_title": None,
        "css_file": None,
        "html_head_file": None,
        "width": "full",
        "layout_file": None,
        "auto_download": [],
    }


def test_cli_args(tmp_path: pathlib.Path) -> None:
    py_file = tmp_path / "cli_args_script.py"
    content = """
    import marimo
    app = marimo.App()

    @app.cell
    def __():
        import marimo as mo
        print(mo.cli_args())
        return mo,

    if __name__ == "__main__":
        app.run()
    """
    py_file.write_text(textwrap.dedent(content))
    p = subprocess.run(
        ["python", str(py_file), "--foo", "value1", "--bar", "value2"],
        stdout=subprocess.PIPE,
    )
    assert p.returncode == 0
    output = p.stdout.decode()
    assert "foo" in output
    assert "value1" in output
    assert "bar" in output
    assert "value2" in output


class TestAppComposition:
    async def test_app_embed(self) -> None:
        app = App()

        @app.cell
        def __() -> None:
            x = 1
            "hello"

        @app.cell
        def __() -> None:
            "world"

        result = await app.embed()
        assert result.output.text == vstack(["hello", "world"]).text
        assert set(result.defs.keys()) == set(["x"])
        assert result.defs["x"] == 1

    async def test_app_embed_none_stripped(self) -> None:
        app = App()

        @app.cell
        def __() -> None:
            "hello"

        @app.cell
        def __() -> None:
            None

        @app.cell
        def __() -> None:
            "world"

        result = await app.embed()
        # None shouldn't show up in output
        assert result.output.text == vstack(["hello", "world"]).text
        assert not result.defs

    async def test_app_comp_basic(
        self, k: Kernel, exec_req: ExecReqProvider
    ) -> None:
        await k.run(
            [
                exec_req.get(
                    """
                    from app_data.ui_element_dropdown import app
                    """
                ),
                exec_req.get(
                    """
                    import random

                    token = random.randint(0, 10000)
                    result = await app.embed()
                    """
                ),
            ]
        )
        assert not k.errors

        # store the token value now, so we can make sure it changes later,
        # ie can make sure cell re-ran
        token = k.globals["token"]
        result = k.globals["result"]
        # dropdown has name d in app
        dropdown_element = result.defs["d"]
        assert dropdown_element.value == "first"

        html = result.output.text
        assert "value is first" in html
        assert "value is second" not in html

        await k.set_ui_element_value(
            SetUIElementValueRequest.from_ids_and_values(
                [(dropdown_element._id, ["second"])]
            )
        )
        assert token != k.globals["token"]

        # make sure ui element value updated
        assert dropdown_element.value == "second"
        # make sure cell referencing app re-ran
        result = k.globals["result"]
        html = result.output.text
        assert "value is first" not in html
        assert "value is second" in html

    async def test_app_comp_multiple_ui_elements(
        self, k: Kernel, exec_req: ExecReqProvider
    ) -> None:
        await k.run(
            [
                exec_req.get(
                    """
                    from app_data.calculator import app
                    """
                ),
                exec_req.get(
                    """
                    result = await app.embed()
                    """
                ),
            ]
        )
        assert not k.errors

        result = k.globals["result"]
        # two number inputs: x and y
        x = result.defs["x"]
        y = result.defs["y"]
        assert x.value == 1
        assert y.value == 1

        # testing that only descendants of the updated UI elements run,
        # and that the other UI element is not reset
        await k.set_ui_element_value(
            SetUIElementValueRequest.from_ids_and_values([(x._id, 2)])
        )
        assert x.value == 2
        assert y.value == 1

        await k.set_ui_element_value(
            SetUIElementValueRequest.from_ids_and_values([(y._id, 3)])
        )

        assert x.value == 2
        assert y.value == 3


class TestAppKernelRunnerRegistry:
    def test_get_runner(self, k: Kernel) -> None:
        # `k` fixture installs a context, needed for AppKernelRunner
        del k
        app = App()
        registry = AppKernelRunnerRegistry()
        # Calling with the same app yields the same runner
        assert registry.get_runner(app) == registry.get_runner(app)

        # Calling with different app objects yields different runners
        assert registry.get_runner(app) != registry.get_runner(other := App())

        registry.remove_runner(app)
        registry.remove_runner(other)
        assert not registry._runners<|MERGE_RESOLUTION|>--- conflicted
+++ resolved
@@ -7,12 +7,8 @@
 from typing import Any, TYPE_CHECKING
 
 import pytest
-<<<<<<< HEAD
-
-from marimo._ast.app import App, AppKernelRunnerRegistry, _AppConfig
-=======
-from marimo._ast.app import App, _AppConfig, InternalApp
->>>>>>> 432046fd
+
+from marimo._ast.app import App, AppKernelRunnerRegistry, _AppConfig, InternalApp
 from marimo._ast.errors import (
     CycleError,
     DeleteNonlocalError,
