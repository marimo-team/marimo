--- conflicted
+++ resolved
@@ -133,7 +133,6 @@
         assert len(notebook.violations) == 0
 
     @staticmethod
-<<<<<<< HEAD
     def test_eval_kwargs_with_list_constants() -> None:
         """Test that _eval_kwargs correctly handles list constants in kwargs."""
         # Test case: marimo.App(width="medium", auto_download=["html"])
@@ -185,7 +184,7 @@
         assert kwargs["test_arg"] == [
             "valid"
         ]  # Should still include valid elements
-=======
+
     def test_parse_non_marimo() -> None:
         import pytest
 
@@ -196,5 +195,4 @@
         with pytest.raises(
             MarimoFileError, match="`marimo.App` definition expected."
         ):
-            parse_notebook(get_filepath("test_non_marimo").read_text())
->>>>>>> 0c7a6afb
+            parse_notebook(get_filepath("test_non_marimo").read_text())