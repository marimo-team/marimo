# Copyright 2024 Marimo. All rights reserved.
from __future__ import annotations

import ast
from inspect import cleandoc

import pytest

from marimo._ast import visitor
from marimo._ast.visitor import (
    ImportData,
    VariableData,
    normalize_sql_f_string,
)
from marimo._dependencies.dependencies import DependencyManager


def test_assign_simple() -> None:
    expr = "x = 0"
    v = visitor.ScopedVisitor()
    mod = ast.parse(expr)
    v.visit(mod)
    assert v.defs == set(["x"])
    assert v.refs == set()
    assert v.variable_data == {"x": VariableData(kind="variable")}


def test_multiple_assign() -> None:
    expr = "x = y = 0"
    v = visitor.ScopedVisitor()
    mod = ast.parse(expr)
    v.visit(mod)
    assert v.defs == set(["x", "y"])
    assert v.refs == set()
    assert v.variable_data == {
        "x": VariableData(kind="variable"),
        "y": VariableData(kind="variable"),
    }


def test_assign_multiple_statements() -> None:
    code = "x = 0\ny = 0"
    v = visitor.ScopedVisitor()
    mod = ast.parse(code)
    v.visit(mod)
    assert v.defs == set(["x", "y"])
    assert v.refs == set()
    assert v.variable_data == {
        "x": VariableData(kind="variable"),
        "y": VariableData(kind="variable"),
    }


def test_assign_attr() -> None:
    expr = "x.a = 0"
    v = visitor.ScopedVisitor()
    mod = ast.parse(expr)
    v.visit(mod)
    assert v.defs == set()
    assert v.refs == set(["x"])
    assert not v.variable_data


def test_read_attr() -> None:
    expr = "x.a"
    v = visitor.ScopedVisitor()
    mod = ast.parse(expr)
    v.visit(mod)
    assert v.defs == set()
    assert v.refs == set(["x"])
    assert not v.variable_data


def test_read_attr_of_defined_variable() -> None:
    expr = "x = 0; x.a"
    v = visitor.ScopedVisitor()
    mod = ast.parse(expr)
    v.visit(mod)
    assert v.defs == set(["x"])
    assert v.refs == set()
    assert v.variable_data == {"x": VariableData(kind="variable")}


def test_assign_nested_attr() -> None:
    expr = "x.a.b = 0"
    v = visitor.ScopedVisitor()
    mod = ast.parse(expr)
    v.visit(mod)
    assert v.defs == set()
    assert v.refs == set(["x"])
    assert not v.variable_data


def test_read_nested_attr() -> None:
    expr = "x.a.b"
    v = visitor.ScopedVisitor()
    mod = ast.parse(expr)
    v.visit(mod)
    assert v.defs == set()
    assert v.refs == set(["x"])
    assert not v.variable_data


def test_assign_same_name() -> None:
    expr = "x = x"
    v = visitor.ScopedVisitor()
    mod = ast.parse(expr)
    v.visit(mod)
    assert v.defs == set(["x"])
    assert v.refs == set(["x"])
    assert v.variable_data == {
        "x": VariableData(kind="variable", required_refs={"x"})
    }

    expr = "x=1; x = x"
    v = visitor.ScopedVisitor()
    mod = ast.parse(expr)
    v.visit(mod)
    assert v.defs == set(["x"])
    assert v.refs == set()
    assert v.variable_data == {
        "x": VariableData(kind="variable", required_refs={"x"})
    }

    expr = "(x := x)"
    v = visitor.ScopedVisitor()
    mod = ast.parse(expr)
    v.visit(mod)
    assert v.defs == set(["x"])
    assert v.refs == set(["x"])
    assert v.variable_data == {
        "x": VariableData(kind="variable", required_refs={"x"})
    }

    expr = "x += x"
    v = visitor.ScopedVisitor()
    mod = ast.parse(expr)
    v.visit(mod)
    assert v.defs == set(["x"])
    assert v.refs == set(["x"])
    assert v.variable_data == {
        "x": VariableData(kind="variable", required_refs={"x"})
    }

    expr = "def f(): x = x; return x"
    v = visitor.ScopedVisitor()
    mod = ast.parse(expr)
    v.visit(mod)
    assert v.defs == set(["f"])
    assert v.refs == set(["x"])
    assert v.variable_data == {
        "f": VariableData(kind="function", required_refs={"x"})
    }

    expr = "class F(): x = x"
    v = visitor.ScopedVisitor()
    mod = ast.parse(expr)
    v.visit(mod)
    assert v.defs == set(["F"])
    assert v.refs == set(["x"])
    assert v.variable_data == {
        "F": VariableData(kind="class", required_refs={"x"})
    }

    expr = "{x: x}"
    v = visitor.ScopedVisitor()
    mod = ast.parse(expr)
    v.visit(mod)
    assert v.defs == set()
    assert v.refs == set(["x"])
    assert not v.variable_data


def test_load_attr() -> None:
    expr = "x.a"
    v = visitor.ScopedVisitor()
    mod = ast.parse(expr)
    v.visit(mod)
    assert v.defs == set()
    assert v.refs == set(["x"])
    assert not v.variable_data


def test_structured_assignment() -> None:
    expr = "(a, (b, c, (d, e)), (f, g), h) = 0"
    v = visitor.ScopedVisitor()
    mod = ast.parse(expr)
    v.visit(mod)
    names = set(["a", "b", "c", "d", "e", "f", "g", "h"])
    assert v.defs == names
    assert v.refs == set()
    assert v.variable_data == {
        "a": VariableData(kind="variable"),
        "b": VariableData(kind="variable"),
        "c": VariableData(kind="variable"),
        "d": VariableData(kind="variable"),
        "e": VariableData(kind="variable"),
        "f": VariableData(kind="variable"),
        "g": VariableData(kind="variable"),
        "h": VariableData(kind="variable"),
    }


def test_starred_assignment() -> None:
    expr = "a, *b = 0"
    v = visitor.ScopedVisitor()
    mod = ast.parse(expr)
    v.visit(mod)
    assert v.defs == set(["a", "b"])
    assert v.refs == set()
    assert v.variable_data == {
        "a": VariableData(kind="variable"),
        "b": VariableData(kind="variable"),
    }


def test_scope_does_not_leak() -> None:
    code = "\n".join(
        [
            "def foo():",
            "  z = 0",
            "z",
        ]
    )
    v = visitor.ScopedVisitor()
    mod = ast.parse(code)
    v.visit(mod)
    assert v.defs == set(["foo"])
    assert v.refs == set("z")
    assert v.variable_data == {
        "foo": VariableData(kind="function"),
    }


def test_nested_comprehensions() -> None:
    code = "\n".join(
        [
            "[(i, j) for i in range(10) for j in range(i)]",
            "{(i, j) for i in range(10) for j in range(i)}",
            "{i: j for i in range(10) for j in range(i)}",
        ]
    )
    v = visitor.ScopedVisitor()
    mod = ast.parse(code)
    v.visit(mod)
    assert v.defs == set()
    assert v.refs == set(["range"])
    assert not v.variable_data


def test_walrus_leaks_to_global_in_comprehension() -> None:
    code = "\n".join(
        [
            "def foo(): a",
            "[(a := (i, (b := j))) for i in range(10) for j in range(i)]",
            "{(c := (i, j)) for i in range(10) for j in range(i)}",
            "{i: (d := j) for i in range(10) for j in range(i)}",
        ]
    )
    v = visitor.ScopedVisitor()
    mod = ast.parse(code)
    v.visit(mod)
    assert v.defs == set(["a", "b", "c", "d", "foo"])
    # "a" should not be a ref!
    assert v.refs == set(["range"])
    assert v.variable_data == {
        "a": VariableData(kind="variable"),
        "b": VariableData(kind="variable"),
        "c": VariableData(kind="variable"),
        "d": VariableData(kind="variable"),
        "foo": VariableData(kind="function", required_refs={"a"}),
    }


def test_nested_walrus_leaks_to_global_in_comprehension() -> None:
    code = "[[(a := (i, (b := j))) for j in range(i)] for i in range(10)]"
    v = visitor.ScopedVisitor()
    mod = ast.parse(code)
    v.visit(mod)
    assert v.defs == set(["a", "b"])
    assert v.refs == set(["range"])
    assert v.variable_data == {
        "a": VariableData(kind="variable"),
        "b": VariableData(kind="variable"),
    }


def test_pep572_walrus_comprehension_examples() -> None:
    code = "[(x, y, x/y) for x in input_data if (y := f(x)) > 0]"
    v = visitor.ScopedVisitor()
    mod = ast.parse(code)
    v.visit(mod)
    assert v.defs == set(["y"])
    assert v.refs == set(["input_data", "f"])
    assert v.variable_data == {
        "y": VariableData(kind="variable"),
    }

    code = "[[y := f(x), x/y] for x in range(5)]"
    v = visitor.ScopedVisitor()
    mod = ast.parse(code)
    v.visit(mod)
    assert v.defs == set(["y"])
    assert v.refs == set(["f", "range"])
    assert v.variable_data == {
        "y": VariableData(kind="variable"),
    }


def test_walrus_in_comp_in_fn_block_does_not_leak_to_global() -> None:
    code = "\n".join(
        ["def f():", "  [(x := 0) for i in range(5)]", "  y = x + 1"]
    )
    v = visitor.ScopedVisitor()
    mod = ast.parse(code)
    v.visit(mod)
    assert v.defs == set(["f"])  # x should _not_ leak to global scope
    assert v.refs == set(["range"])  # x should leak to f's scope
    assert v.variable_data == {
        "f": VariableData(kind="function", required_refs={"range"}),
    }


def test_assignments_in_multiple_scopes() -> None:
    code = "\n".join(
        [
            "a = 0",
            "def foo():",
            "  b = 0",
            "  c = 0",
            "  def bar():",
            "    d = 0",
            "e = 0",
        ]
    )
    v = visitor.ScopedVisitor()
    mod = ast.parse(code)
    v.visit(mod)
    assert v.defs == set(["a", "e", "foo"])
    assert v.refs == set()
    assert v.variable_data == {
        "a": VariableData(kind="variable"),
        "e": VariableData(kind="variable"),
        "foo": VariableData(kind="function"),
    }


def test_function_with_args() -> None:
    code = cleandoc(
        """
        def foo(a: 'annotation', b=1, c=2, *d, e, f=3, **g):
          y = a + z
          return y
        """
    )
    v = visitor.ScopedVisitor()
    mod = ast.parse(code)
    v.visit(mod)
    assert v.defs == set(["foo"])
    assert v.refs == set("z")
    assert v.variable_data == {
        "foo": VariableData(kind="function", required_refs={"z"}),
    }


def test_function_with_defaults() -> None:
    code = cleandoc(
        """
        def foo(x=y, y=x, z=a):
          pass
        """
    )
    v = visitor.ScopedVisitor()
    mod = ast.parse(code)
    v.visit(mod)
    assert v.defs == set(["foo"])
    assert v.refs == set(["x", "y", "a"])
    # TODO: Are these required refs?
    assert v.variable_data == {
        "foo": VariableData(kind="function", required_refs={"x", "y", "a"}),
    }


def test_async_function_def() -> None:
    code = cleandoc(
        """
        async def foo(a):
          y = a + z

        x  = 0
        """
    )
    v = visitor.ScopedVisitor()
    mod = ast.parse(code)
    v.visit(mod)
    assert v.defs == set(["foo", "x"])
    assert v.refs == set("z")
    assert v.variable_data == {
        "foo": VariableData(kind="function", required_refs={"z"}),
        "x": VariableData(kind="variable"),
    }


def test_global_def() -> None:
    code = cleandoc(
        """
        def foo(a):
          global x
          x = 0
        """
    )
    v = visitor.ScopedVisitor()
    mod = ast.parse(code)
    v.visit(mod)
    assert v.defs == set(["foo", "x"])
    assert v.refs == set()
    assert v.variable_data == {
        "foo": VariableData(kind="function", required_refs={"x"}),
        "x": VariableData(kind="variable"),
    }


def test_global_ref() -> None:
    code = cleandoc(
        """
        def foo(a):
          global x
          print(x)
        """
    )
    v = visitor.ScopedVisitor()
    mod = ast.parse(code)
    v.visit(mod)
    assert v.defs == set(["foo"])
    assert v.refs == set(["x", "print"])
    assert v.variable_data == {
        "foo": VariableData(kind="function", required_refs={"x", "print"}),
    }


def test_nested_local_def_and_global_ref() -> None:
    code = cleandoc(
        """
        def foo(a):
          global x
          def bar():
            x = 10
          print(x)
        """
    )
    v = visitor.ScopedVisitor()
    mod = ast.parse(code)
    v.visit(mod)
    assert v.defs == set(["foo"])
    assert v.refs == set(["x", "print"])
    assert v.variable_data == {
        "foo": VariableData(kind="function", required_refs={"x", "print"}),
    }


def test_call_ref() -> None:
    code = "foo()"
    v = visitor.ScopedVisitor()
    mod = ast.parse(code)
    v.visit(mod)
    assert v.defs == set()
    assert v.refs == set(["foo"])
    assert not v.variable_data


def test_call_defined() -> None:
    # fmt: off
    code = "\n".join([
        "def foo():",
        "  pass",
        "foo()"
    ])
    # fmt: on
    v = visitor.ScopedVisitor()
    mod = ast.parse(code)
    v.visit(mod)
    assert v.defs == set(["foo"])
    assert v.refs == set()
    assert v.variable_data == {
        "foo": VariableData(kind="function"),
    }


def test_mutation_generates_def() -> None:
    code = "x += 5"
    mod = ast.parse(code)
    v = visitor.ScopedVisitor()
    v.visit(mod)
    assert v.defs == set(["x"])
    assert v.refs == set()
    assert v.variable_data == {
        "x": VariableData(kind="variable"),
    }


def test_captured_variables() -> None:
    code = cleandoc(
        """
        x = 0

        def f():
            x
        """
    )
    mod = ast.parse(code)
    v = visitor.ScopedVisitor()
    v.visit(mod)
    assert v.defs == set(["f", "x"])
    assert v.refs == set([])

    code = cleandoc(
        """
        def f():
            x

        x = 0
        """
    )
    mod = ast.parse(code)
    v = visitor.ScopedVisitor()
    v.visit(mod)
    assert v.defs == set(["f", "x"])
    assert v.refs == set([])

    code = cleandoc(
        """
        def f():
            def g():
                x

        x = 0
        """
    )
    mod = ast.parse(code)
    v = visitor.ScopedVisitor()
    v.visit(mod)
    assert v.defs == set(["f", "x"])
    assert v.refs == set([])

    code = cleandoc(
        """
        def f():
            def g():
                x
            x = 0
        """
    )
    mod = ast.parse(code)
    v = visitor.ScopedVisitor()
    v.visit(mod)
    assert v.defs == set(["f"])
    assert v.refs == set([])

    code = cleandoc(
        """
        def f():
            def g():
                x

        def h():
            x = 1
        """
    )
    mod = ast.parse(code)
    v = visitor.ScopedVisitor()
    v.visit(mod)
    assert v.defs == set(["f", "h"])
    assert v.refs == set(["x"])


@pytest.mark.skipif("sys.version_info < (3, 10)")
def test_matchas() -> None:
    code = cleandoc(
        """
        match value:
            case [a]:
                ...
            case (b, c):
                ...
            case d:
                ...
            case e as f:
                ...
        """
    )
    mod = ast.parse(code)
    v = visitor.ScopedVisitor()
    v.visit(mod)
    assert v.defs == set(["a", "b", "c", "d", "e", "f"])
    assert v.refs == set(["value"])
    assert v.variable_data == {
        "a": VariableData(kind="variable"),
        "b": VariableData(kind="variable"),
        "c": VariableData(kind="variable"),
        "d": VariableData(kind="variable"),
        "e": VariableData(kind="variable"),
        "f": VariableData(kind="variable"),
    }


@pytest.mark.skipif("sys.version_info < (3, 10)")
def test_matchstar() -> None:
    code = cleandoc(
        """
        match value:
            case [1, 2, *rest]:
                ...
            case [*_]:
                ...
        """
    )
    mod = ast.parse(code)
    v = visitor.ScopedVisitor()
    v.visit(mod)
    assert v.defs == set(["rest"])
    assert v.refs == set(["value"])
    assert v.variable_data == {
        "rest": VariableData(kind="variable"),
    }


@pytest.mark.skipif("sys.version_info < (3, 10)")
def test_matchmapping() -> None:
    code = cleandoc(
        """
        match value:
            case {1: _, 2: _, **a}:
                ...
            case {**b}:
                ...
            case {1: _}:
                ...
        """
    )
    mod = ast.parse(code)
    v = visitor.ScopedVisitor()
    v.visit(mod)
    assert v.defs == set(["a", "b"])
    assert v.refs == set(["value"])
    assert v.variable_data == {
        "a": VariableData(kind="variable"),
        "b": VariableData(kind="variable"),
    }


def test_import_nested() -> None:
    expr = "import a.b.c"
    v = visitor.ScopedVisitor()
    mod = ast.parse(expr)
    v.visit(mod)
    assert v.defs == set(["a"])
    assert v.refs == set()
    assert v.variable_data["a"] == VariableData(
        kind="import",
        import_data=ImportData(module="a.b.c", imported_symbol=None),
    )


def test_import_as() -> None:
    expr = "import a.b.c as d"
    v = visitor.ScopedVisitor()
    mod = ast.parse(expr)
    v.visit(mod)
    assert v.defs == set(["d"])
    assert v.refs == set()
    assert v.variable_data["d"] == VariableData(
        kind="import",
        import_data=ImportData(module="a.b.c", imported_symbol=None),
    )


def test_import_multiple() -> None:
    expr = "import a.b.c, d"
    v = visitor.ScopedVisitor()
    mod = ast.parse(expr)
    v.visit(mod)
    assert v.defs == set(["a", "d"])
    assert v.refs == set()
    assert v.variable_data["a"] == VariableData(
        kind="import",
        import_data=ImportData(module="a.b.c", imported_symbol=None),
    )
    assert v.variable_data["d"] == VariableData(
        kind="import", import_data=ImportData(module="d", imported_symbol=None)
    )


def test_from_import() -> None:
    expr = "from a.b.c import d"
    v = visitor.ScopedVisitor()
    mod = ast.parse(expr)
    v.visit(mod)
    assert v.defs == set(["d"])
    assert v.refs == set()
    assert v.variable_data["d"] == VariableData(
        kind="import",
        import_data=ImportData(
            module="a.b.c", imported_symbol="a.b.c.d", import_level=0
        ),
    )


def test_relative_from_import() -> None:
    expr = "from ..a.b.c import d"
    v = visitor.ScopedVisitor()
    mod = ast.parse(expr)
    v.visit(mod)
    assert v.defs == set(["d"])
    assert v.refs == set()
    assert v.variable_data["d"] == VariableData(
        kind="import",
        import_data=ImportData(
            module="a.b.c", imported_symbol="a.b.c.d", import_level=2
        ),
    )


def test_from_import_star() -> None:
    expr = "from a.b.c import *"
    v = visitor.ScopedVisitor()
    mod = ast.parse(expr)
    with pytest.raises(SyntaxError) as e:
        v.visit(mod)
    assert "`import *` is not allowed in marimo." in str(e)
    assert v.defs == set()
    assert v.refs == set()
    assert not v.variable_data


def test_try_block() -> None:
    code = "\n".join(
        [
            "f = 2",
            "try:",
            "  v = 1 / 0",
            "except TypeError as e:",
            "  err = e",
            "  e = 0",
            "  x = out_of_scope",
            "  print(f'caught {type(e)} with nested {e.exceptions}')",
            "except OSError as f:",
            "  err2 = f",
            "  try:",
            "    y = 1 / 0",
            "  except ZeroDivisionError as g:",
            "    err3 = g",
            "else:",
            "  w = 1",
            "finally:",
            "  z = 3",
        ]
    )
    v = visitor.ScopedVisitor()
    mod = ast.parse(code)
    v.visit(mod)
    # T should not be among the refs or defs
    assert "out_of_scope" in v.refs
    assert "e" not in v.refs
    assert "f" not in v.refs
    assert "g" not in v.refs
    assert v.defs == set(["f", "v", "w", "x", "y", "z", "err", "err2", "err3"])


@pytest.mark.skipif("sys.version_info < (3, 11)")
def test_try_star_block() -> None:
    code = "\n".join(
        [
            "try:",
            (
                "  raise ExceptionGroup('eg', "
                "[ValueError(1), TypeError(2), OSError(3)])"
            ),
            "except* TypeError as e:",
            "  print(f'caught {type(e)} with nested {e.exceptions}')",
            "except* OSError as f:",
            "  print(f'caught {type(f)} with nested {f.exceptions}')",
            "else:",
            "  print('Type and Os not raised')",
            "finally:",
            "  print('finally')",
        ]
    )
    v = visitor.ScopedVisitor()
    mod = ast.parse(code)
    v.visit(mod)
    # T should not be among the refs or defs
    assert v.defs == set([])
    assert "e" not in v.refs
    assert "f" not in v.refs


@pytest.mark.skipif("sys.version_info < (3, 12)")
def test_type_alias_scoped() -> None:
    expr = "type alias[T] = list[T]"
    v = visitor.ScopedVisitor()
    mod = ast.parse(expr)
    v.visit(mod)
    # T should not be among the refs or defs
    assert v.defs == set(["alias"])
    assert v.refs == set(["list"])


@pytest.mark.skipif("sys.version_info < (3, 12)")
def test_type_var_generic_class() -> None:
    expr = cleandoc(
        """
    class A[T]:
        def hello(self, x: T) -> T:
            T
    """
    )
    v = visitor.ScopedVisitor()
    mod = ast.parse(expr)
    v.visit(mod)
    # T should not be among the refs or defs
    assert v.defs == set(["A"])
    assert v.refs == set()


@pytest.mark.skipif("sys.version_info < (3, 12)")
def test_type_var_generic_function() -> None:
    expr = cleandoc(
        """
        def test[U](u: U) -> U:
            return u
        """
    )
    v = visitor.ScopedVisitor()
    mod = ast.parse(expr)
    v.visit(mod)
    assert v.defs == set(["test"])
    # U should not be a ref
    assert v.refs == set()


def test_private_ref_requirement_caught() -> None:
    code = "\n".join(
        [
            "x = 1",
            "_x = 1",
            "def foo():",
            "  z = _x + x + X",
        ]
    )
    v = visitor.ScopedVisitor()
    mod = ast.parse(code)
    v.visit(mod)
    assert len(v.defs & set(["foo", "x"])) == 2
    assert len(v.defs - set(["foo", "x"])) == 1
    (private,) = v.defs - set(["foo", "x"])
    assert private.startswith("_")
    assert private.endswith("_x")
    assert v.refs == set(["X"])
    assert v.variable_data == {
        private: VariableData(kind="variable"),
        "x": VariableData(kind="variable"),
        "foo": VariableData(
            kind="function", required_refs={"X", "x", private}
        ),
    }


HAS_DEPS = DependencyManager.has_duckdb()


@pytest.mark.skipif(not HAS_DEPS, reason="Requires duckdb")
def test_sql_statement() -> None:
    code = "\n".join(
        [
            "df = mo.sql('select * from cars')",
        ]
    )
    v = visitor.ScopedVisitor()
    mod = ast.parse(code)
    v.visit(mod)
    assert v.defs == set(["df"])
    assert v.refs == set(["cars", "mo"])


@pytest.mark.skipif(not HAS_DEPS, reason="Requires duckdb")
def test_sql_statement_with_marimo_sql() -> None:
    code = "\n".join(
        [
            "df = marimo.sql('select * from cars')",
        ]
    )
    v = visitor.ScopedVisitor()
    mod = ast.parse(code)
    v.visit(mod)
    assert v.defs == set(["df"])
    assert v.refs == set(["cars", "marimo"])


@pytest.mark.skipif(not HAS_DEPS, reason="Requires duckdb")
def test_sql_statement_with_f_string() -> None:
    code = "\n".join(
        [
            "df = mo.sql(f'select * from cars where name = {name}')",
        ]
    )
    v = visitor.ScopedVisitor()
    mod = ast.parse(code)
    v.visit(mod)
    assert v.defs == set(["df"])
    assert v.refs == set(["cars", "mo", "name"])


@pytest.mark.skipif(not HAS_DEPS, reason="Requires duckdb")
def test_sql_statement_with_rf_string() -> None:
    code = "\n".join(
        [
            "df = mo.sql(rf'select * from cars where name = {name}')",
        ]
    )
    v = visitor.ScopedVisitor()
    mod = ast.parse(code)
    v.visit(mod)
    assert v.defs == set(["df"])
    assert v.refs == set(["cars", "mo", "name"])


def test_print_f_string() -> None:
    import ast

    joined_str = ast.parse("f'select * from cars where name = {name}'")
    assert (
        normalize_sql_f_string(joined_str.body[0].value)  # type: ignore
        == "select * from cars where name = '_'"
    )

    joined_str = ast.parse(
        "f'select * from \\'{table}\\' where name = {name}'"
    )
    assert (
        normalize_sql_f_string(joined_str.body[0].value)  # type: ignore
        == "select * from '_' where name = '_'"
    )


@pytest.mark.skipif(not HAS_DEPS, reason="Requires duckdb")
def test_sql_empty_statement() -> None:
    code = "\n".join(
        [
            "mo.sql('')",
        ]
    )
    v = visitor.ScopedVisitor()
    mod = ast.parse(code)
    v.visit(mod)
    assert v.defs == set([])
    assert v.refs == set(["mo"])


@pytest.mark.skipif(not HAS_DEPS, reason="Requires duckdb")
def test_sql_multiple_tables() -> None:
    code = "\n".join(
        [
            "df = mo.sql('select * from cars left join"
            " cars2 on cars.id = cars2.id')",
        ]
    )
    v = visitor.ScopedVisitor()
    mod = ast.parse(code)
    v.visit(mod)
    assert v.defs == set(["df"])
    assert v.refs == set(["cars", "cars2", "mo"])


@pytest.mark.skipif(not HAS_DEPS, reason="Requires duckdb")
def test_sql_from_another_module() -> None:
    code = "\n".join(
        [
            "df = lib.sql('select * from cars')",
        ]
    )
    v = visitor.ScopedVisitor()
    mod = ast.parse(code)
    v.visit(mod)
    assert v.defs == set(["df"])
    assert v.refs == set(["lib"])


@pytest.mark.skipif(not HAS_DEPS, reason="Requires duckdb")
<<<<<<< HEAD
def test_sql_statement_with_url() -> None:
    code = "\n".join(
        [
            'mo.sql("CREATE OR replace TABLE cars as '
            "FROM 'https://datasets.marimo.app/cars.csv';\")",
=======
def test_unparsable_sql_doesnt_fail() -> None:
    code = "\n".join(
        [
            # duckdb will raise a BinderError, but codegen shouldnt fail
            "df = mo.sql('select * from cars where cars.foo = ANY({bar})')",
>>>>>>> 4b405310
        ]
    )
    v = visitor.ScopedVisitor()
    mod = ast.parse(code)
    v.visit(mod)
<<<<<<< HEAD
    assert v.defs == set()
=======
    assert v.defs == set(["df"])
>>>>>>> 4b405310
    assert v.refs == set(["mo"])<|MERGE_RESOLUTION|>--- conflicted
+++ resolved
@@ -986,27 +986,30 @@
 
 
 @pytest.mark.skipif(not HAS_DEPS, reason="Requires duckdb")
-<<<<<<< HEAD
 def test_sql_statement_with_url() -> None:
     code = "\n".join(
         [
             'mo.sql("CREATE OR replace TABLE cars as '
             "FROM 'https://datasets.marimo.app/cars.csv';\")",
-=======
+        ]
+    )
+    v = visitor.ScopedVisitor()
+    mod = ast.parse(code)
+    v.visit(mod)
+    assert v.defs == set()
+    assert v.refs == set(["mo"])
+
+@pytest.mark.skipif(not HAS_DEPS, reason="Requires duckdb")
 def test_unparsable_sql_doesnt_fail() -> None:
     code = "\n".join(
         [
             # duckdb will raise a BinderError, but codegen shouldnt fail
             "df = mo.sql('select * from cars where cars.foo = ANY({bar})')",
->>>>>>> 4b405310
-        ]
-    )
-    v = visitor.ScopedVisitor()
-    mod = ast.parse(code)
-    v.visit(mod)
-<<<<<<< HEAD
+        ]
+    )
+    v = visitor.ScopedVisitor()
+    mod = ast.parse(code)
+    v.visit(mod)
     assert v.defs == set()
-=======
     assert v.defs == set(["df"])
->>>>>>> 4b405310
     assert v.refs == set(["mo"])