from __future__ import annotations

import ast
from textwrap import dedent

import pytest

from marimo._convert.ipynb import (
    _transform_sources,
    transform_add_marimo_import,
    transform_cell_metadata,
    transform_duplicate_definitions,
    transform_exclamation_mark,
    transform_fixup_multiple_definitions,
    transform_magic_commands,
    transform_remove_duplicate_imports,
)


def dd(sources: list[str]) -> list[str]:
    return [dedent(s) for s in sources]


def assert_sources_equal(transformed: list[str], expected: list[str]) -> None:
    expected = dd(expected)
    assert len(transformed) == len(expected)
    try:
        transformed = [ast.unparse(ast.parse(t)) for t in transformed]
    except SyntaxError:
        transformed = [t for t in transformed]
    try:
        expected = [ast.unparse(ast.parse(e)) for e in expected]
    except SyntaxError:
        expected = [e for e in expected]
    assert transformed == expected


def test_transform_fixup_multiple_definitions():
    # Makes everything private to avoid conflicts.
    # Comments are removed, unfortunately.
    sources = [
        "x = 1\nprint(x) # print",
        "x = 2\nprint(x) # print",
    ]
    result = transform_fixup_multiple_definitions(sources)
    assert result == [
        "_x = 1\nprint(_x)",
        "_x = 2\nprint(_x)",
    ]


def test_transform_fixup_multiple_definitions_multiline():
    # Makes everything private to avoid conflicts.
    # Comments are removed, unfortunately.
    sources = dd(
        [
            """K = 2\n
nearest_partition = np.argpartition(dist_sq_1, K + 1, axis=1)
""",
            """
plt.scatter(X_1[:, 0], X_1[:, 1], s=100)
K = 2
for i_1 in range(X_1.shape[0]):
    for j in nearest_partition[i_1, :K + 1]:
        plt.plot(*zip(X_1[j], X_1[i_1]), color='black')
""",
        ]
    )
    result = transform_fixup_multiple_definitions(sources)
    expected = [
        """_K = 2\n
nearest_partition = np.argpartition(dist_sq_1, _K + 1, axis=1)
""",
        """
plt.scatter(X_1[:, 0], X_1[:, 1], s=100)
_K = 2
for i_1 in range(X_1.shape[0]):
    for j in nearest_partition[i_1, :_K + 1]:
        plt.plot(*zip(X_1[j], X_1[i_1]), color='black')
""",
    ]
    assert_sources_equal(result, expected)


def test_transform_fixup_multiple_definitions_scope():
    # Makes everything private to avoid conflicts.
    # Comments are removed, unfortunately.
    sources = dd(
        [
            """K = 2\n
def foo():
    K
    K = 1
""",
            "K = 1",
        ]
    )
    result = transform_fixup_multiple_definitions(sources)
    expected = [
        """_K = 2\n
def foo():
    _K
    _K = 1
""",
        "_K = 1",
    ]

    assert_sources_equal(result, expected)


def test_transform_fixup_multiple_definitions_when_not_encapsulated():
    # Since the definitions are not encapsulated in a single cell, they should
    # not be transformed.
    sources = [
        "x = 1",
        "print(x) # print",
        "x = 2",
        "print(x) # print",
    ]
    result = transform_fixup_multiple_definitions(sources)
    assert result == sources


def test_transform_add_marimo_import():
    # mo.md
    sources = [
        "mo.md('# Hello')",
        "print('World')",
    ]
    result = transform_add_marimo_import(sources)
    assert "import marimo as mo" in result

    # mo.sql
    sources = [
        "mo.sql('SELECT * FROM table')",
        "print('World')",
    ]
    result = transform_add_marimo_import(sources)
    assert "import marimo as mo" in result

    # if `import marimo as mo` is already present
    # it should not be added again
    existing = sources + ["import marimo as mo"]
    assert transform_add_marimo_import(existing) == existing

    existing = [
        # slight support for different import orders
        # but must use canonical "import marimo as mo" form
        "import antigravity; import marimo as mo",
        "mo.md('# Hello')",
    ]
    assert transform_add_marimo_import(existing) == existing


<<<<<<< HEAD
def test_transform_add_marimo_import_already_imported():
    sources = [
        "import marimo as mo",
        "mo.md('# Hello')",
        "print('World')",
    ]
    result = transform_add_marimo_import(sources)
    assert result == sources


def test_transform_add_marimo_import_already_but_in_comment_or_definition():
    # Comment
    sources = [
        "mo.md('# Hello')",
        "# import marimo as mo",
    ]
    result = transform_add_marimo_import(sources)
    assert result == sources + ["import marimo as mo"]

    # Definition
    sources = [
        "mo.md('# Hello')",
        "def foo():\n    import marimo as mo",
    ]
    result = transform_add_marimo_import(sources)
    assert result == sources + ["import marimo as mo"]


=======
>>>>>>> 175a82ef
def test_transform_magic_commands():
    sources = [
        "%%sql\nSELECT * FROM table",
        "%%sql\nSELECT * \nFROM table",
        "%cd /path/to/dir",
        "%mkdir /path/to/dir",
        "%matplotlib inline",
    ]
    result = transform_magic_commands(sources)
    assert result == [
        '_df = mo.sql("""\nSELECT * FROM table\n""")',
        '_df = mo.sql("""\nSELECT * \nFROM table\n""")',
        "import os\nos.chdir('/path/to/dir')",
        "import os\nos.makedirs('/path/to/dir', exist_ok=True)",
        "# '%matplotlib inline' command supported automatically in marimo",
    ]


def test_transform_magic_command_with_code():
    sources = dd(
        [
            """
        %matplotlib inline
        import numpy as np
        import matplotlib.pyplot as plt
        plt.style.use('seaborn-whitegrid')
        """
        ]
    )
    result = transform_magic_commands(sources)
    expected = dd(
        [
            """# '%matplotlib inline' command supported automatically in marimo
import numpy as np
import matplotlib.pyplot as plt
plt.style.use('seaborn-whitegrid')"""
        ]
    )
    assert result == expected


def test_transform_magic_command_multiple_args_with_code():
    sources = dd(
        [
            """
        %matplotlib inline foo
        import numpy as np
        import matplotlib.pyplot as plt
        plt.style.use('seaborn-whitegrid')
        """
        ]
    )
    result = transform_magic_commands(sources)
    expected = dd(
        [
            """# '%matplotlib inline foo' command supported automatically in marimo
import numpy as np
import matplotlib.pyplot as plt
plt.style.use('seaborn-whitegrid')"""
        ]
    )
    assert result == expected


def test_transform_exclamation_mark():
    sources = [
        "!pip install package",
        "!ls -l",
    ]
    result = transform_exclamation_mark(sources)
    assert result == [
        "# (use marimo's built-in package management features instead) !pip install package",  # noqa: E501
        "!ls -l",
    ]


def test_transform_duplicate_definitions():
    sources = [
        "a = 1",
        "print(a)",
        "a = 2",
        "print(a)",
        "print(a)",
        "a = 3",
    ]
    result = transform_duplicate_definitions(sources)
    assert result == [
        "a = 1",
        "print(a)",
        "a_1 = 2",
        "print(a_1)",
        "print(a_1)",
        "a_2 = 3",
    ]


def test_transform_cell_metadata():
    sources = [
        "print('Hello')",
        "print('World')",
    ]
    metadata = [
        {"tags": ["tag1", "tag2"]},
        {},
    ]
    result = transform_cell_metadata(sources, metadata)
    assert result == [
        "# Cell tags: tag1, tag2\nprint('Hello')",
        "print('World')",
    ]


def test_transform_remove_duplicate_imports():
    sources = [
        "import numpy as np\nimport pandas as pd\nimport numpy as np",
        "from sklearn.model_selection import train_test_split\nfrom sklearn.model_selection import cross_val_score",  # noqa: E501
        "import matplotlib.pyplot as plt\nimport numpy as np",
    ]
    result = transform_remove_duplicate_imports(sources)
    assert result == [
        "import numpy as np\nimport pandas as pd",
        "from sklearn.model_selection import train_test_split\nfrom sklearn.model_selection import cross_val_score",  # noqa: E501
        "import matplotlib.pyplot as plt",
    ]


def test_transform_remove_duplicate_imports_single_line():
    sources = [
        "import polars as pl",
        "import polars as pl",
    ]
    result = transform_remove_duplicate_imports(sources)
    assert result == [
        "import polars as pl",
        "",
    ]


def test_transform_fixup_multiple_definitions_complex():
    sources = [
        "x = 1\ny = 2\nprint(x, y)",
        "x = 3\nz = 4\nprint(x, z)",
        "y = 5\nprint(y)",
    ]
    result = transform_fixup_multiple_definitions(sources)
    assert result == [
        "_x = 1\n_y = 2\nprint(_x, _y)",
        "_x = 3\nz = 4\nprint(_x, z)",
        "_y = 5\nprint(_y)",
    ]


def test_transform_fixup_multiple_definitions_with_functions():
    sources = [
        "def func():\n    x = 1\n    return x\nfunc()",
        "def func():\n    y = 1\n    return y\nfunc()",
        "x = 2\nprint(x)",
        "def another_func():\n    x = 3\n    return x",
    ]
    result = transform_fixup_multiple_definitions(sources)
    assert result == [
        "def _func():\n    x = 1\n    return x\n_func()",
        "def _func():\n    y = 1\n    return y\n_func()",
        "x = 2\nprint(x)",
        "def another_func():\n    x = 3\n    return x",
    ]


def test_transform_add_marimo_import_edge_cases():
    sources = [
        "# mo.md('# Hello')",
        "print('mo.sql is not a real call')",
        "mo = 'not the real mo'",
    ]
    result = transform_add_marimo_import(sources)
    assert "import marimo as mo" not in result


def test_transform_magic_commands_complex():
    sources = [
        "%%sql\nSELECT *\nFROM table\nWHERE condition",
        "%%time\nfor i in range(1000000):\n    pass",
        "%load_ext autoreload\n%autoreload 2",
        "%env MY_VAR=value",
    ]
    result = transform_magic_commands(sources)
    expected = [
        '_df = mo.sql("""\nSELECT *\nFROM table\nWHERE condition\n""")',
        (
            "# magic command not supported in marimo; please file an issue to add support\n"  # noqa: E501
            "# %%time\nfor i in range(1000000):\n"
            "    pass"
        ),
        (
            "# magic command not supported in marimo; please file an issue to add support\n"  # noqa: E501
            "# %load_ext autoreload\n"
            "# '%autoreload 2' command supported automatically in marimo"
        ),
        "import os\nos.environ['MY_VAR'] = 'value'",
    ]
    assert result == expected


def test_transform_exclamation_mark_complex():
    sources = [
        "!pip install package1 package2",
        "! ls -l | grep '.py'",
        "result = !echo 'Hello, World!'",
        "!python script.py arg1 arg2",
    ]
    result = transform_exclamation_mark(sources)
    assert result == [
        "# (use marimo's built-in package management features instead) !pip install package1 package2",  # noqa: E501
        # These are currently unhandled.
        "! ls -l | grep '.py'",
        "result = !echo 'Hello, World!'",
        "!python script.py arg1 arg2",
    ]


def test_transform_duplicate_definitions_complex():
    sources = [
        "x = 1 # comment unaffected",
        "a = 1\nb = 2\nprint(a, b)",
        "a = 3\nc = 4\nprint(a, c)",
        "b = 5\nd = 6\nprint(b, d)",
        "a = 7\nb = 8\nc = 9\nprint(a, b, c)",
    ]
    result = transform_duplicate_definitions(sources)
    assert result == [
        "x = 1 # comment unaffected",
        "a = 1\nb = 2\nprint(a, b)",
        "a_1 = 3\nc = 4\nprint(a_1, c)",
        "b_1 = 5\nd = 6\nprint(b_1, d)",
        "a_2 = 7\nb_2 = 8\nc_1 = 9\nprint(a_2, b_2, c_1)",
    ]


def test_transform_cell_metadata_complex():
    sources = [
        "print('Cell 1')",
        "print('Cell 2')",
        "print('Cell 3')",
    ]
    metadata = [
        {"tags": ["important", "data-processing"]},
        {"tags": []},
        {"tags": ["visualization"], "collapsed": True},
    ]
    result = transform_cell_metadata(sources, metadata)
    assert result == [
        "# Cell tags: important, data-processing\nprint('Cell 1')",
        "print('Cell 2')",
        "# Cell tags: visualization\nprint('Cell 3')",
    ]


def test_transform_remove_duplicate_imports_complex():
    sources = [
        "import numpy as np\nfrom pandas import DataFrame\nimport matplotlib.pyplot as plt",  # noqa: E501
        "from sklearn.model_selection import train_test_split, cross_val_score\nimport numpy as np",  # noqa: E501
        "from pandas import Series\nfrom matplotlib import pyplot as plt\nimport pandas as pd",  # noqa: E501
    ]
    result = transform_remove_duplicate_imports(sources)
    assert result == [
        "import numpy as np\nfrom pandas import DataFrame\nimport matplotlib.pyplot as plt",  # noqa: E501
        "from sklearn.model_selection import train_test_split, cross_val_score",  # noqa: E501
        "from pandas import Series\nfrom matplotlib import pyplot as plt\nimport pandas as pd",  # noqa: E501
    ]


def test_transform_fixup_multiple_definitions_with_classes():
    sources = [
        "class MyClass:\n    x = 1\n    def method(self):\n        return self.x",  # noqa: E501
        "x = 2\nprint(x)",
        "class MyClass:\n    x = 3\n    def method(self):\n        return self.x",  # noqa: E501
    ]
    result = transform_fixup_multiple_definitions(sources)
    assert result == [
        "class _MyClass:\n    x = 1\n\n    def method(self):\n        return self.x",  # noqa: E501
        "x = 2\nprint(x)",
        "class _MyClass:\n    x = 3\n\n    def method(self):\n        return self.x",  # noqa: E501
    ]


def test_transform_magic_commands_unsupported():
    sources = [
        "%custom_magic arg1 arg2",
        "%%custom_cell_magic\nsome\ncontent",
    ]
    result = transform_magic_commands(sources)
    assert result == [
        "# magic command not supported in marimo; please file an issue to add support\n# %custom_magic arg1 arg2",  # noqa: E501
        "# magic command not supported in marimo; please file an issue to add support\n# %%custom_cell_magic\n# some\n# content",  # noqa: E501
    ]


def test_transform_exclamation_mark_with_variables():
    sources = [
        "package = 'numpy'\n!pip install {package}",
        "command = 'echo \"Hello, World!\"'\n!{command}",
    ]
    result = transform_exclamation_mark(sources)
    assert result == [
        "package = 'numpy'\n# (use marimo's built-in package management features instead) !pip install {package}",  # noqa: E501
        "command = 'echo \"Hello, World!\"'\n!{command}",
    ]


def test_transform_duplicate_definitions_with_comprehensions():
    sources = [
        "[x for x in range(10)]",
        "x = 5\nprint(x)",
        "{x: x**2 for x in range(5)}",
        "x = 10\nprint(x)",
    ]
    result = transform_duplicate_definitions(sources)
    assert result == [
        "[x for x in range(10)]",
        "x = 5\nprint(x)",
        "{x: x**2 for x in range(5)}",
        "x_1 = 10\nprint(x_1)",
    ]


def test_transform_duplicate_definitions_with_reference_to_previous():
    sources = [
        "x = 1",
        "x = x + 1\nprint(x)",
        "print(x)",
    ]
    result = transform_duplicate_definitions(sources)
    assert result == [
        "x = 1",
        "x_1 = x + 1\nprint(x_1)",
        "print(x_1)",
    ]


def test_transform_cell_metadata_with_complex_metadata():
    sources = [
        "print('Complex metadata')",
    ]
    metadata = [
        {
            "tags": ["tag1", "tag2"],
            "collapsed": True,
            "scrolled": False,
            "custom": {"key": "value"},
        }
    ]
    result = transform_cell_metadata(sources, metadata)
    assert result == [
        "# Cell tags: tag1, tag2\nprint('Complex metadata')",
    ]


def test_transform_remove_duplicate_imports_with_aliases():
    sources = [
        "import numpy as np\nimport pandas as pd",
        "import numpy as numpy\nfrom pandas import DataFrame as DF",
        "import numpy\nfrom pandas import Series",
    ]
    result = transform_remove_duplicate_imports(sources)
    assert result == [
        "import numpy as np\nimport pandas as pd",
        "import numpy as numpy\nfrom pandas import DataFrame as DF",
        "import numpy\nfrom pandas import Series",
    ]


def test_transform_remove_duplicate_imports_single():
    sources = [
        "import polars as pl",
        "import polars as pl",
        "import polars as pl\ndf = pl.DataFrame({'a': [1, 2, 3]})",
    ]
    result = transform_remove_duplicate_imports(sources)
    assert result == [
        "import polars as pl",
        "",
        "df = pl.DataFrame({'a': [1, 2, 3]})",
    ]


# This test currently fails because import deduplication doesn't handle
# multiple imports on one line
@pytest.mark.xfail(
    reason="import deduplication doesn't handle multiple imports on one line"
)
def test_transform_remove_duplicate_imports_with_multiple_on_one_line():
    sources = ["import getpass\nimport os", "import os, import getpass"]

    result = transform_remove_duplicate_imports(sources)
    assert result == [
        "import getpass\nimport os",
        "",
    ]


def test_transform_duplicate_definitions_with_re_def():
    sources = [
        "x = 1",
        "x = x + 1\nprint(x)",
        "x = x + 2\nprint(x)",
        "x = x + 3\nprint(x)",
        "x = 10\nprint(x)",
        "print(x)",
    ]
    result = transform_duplicate_definitions(sources)
    assert result == [
        "x = 1",
        "x_1 = x + 1\nprint(x_1)",
        "x_2 = x_1 + 2\nprint(x_2)",
        "x_3 = x_2 + 3\nprint(x_3)",
        "x_4 = 10\nprint(x_4)",
        "print(x_4)",
    ]


def test_transform_duplicate_definitions_with_multiple_variables():
    sources = [
        "x, y = 1, 2",
        "x = x + y\ny = y + x\nprint(x, y)",
        "z = x + y\nx = z\nprint(x, y, z)",
        "x, y, z = y, z, x\nprint(x, y, z)",
    ]
    result = transform_duplicate_definitions(sources)
    assert_sources_equal(
        result,
        dd(
            [
                "x, y = 1, 2",
                "x_1 = x + y\ny_1 = y + x_1\nprint(x_1, y_1)",
                "z = x_1 + y_1\nx_2 = z\nprint(x_2, y_1, z)",
                "x_3, y_2, z_1 = (y_1, z, x_2)\nprint(x_3, y_2, z_1)",
            ]
        ),
    )


def test_transform_duplicate_definitions_with_function_and_global():
    sources = dd(
        [
            "x = 10",
            """
def func():
    global x
    x_1 = x + 1
    return x
""",
            """
x = func()
print(x)
""",
            """
def another_func():
   x = 20
   return x
""",
            """
x = another_func()
print(x)
""",
        ]
    )
    expected = dd(
        [
            "x = 10",
            """
def func():
    global x
    x_1 = x + 1
    return x
""",
            """
x_1 = func()
print(x_1)
""",
            """
def another_func():
   x = 20
   return x
""",
            """
x_2 = another_func()
print(x_2)
""",
        ]
    )

    result = transform_duplicate_definitions(sources)
    assert_sources_equal(result, expected)


def test_transform_duplicate_definitions_with_comprehensions_and_lambdas():
    sources = [
        "x = [i for i in range(5)]",
        "x = list(map(lambda x: x**2, x))\nprint(x)",
        "x = {x: x**3 for x in x}\nprint(x)",
        "x = lambda x: x**4\nprint([x(i) for i in range(5)])",
    ]
    result = transform_duplicate_definitions(sources)
    assert_sources_equal(
        result,
        dd(
            [
                "x = [i for i in range(5)]",
                "x_1 = list(map(lambda x: x**2, x))\nprint(x_1)",
                "x_2 = {x: x**3 for x in x_1}\nprint(x_2)",
                "x_3 = lambda x: x**4\nprint([x_3(i) for i in range(5)])",
            ]
        ),
    )


def test_transform_duplicate_definitions_with_simple_lambda():
    sources = [
        "x = 0",
        "x = lambda x: x**2",
    ]
    result = transform_duplicate_definitions(sources)
    assert_sources_equal(
        result,
        dd(
            [
                "x = 0",
                "x_1 = lambda x: x**2",
            ]
        ),
    )


def test_transform_simple_redefinition() -> None:
    sources = [
        "x = 0",
        "x",
        "x = 1",
        "x",
    ]
    result = transform_duplicate_definitions(sources)
    assert result == [
        "x = 0",
        "x",
        "x_1 = 1",
        "x_1",
    ]


def test_transform_duplicate_definitions_with_simple_function():
    sources = [
        "x = 0",
        "x = 1",
        "def f(x): return x",
    ]
    result = transform_duplicate_definitions(sources)
    assert result == [
        "x = 0",
        "x_1 = 1",
        "def f(x): return x",
    ]


def test_transform_duplicate_definitions_attrs():
    sources = [
        "x = 0",
        "x",
        "x = x.apply()",
        "x",
    ]
    result = transform_duplicate_definitions(sources)
    assert result == [
        "x = 0",
        "x",
        "x_1 = x.apply()",
        "x_1",
    ]


def test_transform_duplicate_definition_shadowed_definition():
    sources = dd(
        [
            "x = 0",
            "x",
            """
            x = 1
            def f():
                x = 1;
            """,
        ]
    )
    result = transform_duplicate_definitions(sources)
    assert_sources_equal(
        result,
        [
            "x = 0",
            "x",
            """
            x_1 = 1
            def f():
                x = 1;
            """,
        ],
    )


def test_transform_duplicate_definition_kwarg():
    sources = dd(
        [
            "x = 0",
            "x",
            """
            x = 1
            def f(x=x):
                return x
            """,
        ]
    )
    result = transform_duplicate_definitions(sources)
    assert_sources_equal(
        result,
        [
            "x = 0",
            "x",
            """
            x_1 = 1
            def f(x=x_1):
                return x
            """,
        ],
    )


def test_transform_duplicate_definition_nested():
    sources = dd(
        [
            "x = 0",
            "x",
            """
            x = 1
            def f(x=x):
                x = 2
                def g(x=x):
                    return x
                return g()
            """,
        ]
    )
    result = transform_duplicate_definitions(sources)
    assert_sources_equal(
        result,
        [
            "x = 0",
            "x",
            """
            x_1 = 1
            def f(x=x_1):
                x = 2
                def g(x=x):
                    return x
                return g()
            """,
        ],
    )


def test_transform_duplicate_function_definitions():
    sources = dd(
        [
            "def f(): pass",
            "f()",
            "def f(): pass",
            "f()",
        ]
    )
    result = transform_duplicate_definitions(sources)
    assert_sources_equal(
        result,
        [
            "def f(): pass",
            "f()",
            "def f_1(): pass",
            "f_1()",
        ],
    )


def test_transform_duplicate_classes():
    sources = dd(
        [
            "class A(): ...",
            "A()",
            "class A(): ...",
            "A()",
        ]
    )
    result = transform_duplicate_definitions(sources)
    assert_sources_equal(
        result,
        [
            "class A(): ...",
            "A()",
            "class A_1(): ...",
            "A_1()",
        ],
    )


def test_transform_duplicate_definitions_numbered_no_conflict():
    sources = dd(
        [
            "df = 1",
            "df_1 = 1",
            "df",
        ]
    )
    result = transform_duplicate_definitions(sources)
    assert_sources_equal(
        result,
        [
            "df = 1",
            "df_1 = 1",
            "df",
        ],
    )


def test_transform_duplicate_definitions_numbered():
    # handle the user defining variables like df_1
    sources = dd(
        [
            "df = 1",
            "df_1 = 1",
            "df = 2",
            "df",
            "df = 3",
            "df",
        ]
    )
    result = transform_duplicate_definitions(sources)
    assert_sources_equal(
        result,
        [
            "df = 1",
            "df_1 = 1",
            "df_2 = 2",
            "df_2",
            "df_3 = 3",
            "df_3",
        ],
    )


def test_transform_duplicate_definitions_and_aug_assign() -> None:
    sources = dd(
        [
            "x = 1",
            "x",
            "x += 1",
            "x",
        ]
    )
    result = _transform_sources(sources, [{} for _ in sources])
    assert_sources_equal(
        result,
        [
            "x = 1",
            "x",
            "x_1 = x + 1",
            "x_1",
        ],
    )


def test_transform_duplicate_definitions_read_before_write() -> None:
    sources = dd(
        [
            "x = 1",
            "x",
            "x; x = 2; x",
            "x",
        ]
    )
    result = _transform_sources(sources, [{} for _ in sources])
    assert_sources_equal(
        result,
        [
            "x = 1",
            "x",
            "x; x_1 = 2; x_1",
            "x_1",
        ],
    )


def test_transform_duplicate_definitions_syntax_error() -> None:
    sources = dd(
        [
            "x ( b 2 d & !",
            "x",
        ]
    )
    result = _transform_sources(sources, [{} for _ in sources])
    assert_sources_equal(
        result,
        [
            "x ( b 2 d & !",
            "x",
        ],
    )<|MERGE_RESOLUTION|>--- conflicted
+++ resolved
@@ -152,7 +152,6 @@
     assert transform_add_marimo_import(existing) == existing
 
 
-<<<<<<< HEAD
 def test_transform_add_marimo_import_already_imported():
     sources = [
         "import marimo as mo",
@@ -180,9 +179,6 @@
     result = transform_add_marimo_import(sources)
     assert result == sources + ["import marimo as mo"]
 
-
-=======
->>>>>>> 175a82ef
 def test_transform_magic_commands():
     sources = [
         "%%sql\nSELECT * FROM table",
