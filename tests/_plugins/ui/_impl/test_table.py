--- conflicted
+++ resolved
@@ -390,7 +390,26 @@
     assert summaries_enabled.is_disabled is False
 
 
-<<<<<<< HEAD
+def test_with_too_many_rows_column_charts_disabled():
+    data = {"a": list(range(20))}
+    table = ui.table(data, _internal_column_charts_row_limit=10)
+
+    charts_disabled = table.get_column_summaries(EmptyArgs())
+    assert charts_disabled.is_disabled is False
+    assert charts_disabled.data is None
+
+    # search results are 2 and 12
+    table.search(
+        SearchTableArgs(
+            query="2",
+            page_size=10,
+            page_number=0,
+        )
+    )
+    charts_enabled = table.get_column_summaries(EmptyArgs())
+    assert charts_enabled.is_disabled is False
+
+
 def test_table_with_frozen_columns():
     data = {
         "a": list(range(20)),
@@ -403,24 +422,4 @@
         data, freeze_columns_left=["a", "b"], freeze_columns_right=["d", "e"]
     )
     assert table._component_args["freeze-columns-left"] == ["a", "b"]
-    assert table._component_args["freeze-columns-right"] == ["d", "e"]
-=======
-def test_with_too_many_rows_column_charts_disabled():
-    data = {"a": list(range(20))}
-    table = ui.table(data, _internal_column_charts_row_limit=10)
-
-    charts_disabled = table.get_column_summaries(EmptyArgs())
-    assert charts_disabled.is_disabled is False
-    assert charts_disabled.data is None
-
-    # search results are 2 and 12
-    table.search(
-        SearchTableArgs(
-            query="2",
-            page_size=10,
-            page_number=0,
-        )
-    )
-    charts_enabled = table.get_column_summaries(EmptyArgs())
-    assert charts_enabled.is_disabled is False
->>>>>>> 54cf8114
+    assert table._component_args["freeze-columns-right"] == ["d", "e"]