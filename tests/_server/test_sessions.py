# Copyright 2024 Marimo. All rights reserved.
from __future__ import annotations

import asyncio
import functools
import inspect
import os
import queue
import sys
import time
from multiprocessing.queues import Queue as MPQueue
from pathlib import Path
from tempfile import NamedTemporaryFile
from textwrap import dedent
from typing import Any, Callable, TypeVar
from unittest.mock import MagicMock

import pytest

from marimo._ast.app import App, InternalApp
from marimo._config.manager import (
    get_default_config_manager,
)
from marimo._messaging.ops import UpdateCellCodes
from marimo._runtime.requests import (
    AppMetadata,
    CreationRequest,
    ExecuteMultipleRequest,
    ExecutionRequest,
    SetUIElementValueRequest,
)
from marimo._server.file_manager import AppFileManager
from marimo._server.file_router import AppFileRouter
from marimo._server.model import ConnectionState, SessionMode
from marimo._server.session.session_view import SessionView
from marimo._server.sessions import (
    KernelManager,
    QueueManager,
    Session,
    SessionManager,
)
from marimo._server.utils import initialize_asyncio
from marimo._types.ids import SessionId
from marimo._utils.marimo_path import MarimoPath

initialize_asyncio()

F = TypeVar("F", bound=Callable[..., Any])

app_metadata = AppMetadata(
    query_params={"some_param": "some_value"}, filename="test.py", cli_args={}
)


# TODO(akshayka): automatically do this for every test in our test suite
def save_and_restore_main(f: F) -> F:
    """Kernels swap out the main module; restore it after running tests"""

    @functools.wraps(f)
    def wrapper(*args: Any, **kwargs: Any) -> None:
        main = sys.modules["__main__"]
        try:
            res = f(*args, **kwargs)
            if asyncio.iscoroutine(res):
                asyncio.run(res)
            else:
                pass
        finally:
            sys.modules["__main__"] = main

    return wrapper  # type: ignore


session_id = SessionId("test")


@save_and_restore_main
def test_queue_manager() -> None:
    # Test with multiprocessing queues
    queue_manager_mp = QueueManager(use_multiprocessing=True)
    assert isinstance(queue_manager_mp.control_queue, MPQueue)
    assert isinstance(queue_manager_mp.completion_queue, MPQueue)
    assert isinstance(queue_manager_mp.input_queue, MPQueue)

    # Test with threading queues
    queue_manager_thread = QueueManager(use_multiprocessing=False)
    assert isinstance(queue_manager_thread.control_queue, queue.Queue)
    assert isinstance(queue_manager_thread.completion_queue, queue.Queue)
    assert isinstance(queue_manager_thread.input_queue, queue.Queue)


@save_and_restore_main
def test_kernel_manager_run_mode() -> None:
    # Mock objects and data for testing
    queue_manager = QueueManager(use_multiprocessing=False)
    mode = SessionMode.RUN

    # Instantiate a KernelManager
    kernel_manager = KernelManager(
        queue_manager,
        mode,
        {},
        app_metadata,
        get_default_config_manager(current_path=None),
        virtual_files_supported=True,
        redirect_console_to_browser=False,
    )

    kernel_manager.start_kernel()

    # Assert startup
    assert kernel_manager.kernel_task is not None
    assert kernel_manager._read_conn is None
    assert kernel_manager.is_alive()

    kernel_manager.close_kernel()

    # Assert shutdown
    kernel_manager.kernel_task.join()
    assert not kernel_manager.is_alive()
    assert queue_manager.input_queue.empty()
    assert queue_manager.control_queue.empty()


@save_and_restore_main
def test_kernel_manager_edit_mode() -> None:
    # Mock objects and data for testing
    queue_manager = QueueManager(use_multiprocessing=True)
    mode = SessionMode.EDIT

    # Instantiate a KernelManager
    kernel_manager = KernelManager(
        queue_manager,
        mode,
        {},
        app_metadata,
        get_default_config_manager(current_path=None),
        virtual_files_supported=True,
        redirect_console_to_browser=False,
    )

    kernel_manager.start_kernel()

    # Assert startup
    assert kernel_manager.kernel_task is not None
    assert kernel_manager._read_conn is not None
    assert kernel_manager.is_alive()

    kernel_manager.close_kernel()

    # Assert shutdown
    kernel_manager.kernel_task.join()
    assert not kernel_manager.is_alive()
    # these are known to be mp.Queue
    queue_manager.input_queue.join_thread()  # type: ignore
    queue_manager.control_queue.join_thread()  # type: ignore


@save_and_restore_main
def test_kernel_manager_interrupt(tmp_path: Path) -> None:
    queue_manager = QueueManager(use_multiprocessing=True)
    mode = SessionMode.EDIT

    kernel_manager = KernelManager(
        queue_manager,
        mode,
        {},
        app_metadata,
        get_default_config_manager(current_path=None),
        virtual_files_supported=True,
        redirect_console_to_browser=False,
    )

    # Assert startup
    kernel_manager.start_kernel()
    assert kernel_manager.kernel_task is not None
    assert kernel_manager._read_conn is not None
    assert kernel_manager.is_alive()
    if sys.platform == "win32":
        import random
        import string

        # Having trouble persisting the write to a temp file on Windows
        file = Path(
            "".join(random.choice(string.ascii_uppercase) for _ in range(10))
            + ".txt"
        )
    else:
        file = tmp_path / "output.txt"

    Path(file).write_text("-1")

    queue_manager.control_queue.put(
        CreationRequest(
            execution_requests=(
                ExecutionRequest(
                    cell_id="1",
                    code=inspect.cleandoc(
                        f"""
                            import time
                            with open("{file}", 'w') as f:
                                f.write('0')
                            time.sleep(2)
                            with open("{file}", 'w') as f:
                                f.write('1')
                            """
                    ),
                ),
            ),
            set_ui_element_value_request=SetUIElementValueRequest(
                object_ids=[], values=[]
            ),
            auto_run=True,
        )
    )

    timeout = 5
    # Wait for the file to be written to 0
    start_time = time.time()
    while time.time() < start_time + timeout / 2:
        time.sleep(0.1)
        if file.read_text() == "0":
            break
    kernel_manager.interrupt_kernel()

    try:
        assert file.read_text() == "0"
        # if kernel failed to interrupt, f will read as "1"
        time.sleep(1.5)
        assert file.read_text() == "0"
    finally:
        if sys.platform == "win32":
            os.remove(file)

        # Wait for queues to be empty with timeout
        # This makes the test more resilient to timing issues in CI
        start_time = time.time()
        timeout = 5  # 5-second timeout for queues to be empty

        # Give some time for queues to be processed first
        time.sleep(0.5)

        while time.time() - start_time < timeout:
            if (
                queue_manager.input_queue.empty()
                and queue_manager.control_queue.empty()
            ):
                break
            time.sleep(0.2)  # slightly longer interval

        # Now check if queues are empty
        assert queue_manager.input_queue.empty()
        assert queue_manager.control_queue.empty()

        # Assert shutdown
        kernel_manager.close_kernel()
        kernel_manager.kernel_task.join(timeout=5)
        assert not kernel_manager.is_alive()


session_id = SessionId("test_session_id")


@save_and_restore_main
async def test_session() -> None:
    session_consumer: Any = MagicMock()
    session_consumer.connection_state.return_value = ConnectionState.OPEN
    queue_manager = QueueManager(use_multiprocessing=False)
    kernel_manager = KernelManager(
        queue_manager,
        SessionMode.RUN,
        {},
        app_metadata,
        get_default_config_manager(current_path=None),
        virtual_files_supported=True,
        redirect_console_to_browser=False,
    )

    # Instantiate a Session
    session = Session(
        session_id,
        session_consumer,
        queue_manager,
        kernel_manager,
        AppFileManager.from_app(InternalApp(App())),
        get_default_config_manager(current_path=None),
        ttl_seconds=None,
    )

    # Assert startup
    assert session.room.main_consumer == session_consumer
    assert session._queue_manager == queue_manager
    assert session.kernel_manager == kernel_manager
    session_consumer.on_start.assert_called_once()
    assert session_consumer.on_stop.call_count == 0
    assert session.connection_state() == ConnectionState.OPEN

    session.close()

    # Assert shutdown
    assert kernel_manager.kernel_task is not None
    kernel_manager.kernel_task.join()
    assert not kernel_manager.is_alive()
    assert queue_manager.input_queue.empty()
    assert queue_manager.control_queue.empty()
    session_consumer.on_start.assert_called_once()
    session_consumer.on_stop.assert_called_once()
    assert session.connection_state() == ConnectionState.CLOSED


@save_and_restore_main
def test_session_disconnect_reconnect() -> None:
    session_consumer: Any = MagicMock()
    session_consumer.connection_state.return_value = ConnectionState.OPEN
    queue_manager = QueueManager(use_multiprocessing=False)
    kernel_manager = KernelManager(
        queue_manager,
        SessionMode.RUN,
        {},
        AppMetadata(query_params={}, cli_args={}),
        get_default_config_manager(current_path=None),
        virtual_files_supported=True,
        redirect_console_to_browser=False,
    )

    # Instantiate a Session
    session = Session(
        session_id,
        session_consumer,
        queue_manager,
        kernel_manager,
        AppFileManager.from_app(InternalApp(App())),
        get_default_config_manager(current_path=None),
        ttl_seconds=None,
    )

    # Assert startup
    assert session.room.main_consumer == session_consumer
    session_consumer.on_start.assert_called_once()
    assert session_consumer.on_stop.call_count == 0

    session.disconnect_consumer(session_consumer)

    # Assert shutdown of consumer
    assert session.room.main_consumer is None
    session_consumer.on_start.assert_called_once()
    session_consumer.on_stop.assert_called_once()
    assert session.connection_state() == ConnectionState.ORPHANED

    # Reconnect
    new_session_consumer = MagicMock()
    session.connect_consumer(new_session_consumer, main=True)
    assert session.room.main_consumer == new_session_consumer
    new_session_consumer.on_start.assert_called_once()
    assert new_session_consumer.on_stop.call_count == 0

    session.close()
    new_session_consumer.connection_state.return_value = ConnectionState.CLOSED

    # Assert shutdown
    assert kernel_manager.kernel_task is not None
    kernel_manager.kernel_task.join()
    assert not kernel_manager.is_alive()
    new_session_consumer.on_start.assert_called_once()
    new_session_consumer.on_stop.assert_called_once()
    assert session.connection_state() == ConnectionState.CLOSED


@save_and_restore_main
def test_session_with_kiosk_consumers() -> None:
    session_consumer: Any = MagicMock()
    session_consumer.connection_state.return_value = ConnectionState.OPEN
    queue_manager = QueueManager(use_multiprocessing=False)
    kernel_manager = KernelManager(
        queue_manager,
        SessionMode.RUN,
        {},
        app_metadata,
        get_default_config_manager(current_path=None),
        virtual_files_supported=True,
        redirect_console_to_browser=False,
    )

    # Instantiate a Session
    session = Session(
        session_id,
        session_consumer,
        queue_manager,
        kernel_manager,
        AppFileManager.from_app(InternalApp(App())),
        get_default_config_manager(current_path=None),
        ttl_seconds=None,
    )

    # Assert startup
    assert session.room.main_consumer == session_consumer
    assert session._queue_manager == queue_manager
    assert session.kernel_manager == kernel_manager
    session_consumer.on_start.assert_called_once()
    assert session_consumer.on_stop.call_count == 0
    assert session.connection_state() == ConnectionState.OPEN

    # Create a kiosk consumer
    kiosk_consumer: Any = MagicMock()
    kiosk_consumer.connection_state.return_value = ConnectionState.OPEN
    session.connect_consumer(kiosk_consumer, main=False)

    # Assert startup of kiosk consumer
    assert session.room.main_consumer != kiosk_consumer
    assert kiosk_consumer in session.room.consumers
    kiosk_consumer.on_start.assert_called_once()
    assert kiosk_consumer.on_stop.call_count == 0
    assert session.connection_state() == ConnectionState.OPEN

    session.close()
    session_consumer.connection_state.return_value = ConnectionState.CLOSED
    kiosk_consumer.connection_state.return_value = ConnectionState.CLOSED

    # Assert shutdown
    assert kernel_manager.kernel_task is not None
    kernel_manager.kernel_task.join()
    assert not kernel_manager.is_alive()
    assert queue_manager.input_queue.empty()
    assert queue_manager.control_queue.empty()
    session_consumer.on_start.assert_called_once()
    session_consumer.on_stop.assert_called_once()
    kiosk_consumer.on_start.assert_called_once()
    kiosk_consumer.on_stop.assert_called_once()
    assert session.connection_state() == ConnectionState.CLOSED
    assert not session.room.consumers
    assert session.room.main_consumer is None


@pytest.mark.skipif(
    sys.version_info < (3, 10),
    reason="This test is flaky on Python 3.9",
)
@save_and_restore_main
async def test_session_manager_file_watching() -> None:
    # Create a temporary file
    with NamedTemporaryFile(delete=False, suffix=".py") as tmp_file:
        tmp_path = Path(tmp_file.name)
        # Write initial notebook content
        tmp_file.write(
            b"""import marimo
app = marimo.App()

@app.cell
def __():
    1
"""
        )

    try:
        # Create a session manager with file watching enabled
        file_router = AppFileRouter.from_filename(MarimoPath(str(tmp_path)))
        session_manager = SessionManager(
            file_router=file_router,
            mode=SessionMode.EDIT,
            development_mode=False,
            quiet=True,
            include_code=True,
            lsp_server=MagicMock(),
            config_manager=get_default_config_manager(
                current_path=None
            ).with_overrides(
                {
                    "runtime": {
                        "watcher_on_save": "lazy",
                    }
                }
            ),
            cli_args={},
            auth_token=None,
            redirect_console_to_browser=False,
            ttl_seconds=None,
            watch=True,
        )

        # Create a mock session consumer
        session_consumer = MagicMock()
        session_consumer.connection_state.return_value = ConnectionState.OPEN
        operations: list[Any] = []
        session_consumer.write_operation = (
            lambda op, *_args: operations.append(op)
        )

        # Create a session
        session_manager.create_session(
            session_id=session_id,
            session_consumer=session_consumer,
            query_params={},
            file_key=str(tmp_path),
        )

        tmp_path.write_text(
            """import marimo
app = marimo.App()

@app.cell
def __():
    2
"""
        )

        # Wait for the watcher to detect the change
        for _ in range(16):  # noqa: B007
            await asyncio.sleep(0.1)
            if len(operations) > 0:
                break

        # Check that UpdateCellCodes was sent with the new code
        update_ops = [
            op for op in operations if isinstance(op, UpdateCellCodes)
        ]
        assert len(update_ops) == 1
        assert "2" == update_ops[0].codes[0]
        assert update_ops[0].code_is_stale is True

        # Create another session for the same file
        session_consumer2 = MagicMock()
        session_consumer2.connection_state.return_value = ConnectionState.OPEN
        operations2: list[Any] = []
        session_consumer2.write_operation = (
            lambda op, *_args: operations2.append(op)
        )

        session_manager.create_session(
            session_id=SessionId("test2"),
            session_consumer=session_consumer2,
            query_params={},
            file_key=str(tmp_path),
        )

        # Modify the file again
        operations.clear()
        operations2.clear()
        tmp_path.write_text(
            """import marimo
app = marimo.App()

@app.cell
def __():
    3
"""
        )

        # Wait for the watcher to detect the change
        for _ in range(16):  # noqa: B007
            await asyncio.sleep(0.1)
            if len(operations) > 0:
                break

        # Both sessions should receive the update
        update_ops = [
            op for op in operations if isinstance(op, UpdateCellCodes)
        ]
        update_ops2 = [
            op for op in operations2 if isinstance(op, UpdateCellCodes)
        ]
        assert len(update_ops) == 1
        assert len(update_ops2) == 1
        assert "3" == update_ops[0].codes[0]
        assert "3" == update_ops2[0].codes[0]

        # Close one session and verify the other still receives updates
        session_manager.close_session(session_id)
        operations.clear()
        operations2.clear()

        tmp_path.write_text(
            """import marimo
app = marimo.App()

@app.cell
def __():
    4
"""
        )

        # Wait for the watcher to detect the change
        for _ in range(16):  # noqa: B007
            await asyncio.sleep(0.1)
            if len(operations2) > 0:
                break

        # Only one session should receive the update
        update_ops2 = [
            op for op in operations2 if isinstance(op, UpdateCellCodes)
        ]
        assert len(update_ops2) == 1
        assert "4" == update_ops2[0].codes[0]
    finally:
        # Cleanup
        session_manager.shutdown()
        os.remove(tmp_path)


@save_and_restore_main
def test_watch_mode_config_override() -> None:
    """Test that watch mode properly overrides config settings."""
    # Create a temporary file
    with NamedTemporaryFile(delete=False, suffix=".py") as tmp_file:
        tmp_path = Path(tmp_file.name)
        tmp_file.write(b"import marimo as mo")

    # Create a config with autosave enabled
    config_reader = get_default_config_manager(current_path=None)
    config_reader_watch = config_reader.with_overrides(
        {
            "save": {
                "autosave": "off",
                "format_on_save": False,
                "autosave_delay": 2000,
            }
        }
    )

    # Create a session manager with watch mode enabled
    file_router = AppFileRouter.from_filename(MarimoPath(str(tmp_path)))
    session_manager = SessionManager(
        file_router=file_router,
        mode=SessionMode.EDIT,
        development_mode=False,
        quiet=True,
        include_code=True,
        lsp_server=MagicMock(),
        config_manager=config_reader_watch,
        cli_args={},
        auth_token=None,
        redirect_console_to_browser=False,
        ttl_seconds=None,
        watch=True,
    )

    session_manager_no_watch = SessionManager(
        file_router=file_router,
        mode=SessionMode.EDIT,
        development_mode=False,
        quiet=True,
        include_code=True,
        lsp_server=MagicMock(),
        config_manager=config_reader,
        cli_args={},
        auth_token=None,
        redirect_console_to_browser=False,
        ttl_seconds=None,
        watch=False,
    )

    try:
        # Verify that the config was overridden
        config = session_manager._config_manager.get_config()
        assert config["save"]["autosave"] == "off"
        assert config["save"]["format_on_save"] is False

        # Verify that the config was not overridden
        config = session_manager_no_watch._config_manager.get_config()
        assert config["save"]["autosave"] == "after_delay"
        assert config["save"]["format_on_save"] is True

    finally:
        # Cleanup
        session_manager.shutdown()
        session_manager_no_watch.shutdown()
        os.remove(tmp_path)


@pytest.mark.skipif(
    sys.version_info < (3, 10),
    reason="This test is flaky on Python 3.9",
)
@save_and_restore_main
async def test_watch_mode_with_watcher_on_save_config() -> None:
    """Test that watch mode works correctly with watcher_on_save config."""
    # Create a temporary file
    with NamedTemporaryFile(delete=False, suffix=".py") as tmp_file:
        tmp_path = Path(tmp_file.name)
        # Write initial notebook content
        tmp_file.write(
            b"""import marimo
app = marimo.App()

@app.cell
def __():
    1
"""
        )

    try:
        # Create a config with watcher_on_save set to autorun
        config_reader = get_default_config_manager(current_path=None)
        config_reader_autorun = config_reader.with_overrides(
            {
                "runtime": {
                    "watcher_on_save": "autorun",
                }
            }
        )

        # Create a session manager with file watching enabled
        file_router = AppFileRouter.from_filename(MarimoPath(str(tmp_path)))
        session_manager = SessionManager(
            file_router=file_router,
            mode=SessionMode.EDIT,
            development_mode=False,
            quiet=True,
            include_code=True,
            lsp_server=MagicMock(),
            config_manager=config_reader_autorun,
            cli_args={},
            auth_token=None,
            redirect_console_to_browser=False,
            ttl_seconds=None,
            watch=True,
        )

        # Create a mock session consumer
        session_consumer = MagicMock()
        session_consumer.connection_state.return_value = ConnectionState.OPEN
        operations: list[Any] = []
        session_consumer.write_operation = (
            lambda op, *_args: operations.append(op)
        )

        # Create a session
        session = session_manager.create_session(
            session_id=session_id,
            session_consumer=session_consumer,
            query_params={},
            file_key=str(tmp_path),
        )
        session.session_view = MagicMock(SessionView)

        # Wait a bit and then modify the file
        for _ in range(16):  # noqa: B007
            await asyncio.sleep(0.1)
            if len(operations) > 0:
                break

        # Modify the file
        operations.clear()
        with open(tmp_path, "w") as f:  # noqa: ASYNC230
            f.write(
                """import marimo
app = marimo.App()

@app.cell
def __():
    2
"""
            )

        # Wait for the watcher to detect the change
        for _ in range(16):  # noqa: B007
            await asyncio.sleep(0.1)
            if len(operations) > 0:
                break

        # Check that UpdateCellCodes was sent with code_is_stale=False (autorun)
        update_ops = [
            op for op in operations if isinstance(op, UpdateCellCodes)
        ]
        assert len(update_ops) == 1
        assert "2" in update_ops[0].codes[0]
        assert update_ops[0].code_is_stale is False

        # Verify that cells were queued for execution
        assert session.session_view.add_control_request.called
        last_call = session.session_view.add_control_request.call_args[0][0]
        assert isinstance(last_call, ExecuteMultipleRequest)

        # Now change config to lazy mode
        config_reader_lazy = config_reader.with_overrides(
            {
                "runtime": {
                    "watcher_on_save": "lazy",
                }
            }
        )
        session_manager._config_manager = config_reader_lazy

        # Reset the mock
        session_consumer.put_control_request.reset_mock()

        # Modify the file again
        operations.clear()
        with open(tmp_path, "w") as f:  # noqa: ASYNC230
            f.write(
                """import marimo
app = marimo.App()

@app.cell
def __():
    3
"""
            )

        # Wait for the watcher to detect the change
        for _ in range(16):  # noqa: B007
            await asyncio.sleep(0.1)
            if len(operations) > 0:
                break

        # Check that UpdateCellCodes was sent with code_is_stale=True (lazy)
        update_ops = [
            op for op in operations if isinstance(op, UpdateCellCodes)
        ]
        assert len(update_ops) == 1
        assert "3" in update_ops[0].codes[0]
        assert update_ops[0].code_is_stale is True

        # Verify that no execution was queued
        assert not session_consumer.put_control_request.called

    finally:
        # Cleanup
        session_manager.shutdown()
        os.remove(tmp_path)


@pytest.mark.skipif(
    sys.version_info < (3, 10),
    reason="This test is flaky on Python 3.9",
)
@save_and_restore_main
async def test_session_manager_file_rename() -> None:
    """Test that file renaming works correctly with file watching."""
    # Create two temporary files
    with (
        NamedTemporaryFile(delete=False, suffix=".py") as tmp_file1,
    ):
        tmp_path1 = Path(tmp_file1.name)
        # Write initial notebook content
        tmp_file1.write(
            b"""import marimo
app = marimo.App()

@app.cell
def __():
    1
"""
        )

    new_path = tmp_path1.with_suffix(".1.py")

    try:
        # Create a session manager with file watching enabled
        file_router = AppFileRouter.from_filename(MarimoPath(str(tmp_path1)))
        session_manager = SessionManager(
            file_router=file_router,
            mode=SessionMode.EDIT,
            development_mode=False,
            quiet=True,
            include_code=True,
            lsp_server=MagicMock(),
            config_manager=get_default_config_manager(current_path=None),
            cli_args={},
            auth_token=None,
            redirect_console_to_browser=False,
            ttl_seconds=None,
            watch=True,
        )

        # Create a mock session consumer
        session_consumer = MagicMock()
        session_consumer.connection_state.return_value = ConnectionState.OPEN
        operations: list[Any] = []
        session_consumer.write_operation = (
            lambda op, *_args: operations.append(op)
        )

        # Create a session
        session_manager.create_session(
            session_id=session_id,
            session_consumer=session_consumer,
            query_params={},
            file_key=str(tmp_path1),
        )

        # Try to rename to a non-existent file
        success, error = session_manager.handle_file_rename_for_watch(
            session_id, str(tmp_path1), "/nonexistent/file.py"
        )
        assert not success
        assert error is not None
        assert "does not exist" in error

        # Try to rename with an invalid session
        success, error = session_manager.handle_file_rename_for_watch(
            "nonexistent", str(tmp_path1), str(new_path)
        )
        assert not success
        assert error is not None
        assert "Session not found" in error

        # Rename to the second file
        session = session_manager.get_session(session_id)
        assert session is not None
        session.app_file_manager.rename(str(new_path))
        assert new_path.exists()
        success, error = session_manager.handle_file_rename_for_watch(
            session_id, str(tmp_path1), str(new_path)
        )
        assert success
        assert error is None

        # Modify the new file
        operations.clear()
        new_path.write_text(
            """import marimo
app = marimo.App()

@app.cell
def __():
    2
"""
        )

        # Wait for the watcher to detect the change
        for _ in range(16):  # noqa: B007
            await asyncio.sleep(0.1)
            if len(operations) > 0:
                break

        # Check that UpdateCellCodes was sent with the new code
        update_ops = [
            op for op in operations if isinstance(op, UpdateCellCodes)
        ]
        assert len(update_ops) == 1
        assert "2" == update_ops[0].codes[0]

    finally:
        # Cleanup
        session_manager.shutdown()
        os.remove(new_path)


@save_and_restore_main
async def test_sync_session_view_from_cache(tmp_path: Path) -> None:
    """Test syncing session view from cache."""
    # Create a temporary file
    notebook_path = tmp_path / "test.py"
    notebook_path.write_text(
        """import marimo

app = marimo.App()

@app.cell
def __():
    1
"""
    )

    # Create session with the temporary file
    session_consumer = MagicMock()
    session_consumer.connection_state.return_value = ConnectionState.OPEN
    queue_manager = QueueManager(use_multiprocessing=False)
    kernel_manager = KernelManager(
        queue_manager,
        SessionMode.RUN,
        {},
        app_metadata,
        get_default_config_manager(current_path=None),
        virtual_files_supported=True,
        redirect_console_to_browser=False,
    )

    app_file_manager = AppFileManager(filename=str(notebook_path))
    session = Session(
<<<<<<< HEAD
        SessionId("test"),
=======
        session_id,
>>>>>>> 4a13c468
        session_consumer,
        queue_manager,
        kernel_manager,
        app_file_manager,
        get_default_config_manager(current_path=None),
        ttl_seconds=None,
    )

    # Test syncing when no cache exists
    session.sync_session_view_from_cache()
    # Should create a new empty session view since no cache exists
    assert session.session_view is not None
    assert session.session_cache_manager is not None
    assert session.session_cache_manager.path == str(notebook_path)
    assert (
        session.session_cache_manager.interval
        == Session.SESSION_CACHE_INTERVAL_SECONDS
    )

    # Add some operations to the session view
    session.write_operation(
        UpdateCellCodes(
            cell_ids=["1"],
            codes=["print('hello')"],
            code_is_stale=False,
        ),
        from_consumer_id=None,
    )

    # Create a new session and sync from cache
    session2 = Session(
        "test2",
        session_consumer,
        queue_manager,
        kernel_manager,
        app_file_manager,
        get_default_config_manager(current_path=None),
        ttl_seconds=None,
    )
    session2.sync_session_view_from_cache()

    # Verify the session views match
    assert session2.session_view is not None
    assert session2.session_cache_manager is not None
    assert session2.session_cache_manager.path == str(notebook_path)
    assert len(session2.session_view.operations) == len(
        session.session_view.operations
    )

    # Test syncing with no file path
    app_file_manager_no_path = AppFileManager.from_app(InternalApp(App()))
    session3 = Session(
        "test3",
        session_consumer,
        queue_manager,
        kernel_manager,
        app_file_manager_no_path,
        get_default_config_manager(current_path=None),
        ttl_seconds=None,
    )
    session3.sync_session_view_from_cache()
    # Should create a new empty session view since no path exists
    assert session3.session_view is not None
    assert session3.session_cache_manager is not None
    assert session3.session_cache_manager.path is None

    # Cleanup
    session.close()
    session2.close()
    session3.close()
    if kernel_manager.kernel_task:
        kernel_manager.kernel_task.join()


def test_session_with_script_config_overrides(
    tmp_path: Path,
) -> None:
    session_consumer = MagicMock()
    session_consumer.connection_state.return_value = ConnectionState.OPEN

    # Create a temporary file with script config
    tmp_file = tmp_path / "test.py"
    tmp_file.write_text(
        dedent(
            """
        # /// script
        # [tool.marimo.formatting]
        # line_length = 999
        # ///
        """
        )
    )

    # Create app file manager with the temp file
    app_file_manager = AppFileManager(filename=str(tmp_file))

    # Create session with the file that has script config
    session = Session.create(
        initialization_id="test_id",
        session_consumer=session_consumer,
        mode=SessionMode.RUN,
        app_metadata=app_metadata,
        app_file_manager=app_file_manager,
        config_manager=get_default_config_manager(current_path=None),
        virtual_files_supported=True,
        redirect_console_to_browser=False,
        ttl_seconds=None,
    )

    # Verify that the session's config is affected by the script config
    assert (
        session.config_manager.get_config()["formatting"]["line_length"] == 999
    )
    assert (
        session.kernel_manager.config_manager.get_config()["formatting"][
            "line_length"
        ]
        == 999
    )

    # Cleanup
    session.close()<|MERGE_RESOLUTION|>--- conflicted
+++ resolved
@@ -968,11 +968,7 @@
 
     app_file_manager = AppFileManager(filename=str(notebook_path))
     session = Session(
-<<<<<<< HEAD
-        SessionId("test"),
-=======
         session_id,
->>>>>>> 4a13c468
         session_consumer,
         queue_manager,
         kernel_manager,
