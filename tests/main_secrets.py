import marimo as mo

# Create a new cell
sm = mo.secret_manager()

# test setting a secret
sm.set_secret("test_key")

# Test retrieving the secret
secret = sm.get_secret("test_key")
txt = f"Retrieved secret: {secret}"
mo.md(txt)
print(txt)

# Test overriding a secret
<<<<<<< HEAD
sm.set_secret("test_key", "overridden_value")
secret = sm.get_secret("test_key") 
=======
app.set_secret("test_key", "overridden_value")
secret = app.get_secret("test_key")
>>>>>>> 06e91fa1
txt = f"Overridden secret: {secret}"
mo.md(txt)
print(txt)

# Clean up
sm.delete_secret("test_key")
secret = sm.get_secret("test_key")
txt = f"Deleted secret: {secret}"
mo.md(txt)
print(txt)<|MERGE_RESOLUTION|>--- conflicted
+++ resolved
@@ -1,32 +1,27 @@
 import marimo as mo
 
 # Create a new cell
-sm = mo.secret_manager()
+app = mo.App()
 
-# test setting a secret
-sm.set_secret("test_key")
+# Test setting a secret with user input
+app.set_secret("test_key")
 
 # Test retrieving the secret
-secret = sm.get_secret("test_key")
+secret = app.get_secret("test_key")
 txt = f"Retrieved secret: {secret}"
 mo.md(txt)
 print(txt)
 
 # Test overriding a secret
-<<<<<<< HEAD
-sm.set_secret("test_key", "overridden_value")
-secret = sm.get_secret("test_key") 
-=======
 app.set_secret("test_key", "overridden_value")
 secret = app.get_secret("test_key")
->>>>>>> 06e91fa1
 txt = f"Overridden secret: {secret}"
 mo.md(txt)
 print(txt)
 
 # Clean up
-sm.delete_secret("test_key")
-secret = sm.get_secret("test_key")
+app.delete_secret("test_key")
+secret = app.get_secret("test_key")
 txt = f"Deleted secret: {secret}"
 mo.md(txt)
 print(txt)